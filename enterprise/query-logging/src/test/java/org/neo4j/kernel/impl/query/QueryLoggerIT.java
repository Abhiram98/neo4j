/*
 * Copyright (c) 2002-2017 "Neo Technology,"
 * Network Engine for Objects in Lund AB [http://neotechnology.com]
 *
 * This file is part of Neo4j.
 *
 * Neo4j is free software: you can redistribute it and/or modify
 * it under the terms of the GNU Affero General Public License as
 * published by the Free Software Foundation, either version 3 of the
 * License, or (at your option) any later version.
 *
 * This program is distributed in the hope that it will be useful,
 * but WITHOUT ANY WARRANTY; without even the implied warranty of
 * MERCHANTABILITY or FITNESS FOR A PARTICULAR PURPOSE.  See the
 * GNU Affero General Public License for more details.
 *
 * You should have received a copy of the GNU Affero General Public License
 * along with this program. If not, see <http://www.gnu.org/licenses/>.
 */
package org.neo4j.kernel.impl.query;

import java.io.BufferedReader;
import java.io.File;
import java.io.FileNotFoundException;
import java.io.IOException;
import java.io.UncheckedIOException;
import java.nio.charset.StandardCharsets;
import java.util.ArrayList;
import java.util.Arrays;
import java.util.Collection;
import java.util.Collections;
import java.util.HashMap;
import java.util.LinkedHashMap;
import java.util.List;
import java.util.Map;
import java.util.stream.Collectors;

import org.junit.Before;
import org.junit.Rule;
import org.junit.Test;
import org.junit.rules.ExpectedException;

import org.neo4j.graphdb.GraphDatabaseService;
import org.neo4j.graphdb.ResourceIterator;
import org.neo4j.graphdb.Result;
import org.neo4j.graphdb.factory.GraphDatabaseBuilder;
import org.neo4j.graphdb.factory.GraphDatabaseSettings;
import org.neo4j.graphdb.mockfs.UncloseableDelegatingFileSystemAbstraction;
import org.neo4j.io.fs.FileSystemAbstraction;
import org.neo4j.kernel.api.KernelTransaction;
import org.neo4j.kernel.api.security.AuthToken;
import org.neo4j.kernel.configuration.Settings;
import org.neo4j.kernel.enterprise.api.security.EnterpriseAuthManager;
import org.neo4j.kernel.enterprise.api.security.EnterpriseSecurityContext;
import org.neo4j.kernel.impl.coreapi.InternalTransaction;
import org.neo4j.kernel.impl.factory.GraphDatabaseFacade;
import org.neo4j.kernel.impl.query.clientconnection.ClientConnectionInfo;
import org.neo4j.logging.AssertableLogProvider;
import org.neo4j.server.security.enterprise.auth.EmbeddedInteraction;
import org.neo4j.server.security.enterprise.auth.EnterpriseAuthAndUserManager;
import org.neo4j.test.TestEnterpriseGraphDatabaseFactory;
import org.neo4j.test.rule.TestDirectory;
import org.neo4j.test.rule.fs.DefaultFileSystemRule;

import static org.hamcrest.Matchers.containsString;
import static org.hamcrest.Matchers.endsWith;
import static org.hamcrest.Matchers.greaterThanOrEqualTo;
import static org.hamcrest.Matchers.hasSize;
import static org.hamcrest.Matchers.not;
import static org.junit.Assert.assertEquals;
import static org.junit.Assert.assertFalse;
import static org.junit.Assert.assertThat;
import static org.neo4j.helpers.collection.MapUtil.stringMap;
import static org.neo4j.kernel.api.security.AuthSubject.AUTH_DISABLED;

public class QueryLoggerIT
{

    // It is imperitive that this test executes using a real filesystem; otherwise rotation failures will not be
    // detected on Windows.
    @Rule
    public final DefaultFileSystemRule fileSystem = new DefaultFileSystemRule();
    @Rule
    public final TestDirectory testDirectory = TestDirectory.testDirectory();
    @Rule
    public final ExpectedException expectedException = ExpectedException.none();

    private GraphDatabaseBuilder databaseBuilder;
    private static final String QUERY = "CREATE (n:Foo {bar: 'baz'})";

    private File logsDirectory;
    private File logFilename;

    @Before
    public void setUp()
    {
        logsDirectory = new File( testDirectory.graphDbDir(), "logs" );
        logFilename = new File( logsDirectory, "query.log" );
        AssertableLogProvider inMemoryLog = new AssertableLogProvider();
        databaseBuilder = new TestEnterpriseGraphDatabaseFactory()
                .setFileSystem( new UncloseableDelegatingFileSystemAbstraction( fileSystem.get() ) )
                .setInternalLogProvider( inMemoryLog )
                .newImpermanentDatabaseBuilder( testDirectory.graphDbDir() );
    }

    @Test
    public void shouldLogCustomUserName() throws Throwable
    {
        // turn on query logging
        final Map<String, String> config = stringMap(
            GraphDatabaseSettings.logs_directory.name(), logsDirectory.getPath(),
            GraphDatabaseSettings.log_queries.name(), Settings.TRUE );
        EmbeddedInteraction db = new EmbeddedInteraction( databaseBuilder, config );

        // create users
        db.getLocalUserManager().newUser( "mats", "neo4j", false );
        db.getLocalUserManager().newUser( "andres", "neo4j", false );
        db.getLocalUserManager().addRoleToUser( "architect", "mats" );
        db.getLocalUserManager().addRoleToUser( "reader", "andres" );

        EnterpriseSecurityContext mats = db.login( "mats", "neo4j" );

        // run query
        db.executeQuery( mats, "UNWIND range(0, 10) AS i CREATE (:Foo {p: i})", Collections.emptyMap(), ResourceIterator::close );
        db.executeQuery( mats, "CREATE (:Label)", Collections.emptyMap(), ResourceIterator::close );

        // switch user, run query
        EnterpriseSecurityContext andres = db.login( "andres", "neo4j" );
        db.executeQuery( andres, "MATCH (n:Label) RETURN n", Collections.emptyMap(), ResourceIterator::close );

        db.tearDown();

        // THEN
        List<String> logLines = readAllLines( logFilename );

        assertThat( logLines, hasSize( 3 ) );
        assertThat( logLines.get( 0 ), containsString( "mats" ) );
        assertThat( logLines.get( 1 ), containsString( "mats" ) );
        assertThat( logLines.get( 2 ), containsString( "andres" ) );
    }

    @Test
    public void shouldLogTXMetaDataInQueryLog() throws Throwable
    {
        // turn on query logging
        databaseBuilder.setConfig( GraphDatabaseSettings.logs_directory, logsDirectory.getPath() );
        databaseBuilder.setConfig( GraphDatabaseSettings.log_queries, Settings.TRUE );
        EmbeddedInteraction db = new EmbeddedInteraction( databaseBuilder, Collections.emptyMap() );
        GraphDatabaseFacade graph = db.getLocalGraph();

        db.getLocalUserManager().setUserPassword( "neo4j", "123", false );

        EnterpriseSecurityContext subject = db.login( "neo4j", "123" );
        db.executeQuery( subject, "UNWIND range(0, 10) AS i CREATE (:Foo {p: i})", Collections.emptyMap(),
                ResourceIterator::close );

        // Set meta data and execute query in transaction
        try (InternalTransaction tx = db.beginLocalTransactionAsUser( subject, KernelTransaction.Type.explicit ))
        {
            graph.execute( "CALL dbms.setTXMetaData( { User: 'Johan' } )", Collections.emptyMap() );
            graph.execute( "CALL dbms.procedures() YIELD name RETURN name", Collections.emptyMap() ).close();
            graph.execute( "MATCH (n) RETURN n", Collections.emptyMap() ).close();
            graph.execute( QUERY, Collections.emptyMap() );
            tx.success();
        }

        // Ensure that old meta data is not retained
        try (InternalTransaction tx = db.beginLocalTransactionAsUser( subject, KernelTransaction.Type.explicit ))
        {
            graph.execute( "CALL dbms.setTXMetaData( { Location: 'Sweden' } )", Collections.emptyMap() );
            graph.execute( "MATCH ()-[r]-() RETURN count(r)", Collections.emptyMap() ).close();
            tx.success();
        }

        db.tearDown();

        // THEN
        List<String> logLines = readAllLines( logFilename );

        assertThat( logLines, hasSize( 7 ) );
        assertThat( logLines.get( 0 ), not( containsString( "User: 'Johan'" ) ) );
        // we don't care if setTXMetaData contains the meta data
        //assertThat( logLines.get( 1 ), containsString( "User: Johan" ) );
        assertThat( logLines.get( 2 ), containsString( "User: 'Johan'" ) );
        assertThat( logLines.get( 3 ), containsString( "User: 'Johan'" ) );
        assertThat( logLines.get( 4 ), containsString( "User: 'Johan'" ) );

        // we want to make sure that the new transaction does not carry old meta data
        assertThat( logLines.get( 5 ), not( containsString( "User: 'Johan'" ) ) );
        assertThat( logLines.get( 6 ), containsString( "Location: 'Sweden'" ) );
    }

    @Test
    public void shouldLogQuerySlowerThanThreshold() throws Exception
    {
        GraphDatabaseService database = databaseBuilder.setConfig( GraphDatabaseSettings.log_queries, Settings.TRUE )
                .setConfig( GraphDatabaseSettings.logs_directory, logsDirectory.getPath() )
                .setConfig( GraphDatabaseSettings.log_queries_parameter_logging_enabled, Settings.FALSE )
                .newGraphDatabase();

        executeQueryAndShutdown( database );

        List<String> logLines = readAllLines( logFilename );
        assertEquals( 1, logLines.size() );
<<<<<<< HEAD
        assertThat( logLines.get( 0 ), endsWith( String.format( " ms: %s - %s - {}", clientConnectionInfo(), QUERY ) ) );
=======
        assertThat( logLines.get( 0 ), endsWith( String.format( " ms: %s - %s - {}", querySource(
                AUTH_DISABLED.username() ), QUERY ) ) );
>>>>>>> 1dd0163a
        assertThat( logLines.get( 0 ), containsString( AUTH_DISABLED.username() ) );
    }

    @Test
    public void shouldLogParametersWhenNestedMap() throws Exception
    {
        GraphDatabaseService database = databaseBuilder.setConfig( GraphDatabaseSettings.log_queries, Settings.TRUE )
                .setConfig( GraphDatabaseSettings.logs_directory, logsDirectory.getPath() )
                .setConfig( GraphDatabaseSettings.log_queries_parameter_logging_enabled, Settings.TRUE )
                .newGraphDatabase();

        Map<String,Object> props = new LinkedHashMap<>(); // to be sure about ordering in the last assertion
        props.put( "name", "Roland" );
        props.put( "position", "Gunslinger" );
        props.put( "followers", Arrays.asList( "Jake", "Eddie", "Susannah" ) );

        Map<String,Object> params = new HashMap<>();
        params.put( "props", props );

        String query = "CREATE ({props})";
        executeQueryAndShutdown( database, query, params );

        List<String> logLines = readAllLines( logFilename );
        assertEquals( 1, logLines.size() );
<<<<<<< HEAD
=======
        QuerySource querySource = querySource( AUTH_DISABLED.username() );
>>>>>>> 1dd0163a
        assertThat( logLines.get( 0 ), endsWith( String.format(
                " ms: %s - %s - {props: {name: 'Roland', position: 'Gunslinger', followers: [Jake, Eddie, Susannah]}}"
                        + " - {}",
                clientConnectionInfo(),
                query ) ) );
        assertThat( logLines.get( 0 ), containsString( AUTH_DISABLED.username() ) );
    }

<<<<<<< HEAD
    private String clientConnectionInfo()
    {
        return ClientConnectionInfo.EMBEDDED_CONNECTION.withUsername( AUTH_DISABLED.username() ).asConnectionDetails();
=======
    private QuerySource querySource( String username )
    {
        return QueryEngineProvider.describe().append( username );
>>>>>>> 1dd0163a
    }

    @Test
    public void shouldLogParametersWhenList() throws Exception
    {
        GraphDatabaseService database = databaseBuilder.setConfig( GraphDatabaseSettings.log_queries, Settings.TRUE )
                .setConfig( GraphDatabaseSettings.logs_directory, logsDirectory.getPath() )
                .newGraphDatabase();

        Map<String,Object> params = new HashMap<>();
        params.put( "ids", Arrays.asList( 0, 1, 2 ) );
        String query = "MATCH (n) WHERE id(n) in {ids} RETURN n.name";
        executeQueryAndShutdown( database, query, params );

        List<String> logLines = readAllLines( logFilename );
        assertEquals( 1, logLines.size() );
        assertThat( logLines.get( 0 ),
                endsWith( String.format(
                        " ms: %s - %s - {ids: [0, 1, 2]} - {}",
<<<<<<< HEAD
                        clientConnectionInfo(), query) ) );
=======
                        querySource( AUTH_DISABLED.username() ), query) ) );
>>>>>>> 1dd0163a
        assertThat( logLines.get( 0 ), containsString( AUTH_DISABLED.username() ) );
    }

    @Test
    public void disabledQueryLogging() throws IOException
    {
        GraphDatabaseService database = databaseBuilder.setConfig( GraphDatabaseSettings.log_queries, Settings.FALSE )
                .setConfig( GraphDatabaseSettings.log_queries_filename, logFilename.getPath() )
                .newGraphDatabase();

        executeQueryAndShutdown( database );

        expectedException.expect( FileNotFoundException.class );
        readAllLines( logFilename );
    }

    @Test
    public void disabledQueryLogRotation() throws Exception
    {
        final File logsDirectory = new File( testDirectory.graphDbDir(), "logs" );
        final File logFilename = new File( logsDirectory, "query.log" );
        final File shiftedLogFilename1 = new File( logsDirectory, "query.log.1" );
        GraphDatabaseService database = databaseBuilder.setConfig( GraphDatabaseSettings.log_queries, Settings.TRUE )
                .setConfig( GraphDatabaseSettings.logs_directory, logsDirectory.getPath() )
                .setConfig( GraphDatabaseSettings.log_queries_rotation_threshold, "0" )
                .newGraphDatabase();

        // Logging is done asynchronously, so write many times to make sure we would have rotated something
        for ( int i = 0; i < 100; i++ )
        {
            database.execute( QUERY );
        }

        database.shutdown();

        assertFalse( "There should not exist a shifted log file because rotation is disabled",
                shiftedLogFilename1.exists() );

        List<String> lines = readAllLines( logFilename );
        assertEquals( 100, lines.size() );
    }

    @Test
    public void queryLogRotation() throws Exception
    {
        final File logsDirectory = new File( testDirectory.graphDbDir(), "logs" );
        GraphDatabaseService database = databaseBuilder.setConfig( GraphDatabaseSettings.log_queries, Settings.TRUE )
                .setConfig( GraphDatabaseSettings.logs_directory, logsDirectory.getPath() )
                .setConfig( GraphDatabaseSettings.log_queries_max_archives, "100" )
                .setConfig( GraphDatabaseSettings.log_queries_rotation_threshold, "1" )
                .newGraphDatabase();

        // Logging is done asynchronously, and it turns out it's really hard to make it all work the same on Linux
        // and on Windows, so just write many times to make sure we rotate several times.

        for ( int i = 0; i < 100; i++ )
        {
            database.execute( QUERY );
        }

        database.shutdown();

        File[] queryLogs = fileSystem.get().listFiles( logsDirectory, ( dir, name ) -> name.startsWith( "query.log" ) );

        assertThat( "Expect to have more then one query log file.", queryLogs.length, greaterThanOrEqualTo( 2 ) );

        List<String> loggedQueries = Arrays.stream( queryLogs )
                                        .map( this::readAllLinesSilent )
                                        .flatMap( Collection::stream )
                                        .collect( Collectors.toList() );
        assertThat( "Expected log file to have at least one log entry", loggedQueries, hasSize( 100 ) );
    }

    @Test
    public void shouldNotLogPassword() throws Exception
    {
        GraphDatabaseFacade database = (GraphDatabaseFacade) databaseBuilder
                .setConfig( GraphDatabaseSettings.log_queries, Settings.TRUE )
                .setConfig( GraphDatabaseSettings.logs_directory, logsDirectory.getPath() )
                .setConfig( GraphDatabaseSettings.auth_enabled, Settings.TRUE )
                .newGraphDatabase();

        EnterpriseAuthManager authManager = database.getDependencyResolver().resolveDependency( EnterpriseAuthManager.class );
        EnterpriseSecurityContext neo = authManager.login( AuthToken.newBasicAuthToken( "neo4j", "neo4j" ) );

        String query = "CALL dbms.security.changePassword('abc123')";
        try ( InternalTransaction tx = database
                .beginTransaction( KernelTransaction.Type.explicit, neo ) )
        {
            Result res = database.execute( tx, query, Collections.emptyMap() );
            res.close();
            tx.success();
        }
        finally
        {
            database.shutdown();
        }

        List<String> logLines = readAllLines( logFilename );
        assertEquals( 1, logLines.size() );
        assertThat( logLines.get( 0 ),
                containsString(  "CALL dbms.security.changePassword(******)") ) ;
        assertThat( logLines.get( 0 ),not( containsString( "abc123" ) ) );
        assertThat( logLines.get( 0 ), containsString( neo.subject().username() ) );
    }

    private void executeQueryAndShutdown( GraphDatabaseService database )
    {
        executeQueryAndShutdown( database, QUERY, Collections.emptyMap() );
    }

    private void executeQueryAndShutdown( GraphDatabaseService database, String query, Map<String,Object> params )
    {
        Result execute = database.execute( query, params );
        execute.close();
        database.shutdown();
    }

    private List<String> readAllLinesSilent( File logFilename )
    {
        try
        {
            return readAllLines( fileSystem.get(), logFilename );
        }
        catch ( IOException e )
        {
            throw new UncheckedIOException( e );
        }
    }

    private List<String> readAllLines( File logFilename ) throws IOException
    {
        return readAllLines( fileSystem.get(), logFilename );
    }

    public static List<String> readAllLines( FileSystemAbstraction fs, File logFilename ) throws IOException
    {
        List<String> logLines = new ArrayList<>();
        // this is needed as the EphemeralFSA is broken, and creates a new file when reading a non-existent file from
        // a valid directory
        if ( !fs.fileExists( logFilename ) )
        {
            throw new FileNotFoundException( "File does not exist." );
        }

        try ( BufferedReader reader = new BufferedReader(
                fs.openAsReader( logFilename, StandardCharsets.UTF_8 ) ) )
        {
            for ( String line; ( line = reader.readLine() ) != null; )
            {
                logLines.add( line );
            }
        }
        return logLines;
    }
}<|MERGE_RESOLUTION|>--- conflicted
+++ resolved
@@ -57,7 +57,6 @@
 import org.neo4j.kernel.impl.query.clientconnection.ClientConnectionInfo;
 import org.neo4j.logging.AssertableLogProvider;
 import org.neo4j.server.security.enterprise.auth.EmbeddedInteraction;
-import org.neo4j.server.security.enterprise.auth.EnterpriseAuthAndUserManager;
 import org.neo4j.test.TestEnterpriseGraphDatabaseFactory;
 import org.neo4j.test.rule.TestDirectory;
 import org.neo4j.test.rule.fs.DefaultFileSystemRule;
@@ -202,12 +201,7 @@
 
         List<String> logLines = readAllLines( logFilename );
         assertEquals( 1, logLines.size() );
-<<<<<<< HEAD
         assertThat( logLines.get( 0 ), endsWith( String.format( " ms: %s - %s - {}", clientConnectionInfo(), QUERY ) ) );
-=======
-        assertThat( logLines.get( 0 ), endsWith( String.format( " ms: %s - %s - {}", querySource(
-                AUTH_DISABLED.username() ), QUERY ) ) );
->>>>>>> 1dd0163a
         assertThat( logLines.get( 0 ), containsString( AUTH_DISABLED.username() ) );
     }
 
@@ -232,10 +226,6 @@
 
         List<String> logLines = readAllLines( logFilename );
         assertEquals( 1, logLines.size() );
-<<<<<<< HEAD
-=======
-        QuerySource querySource = querySource( AUTH_DISABLED.username() );
->>>>>>> 1dd0163a
         assertThat( logLines.get( 0 ), endsWith( String.format(
                 " ms: %s - %s - {props: {name: 'Roland', position: 'Gunslinger', followers: [Jake, Eddie, Susannah]}}"
                         + " - {}",
@@ -244,15 +234,9 @@
         assertThat( logLines.get( 0 ), containsString( AUTH_DISABLED.username() ) );
     }
 
-<<<<<<< HEAD
     private String clientConnectionInfo()
     {
         return ClientConnectionInfo.EMBEDDED_CONNECTION.withUsername( AUTH_DISABLED.username() ).asConnectionDetails();
-=======
-    private QuerySource querySource( String username )
-    {
-        return QueryEngineProvider.describe().append( username );
->>>>>>> 1dd0163a
     }
 
     @Test
@@ -270,13 +254,7 @@
         List<String> logLines = readAllLines( logFilename );
         assertEquals( 1, logLines.size() );
         assertThat( logLines.get( 0 ),
-                endsWith( String.format(
-                        " ms: %s - %s - {ids: [0, 1, 2]} - {}",
-<<<<<<< HEAD
-                        clientConnectionInfo(), query) ) );
-=======
-                        querySource( AUTH_DISABLED.username() ), query) ) );
->>>>>>> 1dd0163a
+                endsWith( String.format( " ms: %s - %s - {ids: [0, 1, 2]} - {}", clientConnectionInfo(), query ) ) );
         assertThat( logLines.get( 0 ), containsString( AUTH_DISABLED.username() ) );
     }
 
