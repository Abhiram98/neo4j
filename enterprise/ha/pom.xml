--- conflicted
+++ resolved
@@ -3,22 +3,14 @@
   <parent>
     <groupId>org.neo4j</groupId>
     <artifactId>parent</artifactId>
-<<<<<<< HEAD
     <version>2.0-SNAPSHOT</version>
-=======
-    <version>1.9.2-SNAPSHOT</version>
->>>>>>> 5c6cfa97
     <relativePath>../..</relativePath>
   </parent>
   <modelVersion>4.0.0</modelVersion>
   <groupId>org.neo4j</groupId>
   <artifactId>neo4j-ha</artifactId>
   <name>Neo4j - High Availability</name>
-<<<<<<< HEAD
   <version>2.0-SNAPSHOT</version>
-=======
-  <version>1.9.2-SNAPSHOT</version>
->>>>>>> 5c6cfa97
   <description>This component provides the means to set up a cluster of Neo4j instances that act together
     as a cluster, providing Master-Slave replication and other features.
   </description>
