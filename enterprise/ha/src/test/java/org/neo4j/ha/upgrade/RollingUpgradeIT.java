--- conflicted
+++ resolved
@@ -66,17 +66,10 @@
 import static org.neo4j.ha.upgrade.Utils.downloadAndUnpack;
 import static org.neo4j.kernel.ha.HaSettings.ha_server;
 
-<<<<<<< HEAD
 @Ignore( "Keep this test around as it's a very simple and 'close' test to quickly verify rolling upgrades" )
-public class RollingUpgradeIT
-{
-    private static final String OLD_VERSION = "2.1.2";
-
-=======
 @RunWith(Parameterized.class)
 public class RollingUpgradeIT
 {
->>>>>>> 7515ded9
     private static final int CLUSTER_SIZE = 3;
 
     public static final RelationshipType type1 = DynamicRelationshipType.withName( "type1" );
@@ -100,10 +93,7 @@
     public static Iterable<Object[]> oldVersions()
     {
         return Arrays.asList( new Object[][]{
-                {"2.0.1"},
-                {"2.0.2"},
-                {"2.0.3"},
-                {"2.0.4"}
+                {"2.1.2"}
         } );
     }
 
