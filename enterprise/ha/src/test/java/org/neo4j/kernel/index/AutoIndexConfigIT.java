--- conflicted
+++ resolved
@@ -71,11 +71,7 @@
 
         // Given
         startCluster( 3 );
-<<<<<<< HEAD
-        HighlyAvailableGraphDatabase originalMaster = cluster.getMaster();
-=======
         HighlyAvailableGraphDatabase slave = cluster.getAnySlave();
->>>>>>> 16b3ad05
 
         AutoIndexer<Node> originalAutoIndex = slave.index().getNodeAutoIndexer();
         originalAutoIndex.setEnabled( true );
