--- conflicted
+++ resolved
@@ -151,13 +151,8 @@
         graphdb.getDependencyResolver().resolveDependency( NodeManager.class ).clearCache();
         enableBreakpoints();
         graphdb.getNodeById( node.getId() );
-<<<<<<< HEAD
-        final Cache<?> nodeCache = graphdb.getNodeManager().caches().iterator().next();
+        final Cache<?> nodeCache = graphdb.getDependencyResolver().resolveDependency( NodeManager.class ).caches().iterator().next();
         assertTrue( "We didn't get a hold of the right cache object", nodeCache.getName().toLowerCase().contains( "node" ) );
-=======
-        final Cache<?> nodeCache = graphdb.getDependencyResolver().resolveDependency( NodeManager.class ).caches().iterator().next();
-        assertTrue( "We didn't get a hold of the right cache object", nodeCache.toString().toLowerCase().contains( "node" ) );
->>>>>>> e802175d
 
         Thread t1 = new Thread( "T1: Relationship loader" )
         {
