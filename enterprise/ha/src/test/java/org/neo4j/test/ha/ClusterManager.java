/**
 * Copyright (c) 2002-2013 "Neo Technology,"
 * Network Engine for Objects in Lund AB [http://neotechnology.com]
 *
 * This file is part of Neo4j.
 *
 * Neo4j is free software: you can redistribute it and/or modify
 * it under the terms of the GNU Affero General Public License as
 * published by the Free Software Foundation, either version 3 of the
 * License, or (at your option) any later version.
 *
 * This program is distributed in the hope that it will be useful,
 * but WITHOUT ANY WARRANTY; without even the implied warranty of
 * MERCHANTABILITY or FITNESS FOR A PARTICULAR PURPOSE.  See the
 * GNU Affero General Public License for more details.
 *
 * You should have received a copy of the GNU Affero General Public License
 * along with this program. If not, see <http://www.gnu.org/licenses/>.
 */
package org.neo4j.test.ha;

import static java.util.Arrays.asList;
import static org.junit.Assert.fail;
import static org.neo4j.helpers.collection.IteratorUtil.count;

import java.io.File;
import java.io.IOException;
import java.lang.reflect.Field;
import java.net.URI;
import java.net.URISyntaxException;
import java.util.ArrayList;
import java.util.Collections;
import java.util.HashMap;
import java.util.HashSet;
import java.util.List;
import java.util.Map;
import java.util.Set;
import java.util.concurrent.Callable;
import java.util.concurrent.ConcurrentHashMap;
import java.util.concurrent.ExecutionException;
import java.util.concurrent.ExecutorService;
import java.util.concurrent.Executors;
import java.util.concurrent.Future;
import java.util.concurrent.TimeUnit;

import javax.xml.parsers.DocumentBuilder;
import javax.xml.parsers.DocumentBuilderFactory;

<<<<<<< HEAD
=======
import ch.qos.logback.classic.LoggerContext;
>>>>>>> 218fadb0
import org.neo4j.backup.OnlineBackupSettings;
import org.neo4j.cluster.ClusterSettings;
import org.neo4j.cluster.ExecutorLifecycleAdapter;
import org.neo4j.cluster.client.ClusterClient;
import org.neo4j.cluster.client.Clusters;
import org.neo4j.cluster.client.ClustersXMLSerializer;
import org.neo4j.cluster.com.NetworkReceiver;
import org.neo4j.cluster.com.NetworkSender;
import org.neo4j.cluster.protocol.atomicbroadcast.ObjectStreamFactory;
import org.neo4j.cluster.protocol.election.NotElectableElectionCredentialsProvider;
import org.neo4j.graphdb.GraphDatabaseService;
import org.neo4j.graphdb.factory.GraphDatabaseBuilder;
import org.neo4j.graphdb.factory.GraphDatabaseSettings;
import org.neo4j.graphdb.factory.HighlyAvailableGraphDatabaseFactory;
import org.neo4j.helpers.Function;
import org.neo4j.helpers.Predicate;
import org.neo4j.helpers.Settings;
import org.neo4j.helpers.collection.Iterables;
import org.neo4j.helpers.collection.MapUtil;
import org.neo4j.kernel.configuration.Config;
import org.neo4j.kernel.ha.HaSettings;
import org.neo4j.kernel.ha.HighlyAvailableGraphDatabase;
import org.neo4j.kernel.ha.UpdatePuller;
import org.neo4j.kernel.ha.cluster.member.ClusterMember;
import org.neo4j.kernel.ha.cluster.member.ClusterMembers;
import org.neo4j.kernel.ha.com.master.Slaves;
import org.neo4j.kernel.lifecycle.LifeSupport;
import org.neo4j.kernel.lifecycle.Lifecycle;
import org.neo4j.kernel.lifecycle.LifecycleAdapter;
import org.neo4j.kernel.logging.LogbackService;
import org.neo4j.kernel.logging.Logging;
<<<<<<< HEAD

import org.slf4j.impl.StaticLoggerBinder;
import org.w3c.dom.Document;
import ch.qos.logback.classic.LoggerContext;

import static java.util.Arrays.asList;
import static java.util.Collections.emptyMap;

import static org.junit.Assert.fail;

import static org.neo4j.helpers.collection.IteratorUtil.count;
import static org.neo4j.kernel.impl.util.FileUtils.copyRecursively;
=======
import org.slf4j.Logger;
import org.slf4j.LoggerFactory;
import org.slf4j.impl.StaticLoggerBinder;
import org.w3c.dom.Document;
>>>>>>> 218fadb0

public class ClusterManager
        extends LifecycleAdapter
{
    public static class Builder
    {
        private final File root;
        private final Provider provider = clusterOfSize( 3 );
        private final Map<String, String> commonConfig = emptyMap();
        private final Map<Integer, Map<String,String>> instanceConfig = new HashMap<>();
        private HighlyAvailableGraphDatabaseFactory factory = new HighlyAvailableGraphDatabaseFactory();
        private StoreDirInitializer initializer;

        public Builder( File root )
        {
            this.root = root;
        }

        public Builder withSeedDir( final File seedDir )
        {
            return withStoreDirInitializer( new StoreDirInitializer()
            {
                @Override
                public void initializeStoreDir( int serverId, File storeDir ) throws IOException
                {
                    copyRecursively( seedDir, storeDir );
                }
            } );
        }

        public Builder withStoreDirInitializer( StoreDirInitializer initializer )
        {
            this.initializer = initializer;
            return this;
        }

        public Builder withDbFactory( HighlyAvailableGraphDatabaseFactory dbFactory )
        {
            this.factory = dbFactory;
            return this;
        }

        public ClusterManager build()
        {
            return new ClusterManager( this );
        }
    }

    public interface StoreDirInitializer
    {
        void initializeStoreDir( int serverId, File storeDir ) throws IOException;
    }

    /**
     * Provides a specification of which clusters to start in {@link ClusterManager#start()}.
     */
    public interface Provider
    {
        Clusters clusters() throws Throwable;
    }

    /**
     * Provider pointing out an XML file to read.
     *
     * @param clustersXml the XML file containing the cluster specifications.
     */
    public static Provider fromXml( final URI clustersXml )
    {
        return new Provider()
        {
            @Override
            public Clusters clusters() throws Exception
            {
                DocumentBuilder documentBuilder = DocumentBuilderFactory.newInstance().newDocumentBuilder();
                Document clustersXmlDoc = documentBuilder.parse( clustersXml.toURL().openStream() );
                return new ClustersXMLSerializer( documentBuilder ).read( clustersXmlDoc );
            }
        };
    }

    /**
     * Provides a cluster specification with default values
     *
     * @param memberCount the total number of members in the cluster to start.
     */
    public static Provider clusterOfSize( int memberCount )
    {
        Clusters.Cluster cluster = new Clusters.Cluster( "neo4j.ha" );
        for ( int i = 0; i < memberCount; i++ )
        {
            cluster.getMembers().add( new Clusters.Member( 5001 + i, true ) );
        }

        final Clusters clusters = new Clusters();
        clusters.getClusters().add( cluster );
        return provided( clusters );
    }


    /**
     * Provides a cluster specification with default values
     * @param haMemberCount the total number of members in the cluster to start.
     */
    public static Provider clusterWithAdditionalClients( int haMemberCount, int additionalClientCount )
    {
        Clusters.Cluster cluster = new Clusters.Cluster( "neo4j.ha" );
        int counter = 0;
        for ( int i = 0; i < haMemberCount; i++, counter++ )
        {
            cluster.getMembers().add( new Clusters.Member( 5001 + counter, true ) );
        }
        for ( int i = 0; i < additionalClientCount; i++, counter++ )
        {
            cluster.getMembers().add( new Clusters.Member( 5001 + counter, false ) );
        }

        final Clusters clusters = new Clusters();
        clusters.getClusters().add( cluster );
        return provided( clusters );
    }

    /**
     * Provides a cluster specification with default values
     * @param haMemberCount the total number of members in the cluster to start.
     */
    public static Provider clusterWithAdditionalArbiters( int haMemberCount, int arbiterCount)
    {
        Clusters.Cluster cluster = new Clusters.Cluster( "neo4j.ha" );
        int counter = 0;
        for ( int i = 0; i < arbiterCount; i++, counter++ )
        {
            cluster.getMembers().add( new Clusters.Member( 5001 + counter, false ) );
        }
        for ( int i = 0; i < haMemberCount; i++, counter++ )
        {
            cluster.getMembers().add( new Clusters.Member( 5001 + counter, true ) );
        }

        final Clusters clusters = new Clusters();
        clusters.getClusters().add( cluster );
        return provided( clusters );
    }

    public static Provider provided( final Clusters clusters )
    {
        return new Provider()
        {
            @Override
            public Clusters clusters() throws Throwable
            {
                return clusters;
            }
        };
    }

    LifeSupport life;
    private final File root;
    private final Map<String, String> commonConfig;
    private final Map<Integer, Map<String, String>> instanceConfig;
    private final Map<String, ManagedCluster> clusterMap = new HashMap<>();
    private final Provider clustersProvider;
    private final HighlyAvailableGraphDatabaseFactory dbFactory;
    private final StoreDirInitializer storeDirInitializer;

    public ClusterManager( Provider clustersProvider, File root, Map<String, String> commonConfig,
                           Map<Integer, Map<String, String>> instanceConfig,
                           HighlyAvailableGraphDatabaseFactory dbFactory )
    {
        this.clustersProvider = clustersProvider;
        this.root = root;
        this.commonConfig = commonConfig;
        this.instanceConfig = instanceConfig;
        this.dbFactory = dbFactory;
        this.storeDirInitializer = null;
    }

    private ClusterManager( Builder builder )
    {
        this.clustersProvider = builder.provider;
        this.root = builder.root;
        this.commonConfig = builder.commonConfig;
        this.instanceConfig = builder.instanceConfig;
        this.dbFactory = builder.factory;
        this.storeDirInitializer = builder.initializer;
    }

    public ClusterManager( Provider clustersProvider, File root, Map<String, String> commonConfig,
            Map<Integer, Map<String, String>> instanceConfig )
    {
        this( clustersProvider, root, commonConfig, instanceConfig, new HighlyAvailableGraphDatabaseFactory() );
    }

    public ClusterManager( Provider clustersProvider, File root, Map<String, String> commonConfig )
    {
        this( clustersProvider, root, commonConfig, Collections.<Integer, Map<String, String>>emptyMap(),
                new HighlyAvailableGraphDatabaseFactory() );
    }

    @Override
    public void start() throws Throwable
    {
        Clusters clusters = clustersProvider.clusters();

        life = new LifeSupport();

        // Started so instances added here will be started immediately, and in case of exceptions they can be
        // shutdown() or stop()ped properly
        life.start();

        for ( int i = 0; i < clusters.getClusters().size(); i++ )
        {
            Clusters.Cluster cluster = clusters.getClusters().get( i );
            ManagedCluster managedCluster = new ManagedCluster( cluster );
            clusterMap.put( cluster.getName(), managedCluster );
            life.add( managedCluster );
        }
    }

    @Override
    public void stop() throws Throwable
    {
        life.stop();
    }

    @Override
    public void shutdown() throws Throwable
    {
        life.shutdown();
    }

    /**
     * Represent one cluster. It can retrieve the current master, random slave
     * or all members. It can also temporarily fail an instance or shut it down.
     */
    public class ManagedCluster extends LifecycleAdapter
    {
        private final Clusters.Cluster spec;
        private final String name;
        private final Map<Integer, HighlyAvailableGraphDatabaseProxy> members = new ConcurrentHashMap<>();

        ManagedCluster( Clusters.Cluster spec ) throws URISyntaxException, IOException
        {
            this.spec = spec;
            this.name = spec.getName();
            for ( int i = 0; i < spec.getMembers().size(); i++ )
            {
                startMember( i + 1 );
            }
            for ( HighlyAvailableGraphDatabaseProxy member : members.values() )
            {
                insertInitialData( member.get(), name, member.get().getConfig().get( ClusterSettings.server_id ) );
            }
        }

        public String getInitialHostsConfigString()
        {
            StringBuilder result = new StringBuilder();
            for ( HighlyAvailableGraphDatabase member : getAllMembers() )
            {
                result.append( result.length() > 0 ? "," : "" ).append( ":" )
                      .append( member.getDependencyResolver().resolveDependency(
                              ClusterClient.class ).getClusterServer().getPort() );
            }
            return result.toString();
        }

        @Override
        public void stop() throws Throwable
        {
            for ( HighlyAvailableGraphDatabaseProxy member : members.values() )
            {
                member.get().shutdown();
            }
        }

        /**
         * @return all started members in this cluster.
         */
        public Iterable<HighlyAvailableGraphDatabase> getAllMembers()
        {
            return Iterables.map( new Function<HighlyAvailableGraphDatabaseProxy, HighlyAvailableGraphDatabase>()
            {

                @Override
                public HighlyAvailableGraphDatabase apply( HighlyAvailableGraphDatabaseProxy from )
                {
                    return from.get();
                }
            }, members.values() );
        }

        /**
         * @return the current master in the cluster.
         * @throws IllegalStateException if there's no current master.
         */
        public HighlyAvailableGraphDatabase getMaster()
        {
            for ( HighlyAvailableGraphDatabase graphDatabaseService : getAllMembers() )
            {
                if ( graphDatabaseService.isMaster() )
                {
                    return graphDatabaseService;
                }
            }
            throw new IllegalStateException( "No master found in cluster " + name );
        }

        /**
         * @param except do not return any of the dbs found in this array
         * @return a slave in this cluster.
         * @throws IllegalStateException if no slave was found in this cluster.
         */
        public HighlyAvailableGraphDatabase getAnySlave( HighlyAvailableGraphDatabase... except )
        {
            Set<HighlyAvailableGraphDatabase> exceptSet = new HashSet<>( asList( except ) );
            for ( HighlyAvailableGraphDatabase graphDatabaseService : getAllMembers() )
            {
                if ( graphDatabaseService.getInstanceState().equals( "SLAVE" ) && !exceptSet.contains(
                        graphDatabaseService ) )
                {
                    return graphDatabaseService;
                }
            }

            throw new IllegalStateException( "No slave found in cluster " + name );
        }

        /**
         * @param serverId the server id to return the db for.
         * @return the {@link HighlyAvailableGraphDatabase} with the given server id.
         * @throws IllegalStateException if that db isn't started or no such
         *                               db exists in the cluster.
         */
        public HighlyAvailableGraphDatabase getMemberByServerId( int serverId )
        {
            HighlyAvailableGraphDatabase db = members.get( serverId ).get();
            if ( db == null )
            {
                throw new IllegalStateException( "Db " + serverId + " not found at the moment in " + name );
            }
            return db;
        }

        /**
         * Shuts down a member of this cluster. A {@link RepairKit} is returned
         * which is able to restore the instance (i.e. start it again).
         *
         * @param db the {@link HighlyAvailableGraphDatabase} to shut down.
         * @return a {@link RepairKit} which can start it again.
         * @throws IllegalArgumentException if the given db isn't a member of this cluster.
         */
        public RepairKit shutdown( HighlyAvailableGraphDatabase db )
        {
            assertMember( db );
            int serverId = db.getDependencyResolver().resolveDependency( Config.class ).get( ClusterSettings.server_id );
            members.remove( serverId );
            life.remove( db );
            db.shutdown();
            return new StartDatabaseAgainKit( this, serverId );
        }

        private void assertMember( HighlyAvailableGraphDatabase db )
        {
            for ( HighlyAvailableGraphDatabaseProxy highlyAvailableGraphDatabaseProxy : members.values() )
            {
                if ( highlyAvailableGraphDatabaseProxy.get().equals( db ) )
                {
                    return;
                }
            }
            throw new IllegalArgumentException( "Db " + db + " not a member of this cluster " + name );
        }

        /**
         * WARNING: beware of hacks.
         * <p/>
         * Fails a member of this cluster by making it not respond to heart beats.
         * A {@link RepairKit} is returned which is able to repair the instance
         * (i.e start the network) again.
         *
         * @param db the {@link HighlyAvailableGraphDatabase} to fail.
         * @return a {@link RepairKit} which can repair the failure.
         * @throws IllegalArgumentException if the given db isn't a member of this cluster.
         */
        public RepairKit fail( HighlyAvailableGraphDatabase db ) throws Throwable
        {
            assertMember( db );
            ClusterClient clusterClient = db.getDependencyResolver().resolveDependency( ClusterClient.class );
            LifeSupport clusterClientLife = (LifeSupport) accessible( clusterClient.getClass().getDeclaredField(
                    "life" ) ).get( clusterClient );

            NetworkReceiver receiver = instance( NetworkReceiver.class, clusterClientLife.getLifecycleInstances() );
            receiver.stop();

            ExecutorLifecycleAdapter statemachineExecutor = instance(ExecutorLifecycleAdapter.class, clusterClientLife.getLifecycleInstances());
            statemachineExecutor.stop();

            NetworkSender sender = instance( NetworkSender.class, clusterClientLife.getLifecycleInstances() );
            sender.stop();

            List<Lifecycle> stoppedServices = new ArrayList<>();
            stoppedServices.add( sender );
            stoppedServices.add(statemachineExecutor);
            stoppedServices.add( receiver );

            return new StartNetworkAgainKit( db, stoppedServices );
        }

        private void startMember( int serverId ) throws URISyntaxException, IOException
        {
            Clusters.Member member = spec.getMembers().get( serverId-1 );
            StringBuilder initialHosts = new StringBuilder( spec.getMembers().get( 0 ).getHost() );
            for (int i = 1; i < spec.getMembers().size(); i++)
            {
                initialHosts.append( "," ).append( spec.getMembers().get( i ).getHost() );
<<<<<<< HEAD
            }
            if ( member.isFullHaMember() )
            {
                int haPort = new URI( "cluster://" + member.getHost() ).getPort() + 3000;
                File storeDir = new File( new File( root, name ), "server" + serverId );
                if ( storeDirInitializer != null)
                {
                    storeDirInitializer.initializeStoreDir( serverId, storeDir );
                }
                GraphDatabaseBuilder graphDatabaseBuilder = dbFactory
                        .newHighlyAvailableDatabaseBuilder( storeDir.getAbsolutePath() ).
=======
            File parent = new File( root, name );
            URI clusterUri = new URI( "cluster://" + member.getHost() );
            if ( member.isFullHaMember() )
            {
                int clusterPort = clusterUri.getPort();
                int haPort = clusterUri.getPort() + 3000;
                GraphDatabaseBuilder graphDatabaseBuilder = new HighlyAvailableGraphDatabaseFactory()
                        .newHighlyAvailableDatabaseBuilder( new File( parent,
                                "server" + serverId ).getAbsolutePath() ).
>>>>>>> 218fadb0
                                setConfig( ClusterSettings.cluster_name, name ).
                                setConfig( ClusterSettings.initial_hosts, initialHosts.toString() ).
                                setConfig( ClusterSettings.server_id, serverId + "" ).
                                setConfig( ClusterSettings.cluster_server, "0.0.0.0:"+clusterPort).
                                setConfig( HaSettings.ha_server, ":" + haPort ).
                                setConfig( OnlineBackupSettings.online_backup_enabled, Settings.FALSE ).
                                setConfig( commonConfig );
                if ( instanceConfig.containsKey( serverId ) )
                {
                   graphDatabaseBuilder.setConfig( instanceConfig.get( serverId ) );
                }

                config( graphDatabaseBuilder, name, serverId );

                final HighlyAvailableGraphDatabaseProxy graphDatabase = new HighlyAvailableGraphDatabaseProxy(
                        graphDatabaseBuilder );

                members.put( serverId, graphDatabase );

                life.add( new LifecycleAdapter()
                {
                    @Override
                    public void stop() throws Throwable
                    {
                        graphDatabase.get().shutdown();
                    }
                } );
            }
            else
            {
                Map<String, String> config = MapUtil.stringMap(
                        ClusterSettings.cluster_name.name(), name,
                        ClusterSettings.initial_hosts.name(), initialHosts.toString(),
                        ClusterSettings.server_id.name(), serverId + "",
                        ClusterSettings.cluster_server.name(), "0.0.0.0:"+clusterUri.getPort(),
                        GraphDatabaseSettings.store_dir.name(), new File( parent, "arbiter" + serverId ).getAbsolutePath() );
                Config config1 = new Config( config );
                Logging clientLogging =life.add( new LogbackService(
                        config1, (LoggerContext) StaticLoggerBinder.getSingleton().getLoggerFactory() ) );
                ObjectStreamFactory objectStreamFactory = new ObjectStreamFactory();
                life.add( new FutureLifecycleAdapter<>( new ClusterClient( ClusterClient.adapt( config1 ),
                        clientLogging, new NotElectableElectionCredentialsProvider(), objectStreamFactory,
                        objectStreamFactory ) ) );
            }
        }

        /**
         * Will await a condition for the default max time.
         *
         * @param predicate {@link Predicate} that should return true
         *                  signalling that the condition has been met.
         * @throws IllegalStateException if the condition wasn't met
         *                               during within the max time.
         */
        public void await( Predicate<ManagedCluster> predicate )
        {
            await( predicate, 60 );
        }

        /**
         * Will await a condition for the given max time.
         *
         * @param predicate {@link Predicate} that should return true
         *                  signalling that the condition has been met.
         * @throws IllegalStateException if the condition wasn't met
         *                               during within the max time.
         */
        public void await( Predicate<ManagedCluster> predicate, int maxSeconds )
        {
            long end = System.currentTimeMillis() + TimeUnit.SECONDS.toMillis( maxSeconds );
            while ( System.currentTimeMillis() < end )
            {
                if ( predicate.accept( this ) )
                {
                    return;
                }
                try
                {
                    Thread.sleep( 100 );
                }
                catch ( InterruptedException e )
                {
                    // Ignore
                }
            }
            String state = printState( this );
            throw new IllegalStateException( "Awaited condition never met, waited " + maxSeconds + " for " + predicate+":"+state );
        }

        /**
         * The total number of members of the cluster.
         */
        public int size()
        {
            return spec.getMembers().size();
        }

        public int getServerId( HighlyAvailableGraphDatabase member )
        {
            assertMember( member );
            return member.getConfig().get( ClusterSettings.server_id );
        }

        public File getStoreDir( HighlyAvailableGraphDatabase member )
        {
            assertMember( member );
            return member.getConfig().get( GraphDatabaseSettings.store_dir );
        }

        public void sync( HighlyAvailableGraphDatabase... except )
        {
            Set<HighlyAvailableGraphDatabase> exceptSet = new HashSet<>( asList( except ) );
            for ( HighlyAvailableGraphDatabase db : getAllMembers() )
            {
                if ( !exceptSet.contains( db ) )
                {
                    db.getDependencyResolver().resolveDependency( UpdatePuller.class ).pullUpdates();
                }
            }
        }
    }

    private static final class HighlyAvailableGraphDatabaseProxy
    {
        private GraphDatabaseService result;
        private Future<GraphDatabaseService> untilThen;
        private final ExecutorService executor;

        public HighlyAvailableGraphDatabaseProxy( final GraphDatabaseBuilder graphDatabaseBuilder )
        {
            Callable<GraphDatabaseService> starter = new Callable<GraphDatabaseService>()
            {
                @Override
                public GraphDatabaseService call() throws Exception
                {
                    return graphDatabaseBuilder.newGraphDatabase();
                }
            };
            executor = Executors.newFixedThreadPool( 1 );
            untilThen = executor.submit( starter );
        }

        public HighlyAvailableGraphDatabase get()
        {
            if ( result == null )
            {
                try
                {
                    result = untilThen.get();
                }
                catch ( InterruptedException | ExecutionException e )
                {
                    throw new RuntimeException( e );
                }
                finally
                {
                    executor.shutdownNow();
                }
            }
            return (HighlyAvailableGraphDatabase) result;
        }
    }

    private static final class FutureLifecycleAdapter<T extends Lifecycle> extends LifecycleAdapter
    {
        private final T wrapped;
        private Future<Void> currentFuture;
        private final ExecutorService starter;

        public FutureLifecycleAdapter( T toWrap)
        {
            wrapped = toWrap;
            starter = Executors.newFixedThreadPool( 1 );
        }

        @Override
        public void init() throws Throwable
        {
            currentFuture = starter.submit( new Callable<Void>()
            {
                @Override
                public Void call() throws Exception
                {
                    try
                    {
                        wrapped.init();
                    }
                    catch ( Throwable throwable )
                    {
                        throw new RuntimeException( throwable );
                    }
                    return null;
                }
            } );
        }

        @Override
        public void start() throws Throwable
        {
            currentFuture.get();
            currentFuture = starter.submit( new Callable<Void>()
            {
                @Override
                public Void call() throws Exception
                {
                    try
                    {
                        wrapped.start();
                    }
                    catch ( Throwable throwable )
                    {
                        throw new RuntimeException( throwable );
                    }
                    return null;
                }
            } );
        }

        @Override
        public void stop() throws Throwable
        {
            currentFuture.get();
            currentFuture = starter.submit( new Callable<Void>()
            {
                @Override
                public Void call() throws Exception
                {
                    try
                    {
                        wrapped.stop();
                    }
                    catch ( Throwable throwable )
                    {
                        throw new RuntimeException( throwable );
                    }
                    return null;
                }
            } );
        }

        @Override
        public void shutdown() throws Throwable
        {
            currentFuture = starter.submit( new Callable<Void>()
            {
                @Override
                public Void call() throws Exception
                {
                    try
                    {
                        wrapped.shutdown();
                    }
                    catch ( Throwable throwable )
                    {
                        throw new RuntimeException( throwable );
                    }
                    return null;
                }
            } );
            currentFuture.get();
            starter.shutdownNow();
        }
    }

    /**
     * The current master sees this many slaves as available.
     *
     * @param count number of slaves to see as available.
     */
    public static Predicate<ManagedCluster> masterSeesSlavesAsAvailable( final int count )
    {
        return new Predicate<ClusterManager.ManagedCluster>()
        {
            @Override
            public boolean accept( ManagedCluster cluster )
            {
                return count( cluster.getMaster().getDependencyResolver().resolveDependency( Slaves.class ).getSlaves
                        () ) >= count;
            }

            @Override
            public String toString()
            {
                return "Master should see " + count + " slaves as available";
            }
        };
    }

    /**
     * The current master sees all slaves in the cluster as available.
     * Based on the total number of members in the cluster.
     */
    public static Predicate<ManagedCluster> masterSeesAllSlavesAsAvailable()
    {
        return new Predicate<ClusterManager.ManagedCluster>()
        {
            @Override
            public boolean accept( ManagedCluster cluster )
            {
                return count( cluster.getMaster().getDependencyResolver().resolveDependency( Slaves.class ).getSlaves
                        () ) >= cluster.size() - 1;
            }

            @Override
            public String toString()
            {
                return "Master should see all slaves as available";
            }
        };
    }

    /**
     * There must be a master available. Optionally exceptions, useful for when awaiting a
     * re-election of a different master.
     */
    public static Predicate<ManagedCluster> masterAvailable( HighlyAvailableGraphDatabase... except )
    {
        final Set<HighlyAvailableGraphDatabase> exceptSet = new HashSet<>( asList( except ) );
        return new Predicate<ClusterManager.ManagedCluster>()
        {
            @Override
            public boolean accept( ManagedCluster cluster )
            {
                for ( HighlyAvailableGraphDatabase graphDatabaseService : cluster.getAllMembers() )
                {
                    if ( !exceptSet.contains( graphDatabaseService ))
                    {
                        if ( graphDatabaseService.isMaster() )
                        {
                            return true;
                        }
                    }
                }
                return false;
            }

            @Override
            public String toString()
            {
                return "There's an available master";
            }
        };
    }

    /**
     * The current master sees this many slaves as available.
     * @param count number of slaves to see as available.
     */
    public static Predicate<ManagedCluster> masterSeesMembers( final int count )
    {
        return new Predicate<ClusterManager.ManagedCluster>()
        {
            @Override
            public boolean accept( ManagedCluster cluster )
            {
                ClusterMembers members = cluster.getMaster().getDependencyResolver().resolveDependency( ClusterMembers.class );
                return Iterables.count(members.getMembers()) >= count;
            }

            @Override
            public String toString()
            {
                return "Master should see " + count + " members";
            }
        };
    }

    public static Predicate<ManagedCluster> allSeesAllAsAvailable()
    {
        return new Predicate<ManagedCluster>()
        {
            @Override
            public boolean accept( ManagedCluster cluster )
            {

                for ( HighlyAvailableGraphDatabase database : cluster.getAllMembers() )
                {
                    ClusterMembers members = database.getDependencyResolver().resolveDependency( ClusterMembers.class );

                    for ( ClusterMember clusterMember : members.getMembers() )
                    {
                        if (clusterMember.getHARole().equals( "UNKNOWN" ))
                        {
                            return false;
                        }
                    }
                }

                // Everyone sees everyone else as available!
                return true;
            }

            @Override
            public String toString()
            {
                return "All instances should see all others as available";
            }
        };
    }

    private static String printState(ManagedCluster cluster)
    {
        StringBuilder buf = new StringBuilder();
        for ( HighlyAvailableGraphDatabase database : cluster.getAllMembers() )
        {
            ClusterMembers members = database.getDependencyResolver().resolveDependency( ClusterMembers.class );

            for ( ClusterMember clusterMember : members.getMembers() )
            {
                buf.append( clusterMember.getInstanceId() ).append( ":" ).append( clusterMember.getHARole() )
                   .append( "\n" );
            }

            buf.append( "\n" );
        }

        return buf.toString();
    }

    @SuppressWarnings("unchecked")
    private <T> T instance( Class<T> classToFind, Iterable<?> from )
    {
        for ( Object item : from )
        {
            if ( classToFind.isAssignableFrom( item.getClass() ) )
            {
                return (T) item;
            }
        }
        fail( "Couldn't find the network instance to fail. Internal field, so fragile sensitive to changes though" );
        return null; // it will never get here.
    }

    private Field accessible( Field field )
    {
        field.setAccessible( true );
        return field;
    }

    public ManagedCluster getCluster( String name )
    {
        if ( !clusterMap.containsKey( name ) )
        {
            throw new IllegalArgumentException( name );
        }
        return clusterMap.get( name );
    }

    public ManagedCluster getDefaultCluster()
    {
        return getCluster( "neo4j.ha" );
    }

    protected void config( GraphDatabaseBuilder builder, String clusterName, int serverId )
    {
    }

    protected void insertInitialData( GraphDatabaseService db, String name, int serverId )
    {
    }

    public interface RepairKit
    {
        HighlyAvailableGraphDatabase repair() throws Throwable;
    }

    private class StartNetworkAgainKit implements RepairKit
    {
        private final HighlyAvailableGraphDatabase db;
        private final Iterable<Lifecycle> stoppedServices;

        StartNetworkAgainKit( HighlyAvailableGraphDatabase db, Iterable<Lifecycle> stoppedServices )
        {
            this.db = db;
            this.stoppedServices = stoppedServices;
        }

        @Override
        public HighlyAvailableGraphDatabase repair() throws Throwable
        {
            for ( Lifecycle stoppedService : stoppedServices )
            {
                stoppedService.start();
            }
            return db;
        }
    }

    private class StartDatabaseAgainKit implements RepairKit
    {
        private final int serverId;
        private final ManagedCluster cluster;

        public StartDatabaseAgainKit( ManagedCluster cluster, int serverId )
        {
            this.cluster = cluster;
            this.serverId = serverId;
        }

        @Override
        public HighlyAvailableGraphDatabase repair() throws Throwable
        {
            cluster.startMember( serverId );
            return cluster.getMemberByServerId( serverId );
        }
    }
}<|MERGE_RESOLUTION|>--- conflicted
+++ resolved
@@ -19,10 +19,6 @@
  */
 package org.neo4j.test.ha;
 
-import static java.util.Arrays.asList;
-import static org.junit.Assert.fail;
-import static org.neo4j.helpers.collection.IteratorUtil.count;
-
 import java.io.File;
 import java.io.IOException;
 import java.lang.reflect.Field;
@@ -46,10 +42,7 @@
 import javax.xml.parsers.DocumentBuilder;
 import javax.xml.parsers.DocumentBuilderFactory;
 
-<<<<<<< HEAD
-=======
 import ch.qos.logback.classic.LoggerContext;
->>>>>>> 218fadb0
 import org.neo4j.backup.OnlineBackupSettings;
 import org.neo4j.cluster.ClusterSettings;
 import org.neo4j.cluster.ExecutorLifecycleAdapter;
@@ -81,25 +74,14 @@
 import org.neo4j.kernel.lifecycle.LifecycleAdapter;
 import org.neo4j.kernel.logging.LogbackService;
 import org.neo4j.kernel.logging.Logging;
-<<<<<<< HEAD
-
 import org.slf4j.impl.StaticLoggerBinder;
 import org.w3c.dom.Document;
-import ch.qos.logback.classic.LoggerContext;
 
 import static java.util.Arrays.asList;
 import static java.util.Collections.emptyMap;
-
-import static org.junit.Assert.fail;
-
+import static org.junit.Assert.*;
 import static org.neo4j.helpers.collection.IteratorUtil.count;
 import static org.neo4j.kernel.impl.util.FileUtils.copyRecursively;
-=======
-import org.slf4j.Logger;
-import org.slf4j.LoggerFactory;
-import org.slf4j.impl.StaticLoggerBinder;
-import org.w3c.dom.Document;
->>>>>>> 218fadb0
 
 public class ClusterManager
         extends LifecycleAdapter
@@ -515,29 +497,20 @@
             for (int i = 1; i < spec.getMembers().size(); i++)
             {
                 initialHosts.append( "," ).append( spec.getMembers().get( i ).getHost() );
-<<<<<<< HEAD
-            }
-            if ( member.isFullHaMember() )
-            {
-                int haPort = new URI( "cluster://" + member.getHost() ).getPort() + 3000;
-                File storeDir = new File( new File( root, name ), "server" + serverId );
-                if ( storeDirInitializer != null)
-                {
-                    storeDirInitializer.initializeStoreDir( serverId, storeDir );
-                }
-                GraphDatabaseBuilder graphDatabaseBuilder = dbFactory
-                        .newHighlyAvailableDatabaseBuilder( storeDir.getAbsolutePath() ).
-=======
+            }
             File parent = new File( root, name );
             URI clusterUri = new URI( "cluster://" + member.getHost() );
             if ( member.isFullHaMember() )
             {
                 int clusterPort = clusterUri.getPort();
                 int haPort = clusterUri.getPort() + 3000;
-                GraphDatabaseBuilder graphDatabaseBuilder = new HighlyAvailableGraphDatabaseFactory()
-                        .newHighlyAvailableDatabaseBuilder( new File( parent,
-                                "server" + serverId ).getAbsolutePath() ).
->>>>>>> 218fadb0
+                File storeDir = new File( parent, "server" + serverId );
+                if ( storeDirInitializer != null)
+                {
+                    storeDirInitializer.initializeStoreDir( serverId, storeDir );
+                }
+                GraphDatabaseBuilder graphDatabaseBuilder = dbFactory.newHighlyAvailableDatabaseBuilder(
+                            storeDir.getAbsolutePath() ).
                                 setConfig( ClusterSettings.cluster_name, name ).
                                 setConfig( ClusterSettings.initial_hosts, initialHosts.toString() ).
                                 setConfig( ClusterSettings.server_id, serverId + "" ).
