--- conflicted
+++ resolved
@@ -41,7 +41,7 @@
 /**
  * The slave locks client is responsible for managing locks on behalf of some actor on a slave machine. An actor
  * could be a transaction or some other job that runs in the database.
- *
+ * <p/>
  * The client maintains a local "real" lock client, backed by some regular Locks implementation, but it also coordinates
  * with the master for certain types of locks. If you grab a lock on a node, for instance, this class will grab a
  * cluster-global lock by talking to the master machine, and then grab that same lock locally before returning.
@@ -96,7 +96,7 @@
     {
         Map<Long, AtomicInteger> lockMap = getLockMap( sharedLocks, resourceType );
         AtomicInteger preExistingLock = lockMap.get( resourceId );
-        if( preExistingLock != null )
+        if ( preExistingLock != null )
         {
             // We already hold this lock, just increment the local reference count
             preExistingLock.incrementAndGet();
@@ -122,22 +122,12 @@
         Map<Long, AtomicInteger> lockMap = getLockMap( exclusiveLocks, resourceType );
 
         AtomicInteger preExistingLock = lockMap.get( resourceId );
-        if( preExistingLock != null )
+        if ( preExistingLock != null )
         {
             // We already hold this lock, just increment the local reference count
             preExistingLock.incrementAndGet();
         }
-<<<<<<< HEAD
         else if ( acquireExclusiveOnMaster( resourceType, resourceId ) )
-=======
-    }
-
-    private long[] incrementAndRemoveAlreadyTakenLocks( Map<Long,AtomicInteger> takenLocks,
-            long[] resourceIds )
-    {
-        ArrayList<Long> untakenIds = new ArrayList<>();
-        for ( int i = 0; i < resourceIds.length; i++ )
->>>>>>> 3a550695
         {
             if ( client.tryExclusiveLock( resourceType, resourceId ) )
             {
@@ -165,68 +155,34 @@
     @Override
     public void releaseShared( Locks.ResourceType resourceType, long resourceId )
     {
-<<<<<<< HEAD
         Map<Long, AtomicInteger> lockMap = getLockMap( sharedLocks, resourceType );
         AtomicInteger counter = lockMap.get( resourceId );
-        if(counter == null)
+        if ( counter == null )
         {
             throw new IllegalStateException( this + " cannot release lock it does not hold: EXCLUSIVE " +
                     resourceType + "[" + resourceId + "]" );
         }
-        if(counter.decrementAndGet() == 0)
+        if ( counter.decrementAndGet() == 0 )
         {
             lockMap.remove( resourceId );
             client.releaseShared( resourceType, resourceId );
-=======
-        Map<Long,AtomicInteger> lockMap = getLockMap( sharedLocks, resourceType );
-        for ( long resourceId : resourceIds )
-        {
-            AtomicInteger counter = lockMap.get( resourceId );
-            if ( counter == null )
-            {
-                throw new IllegalStateException( this + " cannot release lock it does not hold: EXCLUSIVE " +
-                                                 resourceType + "[" + resourceId + "]" );
-            }
-            if ( counter.decrementAndGet() == 0 )
-            {
-                lockMap.remove( resourceId );
-                client.releaseShared( resourceType, resourceId );
-            }
->>>>>>> 3a550695
         }
     }
 
     @Override
     public void releaseExclusive( Locks.ResourceType resourceType, long resourceId )
     {
-<<<<<<< HEAD
         Map<Long, AtomicInteger> lockMap = getLockMap( exclusiveLocks, resourceType );
         AtomicInteger counter = lockMap.get( resourceId );
-        if(counter == null)
+        if ( counter == null )
         {
             throw new IllegalStateException( this + " cannot release lock it does not hold: EXCLUSIVE " +
                     resourceType + "[" + resourceId + "]" );
         }
-        if(counter.decrementAndGet() == 0)
+        if ( counter.decrementAndGet() == 0 )
         {
             lockMap.remove( resourceId );
             client.releaseExclusive( resourceType, resourceId );
-=======
-        Map<Long,AtomicInteger> lockMap = getLockMap( exclusiveLocks, resourceType );
-        for ( long resourceId : resourceIds )
-        {
-            AtomicInteger counter = lockMap.get( resourceId );
-            if ( counter == null )
-            {
-                throw new IllegalStateException( this + " cannot release lock it does not hold: EXCLUSIVE " +
-                                                 resourceType + "[" + resourceId + "]" );
-            }
-            if ( counter.decrementAndGet() == 0 )
-            {
-                lockMap.remove( resourceId );
-                client.releaseExclusive( resourceType, resourceId );
-            }
->>>>>>> 3a550695
         }
     }
 
@@ -262,9 +218,9 @@
     private boolean getReadLockOnMaster( Locks.ResourceType resourceType, long resourceId )
     {
         if ( resourceType == ResourceTypes.NODE
-            || resourceType == ResourceTypes.RELATIONSHIP
-            || resourceType == ResourceTypes.GRAPH_PROPS
-            || resourceType == ResourceTypes.LEGACY_INDEX )
+                || resourceType == ResourceTypes.RELATIONSHIP
+                || resourceType == ResourceTypes.GRAPH_PROPS
+                || resourceType == ResourceTypes.LEGACY_INDEX )
         {
             makeSureTxHasBeenInitialized();
 
@@ -329,7 +285,8 @@
             {
                 // Temporary wrapping, we should review the exception structure of the Locks API to allow this to
                 // not use runtime exceptions here.
-                throw new org.neo4j.graphdb.TransactionFailureException( "Failed to acquire lock in cluster: " + e.getMessage(), e );
+                throw new org.neo4j.graphdb.TransactionFailureException( "Failed to acquire lock in cluster: " +
+                        e.getMessage(), e );
             }
             initialized = true;
         }
@@ -342,7 +299,8 @@
 
     private UnsupportedOperationException newUnsupportedDirectTryLockUsageException()
     {
-        return new UnsupportedOperationException( "At the time of adding \"try lock\" semantics there was no usage of " +
+        return new UnsupportedOperationException( "At the time of adding \"try lock\" semantics there was no usage of" +
+                " " +
                 getClass().getSimpleName() + " calling it directly. It was designed to be called on a local " +
                 LockManager.class.getSimpleName() + " delegated to from within the waiting version" );
     }
