--- conflicted
+++ resolved
@@ -22,8 +22,6 @@
 import java.io.File;
 import java.lang.reflect.Proxy;
 import java.net.URI;
-import java.util.LinkedList;
-import java.util.List;
 import java.util.Map;
 
 import javax.transaction.Transaction;
@@ -43,7 +41,9 @@
 import org.neo4j.cluster.protocol.election.ElectionCredentialsProvider;
 import org.neo4j.cluster.protocol.election.NotElectableElectionCredentialsProvider;
 import org.neo4j.graphdb.DependencyResolver;
+import org.neo4j.graphdb.TransactionFailureException;
 import org.neo4j.graphdb.factory.GraphDatabaseSettings;
+import org.neo4j.helpers.Clock;
 import org.neo4j.helpers.Predicate;
 import org.neo4j.helpers.collection.Iterables;
 import org.neo4j.kernel.AvailabilityGuard;
@@ -85,14 +85,13 @@
 import org.neo4j.kernel.impl.transaction.TxHook;
 import org.neo4j.kernel.impl.transaction.TxManager;
 import org.neo4j.kernel.impl.transaction.XaDataSourceManager;
+import org.neo4j.kernel.impl.transaction.xaframework.ForceMode;
 import org.neo4j.kernel.impl.transaction.xaframework.TransactionInterceptorProvider;
 import org.neo4j.kernel.impl.transaction.xaframework.TxIdGenerator;
-import org.neo4j.kernel.lifecycle.LifeSupport;
 import org.neo4j.kernel.lifecycle.Lifecycle;
 import org.neo4j.kernel.lifecycle.LifecycleAdapter;
 import org.neo4j.kernel.logging.LogbackWeakDependency;
 import org.neo4j.kernel.logging.Logging;
-import org.neo4j.tooling.Clock;
 
 import static org.neo4j.helpers.collection.Iterables.option;
 import static org.neo4j.kernel.ha.DelegateInvocationHandler.snapshot;
@@ -114,25 +113,6 @@
     private ClusterMemberAvailability clusterMemberAvailability;
     private long stateSwitchTimeoutMillis;
 
-    /*
-     * TODO the following are in place of a proper abstraction of component dependencies, in which the compatibility
-     * layer would be an optional component and the paxos layer would depend on it. Since we currently don't have one,
-     * we need to fake it with this life and the accompanying boolean.
-     */
-    /*
-     * paxosLife holds stuff that must be added in global life if we are not in compatibility mode. If in compatibility
-     * mode they will be started only on switchover.
-     */
-    private final LifeSupport paxosLife = new LifeSupport();
-    /*
-     * compatibilityMode is true if we are in ZK compatibility mode. If false, paxosLife is added to the global life.
-     */
-    private boolean compatibilityMode = false;
-    /*
-     * compatibilityLifecycle holds stuff that needs to be shutdown when switching. They can be restarted by adding
-      * them to paxosLife too.
-     */
-    List<Lifecycle> compatibilityLifecycle = new LinkedList<>();
     private DelegateInvocationHandler clusterEventsDelegateInvocationHandler;
     private DelegateInvocationHandler memberContextDelegateInvocationHandler;
     private DelegateInvocationHandler clusterMemberAvailabilityDelegateInvocationHandler;
@@ -144,15 +124,8 @@
                                          Iterable<TransactionInterceptorProvider> txInterceptorProviders )
     {
         super( storeDir, params,
-<<<<<<< HEAD
                 Iterables.<Class<?>,Class<?>>iterable( GraphDatabaseSettings.class, HaSettings.class,ClusterSettings.class ),
-
                 kernelExtensions,
-=======
-                Iterables.<Class<?>, Class<?>>iterable( GraphDatabaseSettings.class, HaSettings.class,
-                        ClusterSettings.class ),
-                indexProviders, kernelExtensions,
->>>>>>> 25cea677
                 cacheProviders, txInterceptorProviders );
         run();
     }
@@ -173,10 +146,6 @@
                 requestContextFactory, txManager, availabilityGuard, lastUpdateTime, config, msgLog ) );
 
         stateSwitchTimeoutMillis = config.get( HaSettings.state_switch_timeout );
-        if ( !compatibilityMode )
-        {
-            life.add( paxosLife );
-        }
 
         life.add( new DatabaseAvailability( txManager, availabilityGuard ) );
 
@@ -189,7 +158,7 @@
     protected AvailabilityGuard createAvailabilityGuard()
     {
         // 3 conditions: DatabaseAvailability, HighAvailabilityMemberStateMachine, and HA Kernel Panic
-        return new AvailabilityGuard( Clock.REAL_CLOCK, 3 );
+        return new AvailabilityGuard( Clock.SYSTEM_CLOCK, 3 );
     }
 
     @Override
@@ -200,22 +169,26 @@
 
     public void start()
     {
-<<<<<<< HEAD
+        life.start();
+    }
+
+    public void stop()
+    {
+        life.stop();
+    }
+
+    @Override
+    protected org.neo4j.graphdb.Transaction beginTx( ForceMode forceMode )
+    {
         // TODO first startup ever we don't have a proper db, so don't even serve read requests
         // if this is a startup for where we have been a member of this cluster before we
         // can server (possibly quite outdated) read requests.
-        if (!accessGuard.await( stateSwitchTimeoutMillis ))
+        if (!availabilityGuard.isAvailable( stateSwitchTimeoutMillis ))
         {
             throw new TransactionFailureException( "Timeout waiting to join cluster, or for cluster to elect master" );
         }
-=======
-        life.start();
-    }
->>>>>>> 25cea677
-
-    public void stop()
-    {
-        life.stop();
+
+        return super.beginTx( forceMode );
     }
 
     @Override
@@ -344,41 +317,10 @@
                 clusterClient.getServerId(), clusterClient, clusterClient, logging, objectStreamFactory,
                 objectStreamFactory );
 
-<<<<<<< HEAD
         memberContextDelegateInvocationHandler.setDelegate( localMemberContext );
         clusterEventsDelegateInvocationHandler.setDelegate( localClusterEvents );
         clusterMemberAvailabilityDelegateInvocationHandler.setDelegate( localClusterMemberAvailability );
-=======
-        // Here we decide whether to start in compatibility mode or mode or not
-        if ( !config.get( HaSettings.coordinators ).isEmpty() &&
-                !config.get( HaSettings.coordinators ).get( 0 ).toString().trim().equals( "" ) )
-        {
-            compatibilityMode = true;
-            compatibilityLifecycle = new LinkedList<Lifecycle>();
-
-            Switchover switchover = new ZooToPaxosSwitchover( life, paxosLife, compatibilityLifecycle,
-                    clusterEventsDelegateInvocationHandler, memberContextDelegateInvocationHandler,
-                    clusterMemberAvailabilityDelegateInvocationHandler, localClusterEvents,
-                    localMemberContext, localClusterMemberAvailability );
-
-            ZooKeeperHighAvailabilityEvents zkEvents =
-                    new ZooKeeperHighAvailabilityEvents( logging, config, switchover );
-            compatibilityLifecycle.add( zkEvents );
-            memberContextDelegateInvocationHandler.setDelegate(
-                    new SimpleHighAvailabilityMemberContext( zkEvents.getInstanceId() ) );
-            clusterEventsDelegateInvocationHandler.setDelegate( zkEvents );
-            clusterMemberAvailabilityDelegateInvocationHandler.setDelegate( zkEvents );
-            // Paxos Events added to life, won't be stopped because it isn't started yet
-            paxosLife.add( localClusterEvents );
-        }
-        else
-        {
-            memberContextDelegateInvocationHandler.setDelegate( localMemberContext );
-            clusterEventsDelegateInvocationHandler.setDelegate( localClusterEvents );
-            clusterMemberAvailabilityDelegateInvocationHandler.setDelegate( localClusterMemberAvailability );
-        }
->>>>>>> 25cea677
-
+        
         members = new ClusterMembers( clusterClient, clusterClient, clusterEvents,
                 new InstanceId( config.get( ClusterSettings.server_id ) ) );
         memberStateMachine = new HighAvailabilityMemberStateMachine( memberContext, availabilityGuard, members,
@@ -392,28 +334,10 @@
         clusterEvents.addClusterMemberListener( highAvailabilityConsoleLogger );
         clusterClient.addClusterListener( highAvailabilityConsoleLogger );
 
-        if ( compatibilityMode )
-        {
-            /*
-             * In here goes stuff that needs to stop when switching. If added in paxosLife too they will be restarted.
-             * Adding to life starts them when life.start is called - adding them to compatibilityLifeCycle shuts them
-             * down on switchover
-             */
-            compatibilityLifecycle.add( memberStateMachine );
-            compatibilityLifecycle.add( (Lifecycle) clusterEvents );
-            life.add( memberStateMachine );
-            life.add( clusterEvents );
-        }
-        /*
-        * Here goes stuff that needs to start when paxos kicks in:
-        * In Normal (non compatibility mode): That means they start normally
-        * In Compatibility Mode: That means they start when switchover happens. If added to life too they will be
-        * restarted
-        */
-        paxosLife.add( clusterClient );
-        paxosLife.add( memberStateMachine );
-        paxosLife.add( clusterEvents );
-        paxosLife.add( localClusterMemberAvailability );
+        life.add( clusterClient );
+        life.add( memberStateMachine );
+        life.add( clusterEvents );
+        life.add( localClusterMemberAvailability );
 
         DelegateInvocationHandler<TxHook> txHookDelegate = new DelegateInvocationHandler<>();
         TxHook txHook = (TxHook) Proxy.newProxyInstance( TxHook.class.getClassLoader(), new Class[]{TxHook.class},
@@ -460,28 +384,13 @@
     protected IdGeneratorFactory createIdGeneratorFactory()
     {
         idGeneratorFactory = new HaIdGeneratorFactory( master, logging );
-<<<<<<< HEAD
         highAvailabilityModeSwitcher = new HighAvailabilityModeSwitcher( clusterClient, masterDelegateInvocationHandler,
                 clusterMemberAvailability, memberStateMachine, this, (HaIdGeneratorFactory) idGeneratorFactory,
                 config, logging, updateableSchemaState, kernelExtensions.listFactories() );
-=======
-        highAvailabilityModeSwitcher =
-                new HighAvailabilityModeSwitcher( clusterClient, masterDelegateInvocationHandler,
-                        clusterMemberAvailability, memberStateMachine, this,
-                        (HaIdGeneratorFactory) idGeneratorFactory, config,
-                        logging );
->>>>>>> 25cea677
         /*
-         * We always need the mode switcher and we need it to restart on switchover. So:
-         * 1) if in compatibility mode, it must be added in all 3 - to start on start and restart on switchover
-         * 2) if not in compatibility mode it must be added in paxosLife, which is started anyway.
+         * We always need the mode switcher and we need it to restart on switchover.
          */
-        paxosLife.add( highAvailabilityModeSwitcher );
-        if ( compatibilityMode )
-        {
-            compatibilityLifecycle.add( 1, highAvailabilityModeSwitcher );
-            life.add( highAvailabilityModeSwitcher );
-        }
+        life.add( highAvailabilityModeSwitcher );
 
         /*
          * We don't really switch to master here. We just need to initialize the idGenerator so the initial store
