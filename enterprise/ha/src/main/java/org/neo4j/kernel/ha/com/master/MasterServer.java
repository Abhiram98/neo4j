/**
 * Copyright (c) 2002-2014 "Neo Technology,"
 * Network Engine for Objects in Lund AB [http://neotechnology.com]
 *
 * This file is part of Neo4j.
 *
 * Neo4j is free software: you can redistribute it and/or modify
 * it under the terms of the GNU Affero General Public License as
 * published by the Free Software Foundation, either version 3 of the
 * License, or (at your option) any later version.
 *
 * This program is distributed in the hope that it will be useful,
 * but WITHOUT ANY WARRANTY; without even the implied warranty of
 * MERCHANTABILITY or FITNESS FOR A PARTICULAR PURPOSE.  See the
 * GNU Affero General Public License for more details.
 *
 * You should have received a copy of the GNU Affero General Public License
 * along with this program. If not, see <http://www.gnu.org/licenses/>.
 */
package org.neo4j.kernel.ha.com.master;

import java.util.Collection;
import java.util.Collections;
import java.util.HashSet;
import java.util.Map;
import java.util.Set;
import java.util.TreeMap;

import org.jboss.netty.channel.Channel;

import org.neo4j.com.Protocol;
import org.neo4j.com.RequestContext;
import org.neo4j.com.RequestType;
import org.neo4j.com.Server;
import org.neo4j.com.TransactionNotPresentOnMasterException;
import org.neo4j.com.TxChecksumVerifier;
import org.neo4j.com.monitor.RequestMonitor;
import org.neo4j.kernel.ha.HaRequestType210;
<<<<<<< HEAD
import org.neo4j.kernel.ha.MasterClient210;
=======
import org.neo4j.kernel.ha.MasterClient214;
import org.neo4j.kernel.impl.transaction.TransactionAlreadyActiveException;
>>>>>>> 816f76de
import org.neo4j.kernel.logging.Logging;
import org.neo4j.kernel.monitoring.ByteCounterMonitor;

import static org.neo4j.helpers.Clock.SYSTEM_CLOCK;

/**
 * Sits on the master side, receiving serialized requests from slaves (via
 * {@link org.neo4j.kernel.ha.com.slave.MasterClient}). Delegates actual work to {@link MasterImpl}.
 */
public class MasterServer extends Server<Master, Void>
{
    public static final int FRAME_LENGTH = Protocol.DEFAULT_FRAME_LENGTH;

    public MasterServer( Master requestTarget, Logging logging, Configuration config,
                         TxChecksumVerifier txVerifier, ByteCounterMonitor byteCounterMonitor,
                         RequestMonitor requestMonitor )
    {
<<<<<<< HEAD
        super( requestTarget, config, logging, FRAME_LENGTH, MasterClient210.PROTOCOL_VERSION, txVerifier,
                SYSTEM_CLOCK, byteCounterMonitor, requestMonitor );
=======
        super( requestTarget, config, logging, FRAME_LENGTH, MasterClient214.PROTOCOL_VERSION, txVerifier,
                SYSTEM_CLOCK, monitors );
>>>>>>> 816f76de
    }

    @Override
    protected RequestType<Master> getRequestContext( byte id )
    {
        return HaRequestType210.values()[id];
    }

    @Override
    protected void finishOffChannel( Channel channel, RequestContext context )
    {
        try
        {
            getRequestTarget().endLockSession( context, false );
        }
        catch ( TransactionNotPresentOnMasterException e )
        {
            // This is OK. This method has been called due to some connection problem or similar,
            // it's a best-effort to finish of a channel and transactions associated with it.
        }
    }

    public Map<Integer, Collection<RequestContext>> getSlaveInformation()
    {
        // Which slaves are connected a.t.m?
        Set<Integer> machineIds = new HashSet<>();
        Map<Channel, RequestContext> channels = getConnectedSlaveChannels();
        synchronized ( channels )
        {
            for ( RequestContext context : channels.values() )
            {
                machineIds.add( context.machineId() );
            }
        }

        // Insert missing slaves into the map so that all connected slave
        // are in the returned map
        Map<Integer, Collection<RequestContext>> ongoingTransactions =
                ((MasterImpl) getRequestTarget()).getOngoingTransactions();
        for ( Integer machineId : machineIds )
        {
            if ( !ongoingTransactions.containsKey( machineId ) )
            {
                ongoingTransactions.put( machineId, Collections.<RequestContext>emptyList() );
            }
        }
        return new TreeMap<>( ongoingTransactions );
    }
}<|MERGE_RESOLUTION|>--- conflicted
+++ resolved
@@ -36,12 +36,7 @@
 import org.neo4j.com.TxChecksumVerifier;
 import org.neo4j.com.monitor.RequestMonitor;
 import org.neo4j.kernel.ha.HaRequestType210;
-<<<<<<< HEAD
-import org.neo4j.kernel.ha.MasterClient210;
-=======
 import org.neo4j.kernel.ha.MasterClient214;
-import org.neo4j.kernel.impl.transaction.TransactionAlreadyActiveException;
->>>>>>> 816f76de
 import org.neo4j.kernel.logging.Logging;
 import org.neo4j.kernel.monitoring.ByteCounterMonitor;
 
@@ -59,13 +54,8 @@
                          TxChecksumVerifier txVerifier, ByteCounterMonitor byteCounterMonitor,
                          RequestMonitor requestMonitor )
     {
-<<<<<<< HEAD
-        super( requestTarget, config, logging, FRAME_LENGTH, MasterClient210.PROTOCOL_VERSION, txVerifier,
+        super( requestTarget, config, logging, FRAME_LENGTH, MasterClient214.PROTOCOL_VERSION, txVerifier,
                 SYSTEM_CLOCK, byteCounterMonitor, requestMonitor );
-=======
-        super( requestTarget, config, logging, FRAME_LENGTH, MasterClient214.PROTOCOL_VERSION, txVerifier,
-                SYSTEM_CLOCK, monitors );
->>>>>>> 816f76de
     }
 
     @Override
