/*
 * Copyright (c) 2002-2016 "Neo Technology,"
 * Network Engine for Objects in Lund AB [http://neotechnology.com]
 *
 * This file is part of Neo4j.
 *
 * Neo4j is free software: you can redistribute it and/or modify
 * it under the terms of the GNU Affero General Public License as
 * published by the Free Software Foundation, either version 3 of the
 * License, or (at your option) any later version.
 *
 * This program is distributed in the hope that it will be useful,
 * but WITHOUT ANY WARRANTY; without even the implied warranty of
 * MERCHANTABILITY or FITNESS FOR A PARTICULAR PURPOSE.  See the
 * GNU Affero General Public License for more details.
 *
 * You should have received a copy of the GNU Affero General Public License
 * along with this program. If not, see <http://www.gnu.org/licenses/>.
 */
package org.neo4j.kernel.ha;

import org.neo4j.com.Protocol;
import org.neo4j.com.Protocol214;
import org.neo4j.com.ProtocolVersion;
import org.neo4j.com.monitor.RequestMonitor;
import org.neo4j.com.storecopy.ResponseUnpacker;
import org.neo4j.kernel.impl.store.StoreId;
import org.neo4j.logging.LogProvider;
import org.neo4j.kernel.monitoring.ByteCounterMonitor;

import static org.neo4j.com.ProtocolVersion.INTERNAL_PROTOCOL_VERSION;

public class MasterClient214 extends MasterClient210
{
    public static final ProtocolVersion PROTOCOL_VERSION = new ProtocolVersion( (byte) 8, INTERNAL_PROTOCOL_VERSION );

<<<<<<< HEAD
    public MasterClient214( String hostNameOrIp, int port, LogProvider logProvider, StoreId storeId, long readTimeoutSeconds,
                            long lockReadTimeout, int maxConcurrentChannels, int chunkSize, ResponseUnpacker unpacker,
                            ByteCounterMonitor byteCounterMonitor, RequestMonitor requestMonitor )
    {
        super( hostNameOrIp, port, logProvider, storeId, readTimeoutSeconds, lockReadTimeout, maxConcurrentChannels,
                chunkSize, PROTOCOL_VERSION, unpacker, byteCounterMonitor, requestMonitor );
=======
    public MasterClient214( String destinationHostNameOrIp, int destinationPort, String originHostNameOrIp,
            Logging logging, StoreId storeId, long readTimeoutSeconds, long lockReadTimeout, int maxConcurrentChannels,
            int chunkSize, ResponseUnpacker unpacker, ByteCounterMonitor byteCounterMonitor,
            RequestMonitor requestMonitor )
    {
        super( destinationHostNameOrIp, destinationPort, originHostNameOrIp, logging, storeId,
                readTimeoutSeconds, lockReadTimeout, maxConcurrentChannels, chunkSize, PROTOCOL_VERSION, unpacker,
                byteCounterMonitor, requestMonitor );
>>>>>>> cc0ba94b
    }

    @Override
    protected Protocol createProtocol( int chunkSize, byte applicationProtocolVersion )
    {
        return new Protocol214( chunkSize, applicationProtocolVersion, getInternalProtocolVersion() );
    }

    @Override
    public ProtocolVersion getProtocolVersion()
    {
        return PROTOCOL_VERSION;
    }
}<|MERGE_RESOLUTION|>--- conflicted
+++ resolved
@@ -34,23 +34,14 @@
 {
     public static final ProtocolVersion PROTOCOL_VERSION = new ProtocolVersion( (byte) 8, INTERNAL_PROTOCOL_VERSION );
 
-<<<<<<< HEAD
-    public MasterClient214( String hostNameOrIp, int port, LogProvider logProvider, StoreId storeId, long readTimeoutSeconds,
+    public MasterClient214( String destinationHostNameOrIp, int destinationPort, String originHostNameOrIp,
+                            LogProvider logProvider, StoreId storeId, long readTimeoutSeconds,
                             long lockReadTimeout, int maxConcurrentChannels, int chunkSize, ResponseUnpacker unpacker,
                             ByteCounterMonitor byteCounterMonitor, RequestMonitor requestMonitor )
     {
-        super( hostNameOrIp, port, logProvider, storeId, readTimeoutSeconds, lockReadTimeout, maxConcurrentChannels,
-                chunkSize, PROTOCOL_VERSION, unpacker, byteCounterMonitor, requestMonitor );
-=======
-    public MasterClient214( String destinationHostNameOrIp, int destinationPort, String originHostNameOrIp,
-            Logging logging, StoreId storeId, long readTimeoutSeconds, long lockReadTimeout, int maxConcurrentChannels,
-            int chunkSize, ResponseUnpacker unpacker, ByteCounterMonitor byteCounterMonitor,
-            RequestMonitor requestMonitor )
-    {
-        super( destinationHostNameOrIp, destinationPort, originHostNameOrIp, logging, storeId,
-                readTimeoutSeconds, lockReadTimeout, maxConcurrentChannels, chunkSize, PROTOCOL_VERSION, unpacker,
-                byteCounterMonitor, requestMonitor );
->>>>>>> cc0ba94b
+        super( destinationHostNameOrIp, destinationPort, originHostNameOrIp, logProvider, storeId, readTimeoutSeconds,
+                lockReadTimeout, maxConcurrentChannels, chunkSize, PROTOCOL_VERSION, unpacker, byteCounterMonitor,
+                requestMonitor );
     }
 
     @Override
