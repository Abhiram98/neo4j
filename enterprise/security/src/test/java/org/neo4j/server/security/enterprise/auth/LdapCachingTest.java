/*
 * Copyright (c) 2002-2017 "Neo Technology,"
 * Network Engine for Objects in Lund AB [http://neotechnology.com]
 *
 * This file is part of Neo4j.
 *
 * Neo4j is free software: you can redistribute it and/or modify
 * it under the terms of the GNU Affero General Public License as
 * published by the Free Software Foundation, either version 3 of the
 * License, or (at your option) any later version.
 *
 * This program is distributed in the hope that it will be useful,
 * but WITHOUT ANY WARRANTY; without even the implied warranty of
 * MERCHANTABILITY or FITNESS FOR A PARTICULAR PURPOSE.  See the
 * GNU Affero General Public License for more details.
 *
 * You should have received a copy of the GNU Affero General Public License
 * along with this program. If not, see <http://www.gnu.org/licenses/>.
 */
package org.neo4j.server.security.enterprise.auth;

import com.google.common.testing.FakeTicker;
import org.apache.shiro.authc.AuthenticationException;
import org.apache.shiro.authc.AuthenticationInfo;
import org.apache.shiro.authc.AuthenticationToken;
import org.apache.shiro.authz.AuthorizationInfo;
import org.apache.shiro.authz.Permission;
import org.apache.shiro.realm.Realm;
import org.apache.shiro.subject.PrincipalCollection;
import org.apache.shiro.subject.SimplePrincipalCollection;
import org.junit.Before;
import org.junit.Test;

import java.time.Clock;
import java.util.Collection;
import java.util.Collections;
import java.util.List;
import java.util.Map;
import java.util.concurrent.TimeUnit;

import org.neo4j.kernel.api.security.exception.InvalidAuthTokenException;
import org.neo4j.kernel.configuration.Config;
import org.neo4j.kernel.enterprise.api.security.EnterpriseSecurityContext;
import org.neo4j.scheduler.JobScheduler;
import org.neo4j.server.security.auth.BasicPasswordPolicy;
import org.neo4j.server.security.auth.InMemoryUserRepository;
import org.neo4j.server.security.auth.RateLimitedAuthenticationStrategy;
import org.neo4j.server.security.enterprise.configuration.SecuritySettings;
import org.neo4j.server.security.enterprise.log.SecurityLog;

import static org.hamcrest.Matchers.is;
import static org.junit.Assert.assertThat;
import static org.mockito.Mockito.mock;
import static org.neo4j.helpers.collection.MapUtil.stringMap;
import static org.neo4j.server.security.auth.SecurityTestUtils.authToken;
import static org.neo4j.server.security.enterprise.auth.AuthTestUtil.listOf;

public class LdapCachingTest
{
    private MultiRealmAuthManager authManager;
    private TestRealm testRealm;
    private FakeTicker fakeTicker;

    @Before
    public void setup() throws Throwable
    {
        SecurityLog securityLog = mock( SecurityLog.class );
        InternalFlatFileRealm internalFlatFileRealm =
            new InternalFlatFileRealm(
                new InMemoryUserRepository(),
                new InMemoryRoleRepository(),
                new BasicPasswordPolicy(),
                new RateLimitedAuthenticationStrategy( Clock.systemUTC(), 3 ),
                mock( JobScheduler.class ),
                new InMemoryUserRepository(),
                new InMemoryUserRepository()
            );

        testRealm = new TestRealm( getLdapConfig(), securityLog, new SecureHasher() );

        List<Realm> realms = listOf( internalFlatFileRealm, testRealm );

        fakeTicker = new FakeTicker();
        authManager = new MultiRealmAuthManager( internalFlatFileRealm, realms,
<<<<<<< HEAD
                new ShiroCaffeineCache.Manager( fakeTicker::read, 100, 10 ), securityLog, false );
=======
                new ShiroCaffeineCache.Manager( fakeTicker::read, 100, 10, true ), securityLog, false );
>>>>>>> e8334fd5
        authManager.init();
        authManager.start();

        authManager.getUserManager().newUser( "mike", "123", false );
        authManager.getUserManager().newUser( "mats", "456", false );
    }

    private Config getLdapConfig()
    {
        return Config.defaults( stringMap(
                SecuritySettings.native_authentication_enabled.name(), "false",
                SecuritySettings.native_authorization_enabled.name(), "false",
                SecuritySettings.ldap_authentication_enabled.name(), "true",
                SecuritySettings.ldap_authorization_enabled.name(), "true",
                SecuritySettings.ldap_authorization_user_search_base.name(), "dc=example,dc=com",
                SecuritySettings.ldap_authorization_group_membership_attribute_names.name(), "gidnumber"
            ) );
    }

    @Test
    public void shouldCacheAuthenticationInfo() throws InvalidAuthTokenException
    {
        // Given
        authManager.login( authToken( "mike", "123" ) );
        assertThat( "Test realm did not receive a call", testRealm.takeAuthenticationFlag(), is( true ) );

        // When
        authManager.login( authToken( "mike", "123" ) );

        // Then
        assertThat( "Test realm received a call", testRealm.takeAuthenticationFlag(), is( false ) );
    }

    @Test
    public void shouldCacheAuthorizationInfo() throws InvalidAuthTokenException
    {
        // Given
        EnterpriseSecurityContext mike = authManager.login( authToken( "mike", "123" ) );
        mike.mode().allowsReads();
        assertThat( "Test realm did not receive a call", testRealm.takeAuthorizationFlag(), is( true ) );

        // When
        mike.mode().allowsWrites();

        // Then
        assertThat( "Test realm received a call", testRealm.takeAuthorizationFlag(), is( false ) );
    }

    @Test
    public void shouldInvalidateAuthorizationCacheAfterTTL() throws InvalidAuthTokenException
    {
        // Given
        EnterpriseSecurityContext mike = authManager.login( authToken( "mike", "123" ) );
        mike.mode().allowsReads();
        assertThat( "Test realm did not receive a call", testRealm.takeAuthorizationFlag(), is( true ) );

        // When
        fakeTicker.advance( 99, TimeUnit.MILLISECONDS );
        mike.mode().allowsWrites();

        // Then
        assertThat( "Test realm received a call", testRealm.takeAuthorizationFlag(), is( false ) );

        // When
        fakeTicker.advance( 2, TimeUnit.MILLISECONDS );
        mike.mode().allowsWrites();

        // Then
        assertThat( "Test realm did not received a call", testRealm.takeAuthorizationFlag(), is( true ) );
    }

    @Test
    public void shouldInvalidateAuthenticationCacheAfterTTL() throws InvalidAuthTokenException
    {
        // Given
        Map<String,Object> mike = authToken( "mike", "123" );
        authManager.login( mike );
        assertThat( "Test realm did not receive a call", testRealm.takeAuthenticationFlag(), is( true ) );

        // When
        fakeTicker.advance( 99, TimeUnit.MILLISECONDS );
        authManager.login( mike );

        // Then
        assertThat( "Test realm received a call", testRealm.takeAuthenticationFlag(), is( false ) );

        // When
        fakeTicker.advance( 2, TimeUnit.MILLISECONDS );
        authManager.login( mike );

        // Then
        assertThat( "Test realm did not received a call", testRealm.takeAuthenticationFlag(), is( true ) );
    }

    @Test
    public void shouldInvalidateAuthenticationCacheOnDemand() throws InvalidAuthTokenException
    {
        // Given
        Map<String,Object> mike = authToken( "mike", "123" );
        authManager.login( mike );
        assertThat( "Test realm did not receive a call", testRealm.takeAuthenticationFlag(), is( true ) );

        // When
        fakeTicker.advance( 2, TimeUnit.MILLISECONDS );
        authManager.login( mike );

        // Then
        assertThat( "Test realm received a call", testRealm.takeAuthenticationFlag(), is( false ) );

        // When
        authManager.clearAuthCache();
        authManager.login( mike );

        // Then
        assertThat( "Test realm did not receive a call", testRealm.takeAuthenticationFlag(), is( true ) );
    }

    private class TestRealm extends LdapRealm
    {
        private boolean authenticationFlag;
        private boolean authorizationFlag;

        boolean takeAuthenticationFlag()
        {
            boolean t = authenticationFlag;
            authenticationFlag = false;
            return t;
        }

        boolean takeAuthorizationFlag()
        {
            boolean t = authorizationFlag;
            authorizationFlag = false;
            return t;
        }

        TestRealm( Config config, SecurityLog securityLog, SecureHasher secureHasher )
        {
            super( config, securityLog, secureHasher );
            setAuthenticationCachingEnabled( true );
            setAuthorizationCachingEnabled( true );
        }

        @Override
        public String getName()
        {
            return "TestRealm wrapping " + super.getName();
        }

        @Override
        public boolean supports( AuthenticationToken token )
        {
            return super.supports( token );
        }

        @Override
        protected AuthenticationInfo doGetAuthenticationInfo( AuthenticationToken token ) throws AuthenticationException
        {
            authenticationFlag = true;
            return new AuthenticationInfo()
            {
                @Override
                public PrincipalCollection getPrincipals()
                {
                    return new SimplePrincipalCollection();
                }

                @Override
                public Object getCredentials()
                {
                    return "123";
                }
            };
        }

        @Override
        protected AuthorizationInfo doGetAuthorizationInfo( PrincipalCollection principals )
        {
            authorizationFlag = true;
            return new AuthorizationInfo()
            {
                @Override
                public Collection<String> getRoles()
                {
                    return Collections.emptyList();
                }

                @Override
                public Collection<String> getStringPermissions()
                {
                    return Collections.emptyList();
                }

                @Override
                public Collection<Permission> getObjectPermissions()
                {
                    return Collections.emptyList();
                }
            };
        }
    }

}<|MERGE_RESOLUTION|>--- conflicted
+++ resolved
@@ -82,11 +82,7 @@
 
         fakeTicker = new FakeTicker();
         authManager = new MultiRealmAuthManager( internalFlatFileRealm, realms,
-<<<<<<< HEAD
-                new ShiroCaffeineCache.Manager( fakeTicker::read, 100, 10 ), securityLog, false );
-=======
                 new ShiroCaffeineCache.Manager( fakeTicker::read, 100, 10, true ), securityLog, false );
->>>>>>> e8334fd5
         authManager.init();
         authManager.start();
 
