--- conflicted
+++ resolved
@@ -24,13 +24,9 @@
 import java.util.Map;
 import java.util.concurrent.ConcurrentHashMap;
 
-<<<<<<< HEAD
 import org.neo4j.helpers.Clock;
 
 import static org.neo4j.helpers.Clock.SYSTEM_CLOCK;
-=======
-import org.neo4j.tooling.Clock;
->>>>>>> 25cea677
 
 public abstract class ResourcePool<R>
 {
@@ -119,12 +115,7 @@
 
     protected ResourcePool( int minSize )
     {
-<<<<<<< HEAD
         this( minSize, new CheckStrategy.TimeoutCheckStrategy( DEFAULT_CHECK_INTERVAL, SYSTEM_CLOCK ), new Monitor.Adapter() );
-=======
-        this( minSize, new CheckStrategy.TimeoutCheckStrategy( DEFAULT_CHECK_INTERVAL, Clock.REAL_CLOCK ),
-                new Monitor.Adapter() );
->>>>>>> 25cea677
     }
 
     protected ResourcePool( int minSize, CheckStrategy strategy, Monitor monitor )
