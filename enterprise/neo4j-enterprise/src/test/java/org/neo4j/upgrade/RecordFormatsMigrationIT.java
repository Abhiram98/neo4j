/*
 * Copyright (c) 2002-2017 "Neo Technology,"
 * Network Engine for Objects in Lund AB [http://neotechnology.com]
 *
 * This file is part of Neo4j.
 *
 * Neo4j is free software: you can redistribute it and/or modify
 * it under the terms of the GNU Affero General Public License as
 * published by the Free Software Foundation, either version 3 of the
 * License, or (at your option) any later version.
 *
 * This program is distributed in the hope that it will be useful,
 * but WITHOUT ANY WARRANTY; without even the implied warranty of
 * MERCHANTABILITY or FITNESS FOR A PARTICULAR PURPOSE.  See the
 * GNU Affero General Public License for more details.
 *
 * You should have received a copy of the GNU Affero General Public License
 * along with this program. If not, see <http://www.gnu.org/licenses/>.
 */
package org.neo4j.upgrade;

import org.junit.Rule;
import org.junit.Test;
import org.junit.rules.RuleChain;

import java.io.IOException;
import java.util.function.Consumer;

import org.neo4j.graphdb.GraphDatabaseService;
import org.neo4j.graphdb.Label;
import org.neo4j.graphdb.Node;
import org.neo4j.graphdb.Transaction;
import org.neo4j.graphdb.factory.GraphDatabaseSettings;
import org.neo4j.helpers.Exceptions;
import org.neo4j.io.pagecache.PageCache;
import org.neo4j.kernel.configuration.Config;
import org.neo4j.kernel.configuration.Settings;
import org.neo4j.kernel.impl.pagecache.ConfigurableStandalonePageCacheFactory;
import org.neo4j.kernel.impl.store.format.RecordFormatSelector;
import org.neo4j.kernel.impl.store.format.RecordFormats;
import org.neo4j.kernel.impl.store.format.highlimit.HighLimit;
import org.neo4j.kernel.impl.store.format.highlimit.v300.HighLimitV3_0_0;
import org.neo4j.kernel.impl.store.format.standard.Standard;
import org.neo4j.kernel.impl.storemigration.StoreUpgrader.UnexpectedUpgradingStoreFormatException;
import org.neo4j.logging.NullLogProvider;
import org.neo4j.test.TestGraphDatabaseFactory;
import org.neo4j.test.rule.TestDirectory;
import org.neo4j.test.rule.fs.DefaultFileSystemRule;

import static org.hamcrest.Matchers.instanceOf;
import static org.junit.Assert.assertEquals;
import static org.junit.Assert.assertNotNull;
import static org.junit.Assert.assertThat;
import static org.junit.Assert.fail;

import static org.neo4j.helpers.collection.MapUtil.stringMap;

public class RecordFormatsMigrationIT
{
    private static final Label LABEL = Label.label( "Centipede" );
    private static final String PROPERTY = "legs";
    private static final int VALUE = 42;

    private final DefaultFileSystemRule fileSystemRule = new DefaultFileSystemRule();
    private final TestDirectory testDirectory = TestDirectory.testDirectory( fileSystemRule.get() );

    @Rule
    public RuleChain ruleChain = RuleChain.outerRule( testDirectory ).around( fileSystemRule );

    @Test
    public void migrateLatestStandardToLatestHighLimit() throws IOException
    {
        executeAndStopDb( startStandardFormatDb(), this::createNode );
        assertLatestStandardStore();

        executeAndStopDb( startHighLimitFormatDb(), this::assertNodeExists );
        assertLatestHighLimitStore();
    }

    @Test
    public void migrateHighLimitV3_0ToLatestHighLimit() throws IOException
    {
        executeAndStopDb( startDb( HighLimitV3_0_0.NAME ), this::createNode );
        assertStoreFormat( HighLimitV3_0_0.RECORD_FORMATS );

        executeAndStopDb( startHighLimitFormatDb(), this::assertNodeExists );
        assertLatestHighLimitStore();
    }

    @Test
    public void migrateHighLimitToStandard() throws IOException
    {
        executeAndStopDb( startHighLimitFormatDb(), this::createNode );
        assertLatestHighLimitStore();

        try
        {
            startStandardFormatDb();
            fail( "Should not be possible to downgrade" );
        }
        catch ( Exception e )
        {
            assertThat( Exceptions.rootCause( e ), instanceOf( UnexpectedUpgradingStoreFormatException.class ) );
        }
        assertLatestHighLimitStore();
    }

    private void createNode( GraphDatabaseService db )
    {
        try ( Transaction tx = db.beginTx() )
        {
            Node start = db.createNode( LABEL );
            start.setProperty( PROPERTY, VALUE );
            tx.success();
        }
    }

    private void assertNodeExists( GraphDatabaseService db )
    {
        try ( Transaction tx = db.beginTx() )
        {
            assertNotNull( db.findNode( LABEL, PROPERTY, VALUE ) );
            tx.success();
        }
    }

    private GraphDatabaseService startStandardFormatDb()
    {
        return startDb( Standard.LATEST_NAME );
    }

    private GraphDatabaseService startHighLimitFormatDb()
    {
        return startDb( HighLimit.NAME );
    }

    private GraphDatabaseService startDb( String recordFormatName )
    {
<<<<<<< HEAD
        return new GraphDatabaseFactory().newEmbeddedDatabaseBuilder( testDirectory.graphDbDir() )
                .setConfig( GraphDatabaseSettings.allow_store_upgrade, Settings.TRUE )
                .setConfig( GraphDatabaseSettings.record_format, recordFormatName )
                .newGraphDatabase();
=======
        return new TestGraphDatabaseFactory().newEmbeddedDatabaseBuilder( testDir.graphDbDir() )
                                             .setConfig( GraphDatabaseSettings.allow_store_upgrade, Settings.TRUE )
                                             .setConfig( GraphDatabaseSettings.record_format, recordFormatName )
                                             .newGraphDatabase();
>>>>>>> d5f72250
    }

    private void assertLatestStandardStore() throws IOException
    {
        assertStoreFormat( Standard.LATEST_RECORD_FORMATS );
    }

    private void assertLatestHighLimitStore() throws IOException
    {
        assertStoreFormat( HighLimit.RECORD_FORMATS );
    }

    private void assertStoreFormat( RecordFormats expected ) throws IOException
    {
        Config config = new Config( stringMap( GraphDatabaseSettings.pagecache_memory.name(), "8m" ) );
        try ( PageCache pageCache = ConfigurableStandalonePageCacheFactory.createPageCache( fileSystemRule.get(), config ) )
        {
            RecordFormats actual = RecordFormatSelector.selectForStoreOrConfig( config, testDirectory.graphDbDir(),
                    fileSystemRule.get(), pageCache, NullLogProvider.getInstance() );
            assertNotNull( actual );
            assertEquals( expected.storeVersion(), actual.storeVersion() );
        }
    }

    private static void executeAndStopDb( GraphDatabaseService db, Consumer<GraphDatabaseService> action )
    {
        try
        {
            action.accept( db );
        }
        finally
        {
            db.shutdown();
        }
    }
}<|MERGE_RESOLUTION|>--- conflicted
+++ resolved
@@ -136,17 +136,10 @@
 
     private GraphDatabaseService startDb( String recordFormatName )
     {
-<<<<<<< HEAD
-        return new GraphDatabaseFactory().newEmbeddedDatabaseBuilder( testDirectory.graphDbDir() )
+        return new TestGraphDatabaseFactory().newEmbeddedDatabaseBuilder( testDirectory.graphDbDir() )
                 .setConfig( GraphDatabaseSettings.allow_store_upgrade, Settings.TRUE )
                 .setConfig( GraphDatabaseSettings.record_format, recordFormatName )
                 .newGraphDatabase();
-=======
-        return new TestGraphDatabaseFactory().newEmbeddedDatabaseBuilder( testDir.graphDbDir() )
-                                             .setConfig( GraphDatabaseSettings.allow_store_upgrade, Settings.TRUE )
-                                             .setConfig( GraphDatabaseSettings.record_format, recordFormatName )
-                                             .newGraphDatabase();
->>>>>>> d5f72250
     }
 
     private void assertLatestStandardStore() throws IOException
