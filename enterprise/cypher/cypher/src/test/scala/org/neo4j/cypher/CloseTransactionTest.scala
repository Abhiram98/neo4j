--- conflicted
+++ resolved
@@ -494,13 +494,8 @@
     val procedureName = new QualifiedName(Array[String]("org", "neo4j", "bench"), "getAllNodes")
     val emptySignature: util.List[FieldSignature] = List.empty[FieldSignature].asJava
     val signature: ProcedureSignature = new ProcedureSignature(
-<<<<<<< HEAD
       procedureName, paramSignature, resultSignature, Mode.READ, false, null, Array.empty,
-      null, null, false)
-=======
-      procedureName, paramSignature, resultSignature, Mode.READ, null, Array.empty,
       null, null, false, false)
->>>>>>> 36a8f6ed
 
     def paramSignature: util.List[FieldSignature] = List.empty[FieldSignature].asJava
 
