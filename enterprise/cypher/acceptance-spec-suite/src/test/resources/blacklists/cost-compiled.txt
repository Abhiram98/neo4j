--- conflicted
+++ resolved
@@ -194,13 +194,10 @@
 difficult to plan query number 2
 difficult to plan query number 3
 Match on multiple labels with OR
-<<<<<<< HEAD
 Should handle EXISTS on node property when node is null
 Should handle NOT EXISTS on node property when node is null
 Should handle simple IS NOT NULL on node property when node is null
 Should handle complex IS NOT NULL on node property when node is null
-=======
 
 //AggregationAcceptance.feature
-Multiple aggregations should work
->>>>>>> 45c8746a
+Multiple aggregations should work