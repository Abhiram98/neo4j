/**
 * Copyright (c) 2002-2014 "Neo Technology,"
 * Network Engine for Objects in Lund AB [http://neotechnology.com]
 *
 * This file is part of Neo4j.
 *
 * Neo4j is free software: you can redistribute it and/or modify
 * it under the terms of the GNU Affero General Public License as
 * published by the Free Software Foundation, either version 3 of the
 * License, or (at your option) any later version.
 *
 * This program is distributed in the hope that it will be useful,
 * but WITHOUT ANY WARRANTY; without even the implied warranty of
 * MERCHANTABILITY or FITNESS FOR A PARTICULAR PURPOSE.  See the
 * GNU Affero General Public License for more details.
 *
 * You should have received a copy of the GNU Affero General Public License
 * along with this program. If not, see <http://www.gnu.org/licenses/>.
 */
package org.neo4j.server.webadmin.rest;

import java.net.URI;
import java.util.List;

import org.apache.commons.configuration.Configuration;

import org.neo4j.kernel.logging.ConsoleLogger;
import org.neo4j.kernel.logging.Logging;
import org.neo4j.server.configuration.Configurator;
import org.neo4j.server.modules.ServerModule;
import org.neo4j.server.web.WebServer;

import static org.neo4j.server.JAXRSHelper.listFrom;

public class MasterInfoServerModule implements ServerModule
{
    private final WebServer server;
    private final Configuration config;
    private final ConsoleLogger log;

    public MasterInfoServerModule( WebServer server, Configuration config, Logging logging )
    {
        this.server = server;
        this.config = config;
        this.log = logging.getConsoleLog( getClass() );
    }

    @Override
    public void start()
    {
<<<<<<< HEAD
        try
        {
            URI baseUri = managementApiUri();
            server.addJAXRSClasses( getClassNames(), baseUri.toString(), null );

            log.info( "Mounted REST API at: " + baseUri.toString() );
            if ( logger != null )
            {
                logger.logMessage( "Mounted REST API at: " + baseUri.toString() );
            }
        }
        catch ( UnknownHostException e )
        {
            log.warn( e );
        }
=======
        URI baseUri = managementApiUri();
        server.addJAXRSClasses( getClassNames(), baseUri.toString(), null );

        log.log( "Mounted REST API at: " + baseUri.toString() );
>>>>>>> f26fcad2
    }

    @Override
    public void stop()
    {
        URI baseUri = managementApiUri();
        server.removeJAXRSClasses( getClassNames(), baseUri.toString() );
    }

    private List<String> getClassNames()
    {
        return listFrom( MasterInfoService.class.getName() );
    }

<<<<<<< HEAD
    private URI managementApiUri( ) throws UnknownHostException
=======
    private URI managementApiUri()
>>>>>>> f26fcad2
    {
        return URI.create( config.getString( Configurator.MANAGEMENT_PATH_PROPERTY_KEY,
                Configurator.DEFAULT_MANAGEMENT_API_PATH ) );
    }
}<|MERGE_RESOLUTION|>--- conflicted
+++ resolved
@@ -48,28 +48,10 @@
     @Override
     public void start()
     {
-<<<<<<< HEAD
-        try
-        {
-            URI baseUri = managementApiUri();
-            server.addJAXRSClasses( getClassNames(), baseUri.toString(), null );
-
-            log.info( "Mounted REST API at: " + baseUri.toString() );
-            if ( logger != null )
-            {
-                logger.logMessage( "Mounted REST API at: " + baseUri.toString() );
-            }
-        }
-        catch ( UnknownHostException e )
-        {
-            log.warn( e );
-        }
-=======
         URI baseUri = managementApiUri();
         server.addJAXRSClasses( getClassNames(), baseUri.toString(), null );
 
         log.log( "Mounted REST API at: " + baseUri.toString() );
->>>>>>> f26fcad2
     }
 
     @Override
@@ -84,11 +66,7 @@
         return listFrom( MasterInfoService.class.getName() );
     }
 
-<<<<<<< HEAD
-    private URI managementApiUri( ) throws UnknownHostException
-=======
     private URI managementApiUri()
->>>>>>> f26fcad2
     {
         return URI.create( config.getString( Configurator.MANAGEMENT_PATH_PROPERTY_KEY,
                 Configurator.DEFAULT_MANAGEMENT_API_PATH ) );
