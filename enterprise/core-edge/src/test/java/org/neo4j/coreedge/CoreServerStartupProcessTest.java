/*
 * Copyright (c) 2002-2015 "Neo Technology,"
 * Network Engine for Objects in Lund AB [http://neotechnology.com]
 *
 * This file is part of Neo4j.
 *
 * Neo4j is free software: you can redistribute it and/or modify
 * it under the terms of the GNU Affero General Public License as
 * published by the Free Software Foundation, either version 3 of the
 * License, or (at your option) any later version.
 *
 * This program is distributed in the hope that it will be useful,
 * but WITHOUT ANY WARRANTY; without even the implied warranty of
 * MERCHANTABILITY or FITNESS FOR A PARTICULAR PURPOSE.  See the
 * GNU Affero General Public License for more details.
 *
 * You should have received a copy of the GNU Affero General Public License
 * along with this program. If not, see <http://www.gnu.org/licenses/>.
 */
package org.neo4j.coreedge;

import java.util.List;

import org.hamcrest.Description;
import org.hamcrest.TypeSafeMatcher;
import org.junit.Test;

import org.neo4j.coreedge.catchup.CatchupServer;
import org.neo4j.coreedge.raft.RaftInstance;
import org.neo4j.coreedge.raft.RaftServer;
import org.neo4j.coreedge.raft.ScheduledTimeoutService;
import org.neo4j.coreedge.raft.membership.MembershipWaiter;
import org.neo4j.coreedge.raft.replication.id.ReplicatedIdGeneratorFactory;
import org.neo4j.coreedge.server.CoreMember;
import org.neo4j.coreedge.server.core.CoreServerStartupProcess;
<<<<<<< HEAD
import org.neo4j.coreedge.raft.DelayedRenewableTimeoutService;
=======
import org.neo4j.coreedge.server.core.DeleteStoreOnStartUp;
import org.neo4j.coreedge.server.core.RaftLogReplay;
import org.neo4j.helpers.collection.IteratorUtil;
>>>>>>> ecbeb76a
import org.neo4j.kernel.impl.transaction.state.DataSourceManager;
import org.neo4j.kernel.lifecycle.LifeSupport;
import org.neo4j.kernel.lifecycle.Lifecycle;

import static org.hamcrest.MatcherAssert.assertThat;
import static org.mockito.Mockito.mock;

import static org.neo4j.coreedge.CoreServerStartupProcessTest.LifeSupportMatcherBuilder.startsComponent;

public class CoreServerStartupProcessTest
{
    @Test
    public void raftTimeOutServiceTriggersMessagesSentToAnotherServer() throws Exception
    {
        DataSourceManager dataSourceManager = mock( DataSourceManager.class );
        ReplicatedIdGeneratorFactory idGeneratorFactory = mock( ReplicatedIdGeneratorFactory.class );
        RaftServer<CoreMember> raftServer = mock( RaftServer.class );
        CatchupServer catchupServer = mock( CatchupServer.class );
<<<<<<< HEAD
        DelayedRenewableTimeoutService timeoutService = mock( DelayedRenewableTimeoutService.class );
=======
        ScheduledTimeoutService raftTimeoutService = mock( ScheduledTimeoutService.class );
>>>>>>> ecbeb76a
        MembershipWaiter<CoreMember> membershipWaiter = mock( MembershipWaiter.class );
        RaftInstance raftInstance = mock( RaftInstance.class );

        DeleteStoreOnStartUp deleteStoreOnStartUp = mock( DeleteStoreOnStartUp.class );
        RaftLogReplay raftLogReplay = mock( RaftLogReplay.class );

        LifeSupport lifeSupport = CoreServerStartupProcess.createLifeSupport( dataSourceManager,
                idGeneratorFactory, raftInstance, raftServer, catchupServer, raftTimeoutService,
                membershipWaiter, 0, deleteStoreOnStartUp, raftLogReplay );

        assertThat( lifeSupport, startsComponent( raftTimeoutService ).after( raftServer )
                .because( "server need to be ready to handle responses generated by timeout events" ) );

        assertThat( lifeSupport, startsComponent( raftTimeoutService ).after( raftLogReplay )
                .because( "elections which must request votes from the latest known voting members" ) );

        assertThat( lifeSupport, startsComponent( raftLogReplay ).after( dataSourceManager )
                .because( "transactions are replayed from the RAFT log into the data source" ) );

        assertThat( lifeSupport, startsComponent( idGeneratorFactory ).after( dataSourceManager )
                .because( "IDs are generated into the data source" ) );
    }

    static class LifeSupportMatcher extends TypeSafeMatcher<LifeSupport>
    {
<<<<<<< HEAD
        // given
        LocalDatabase localDatabase = mock( LocalDatabase.class );
        DataSourceManager dataSourceManager = mock( DataSourceManager.class );
        ReplicatedIdGeneratorFactory idGeneratorFactory = mock( ReplicatedIdGeneratorFactory.class );
        RaftLog raftLog = mock( RaftLog.class );
        RaftServer<CoreMember> raftServer = mock( RaftServer.class );
        CatchupServer catchupServer = mock( CatchupServer.class );
        DelayedRenewableTimeoutService timeoutService = mock( DelayedRenewableTimeoutService.class );
        MembershipWaiter<CoreMember> membershipListener = mock( MembershipWaiter.class );
        when(membershipListener.waitUntilCaughtUpMember( any(ReadableRaftState.class) )).thenReturn( mock(CompletableFuture.class) );
=======
        private final Lifecycle component1;
        private final Lifecycle component2;
        private final String reason;

        public LifeSupportMatcher( Lifecycle component1, Lifecycle component2, String reason )
        {
            this.component1 = component1;
            this.component2 = component2;
            this.reason = reason;
        }

        @Override
        protected boolean matchesSafely( LifeSupport lifeSupport )
        {
            List<Lifecycle> lifeCycles = IteratorUtil.asList( lifeSupport.getLifecycleInstances() );
            return lifeCycles.indexOf( component2 ) < lifeCycles.indexOf( component1 );
        }

        @Override
        public void describeTo( Description description )
        {
            description.appendText( component1.toString().replaceAll( "Mock for (.*), hashCode.*", "$1" ) );
            description.appendText( " starts after " );
            description.appendText( component2.toString().replaceAll( "Mock for (.*), hashCode.*", "$1" ) );
            description.appendText( " because " + this.reason );
        }
    }

    static class LifeSupportMatcherBuilder
    {
        private Lifecycle component1;
        private Lifecycle component2;
>>>>>>> ecbeb76a

        public static LifeSupportMatcherBuilder startsComponent( Lifecycle component )
        {
            LifeSupportMatcherBuilder builder = new LifeSupportMatcherBuilder();
            builder.component1 = component;
            return builder;
        }

        public LifeSupportMatcherBuilder after( Lifecycle component2 )
        {
            this.component2 = component2;
            return this;
        }

        public LifeSupportMatcher because( String reason )
        {
            return new LifeSupportMatcher( component1, component2, reason );
        }
    }
}<|MERGE_RESOLUTION|>--- conflicted
+++ resolved
@@ -26,20 +26,18 @@
 import org.junit.Test;
 
 import org.neo4j.coreedge.catchup.CatchupServer;
+import org.neo4j.coreedge.catchup.storecopy.LocalDatabase;
 import org.neo4j.coreedge.raft.RaftInstance;
 import org.neo4j.coreedge.raft.RaftServer;
-import org.neo4j.coreedge.raft.ScheduledTimeoutService;
+import org.neo4j.coreedge.raft.log.RaftLog;
 import org.neo4j.coreedge.raft.membership.MembershipWaiter;
 import org.neo4j.coreedge.raft.replication.id.ReplicatedIdGeneratorFactory;
 import org.neo4j.coreedge.server.CoreMember;
 import org.neo4j.coreedge.server.core.CoreServerStartupProcess;
-<<<<<<< HEAD
 import org.neo4j.coreedge.raft.DelayedRenewableTimeoutService;
-=======
 import org.neo4j.coreedge.server.core.DeleteStoreOnStartUp;
 import org.neo4j.coreedge.server.core.RaftLogReplay;
 import org.neo4j.helpers.collection.IteratorUtil;
->>>>>>> ecbeb76a
 import org.neo4j.kernel.impl.transaction.state.DataSourceManager;
 import org.neo4j.kernel.lifecycle.LifeSupport;
 import org.neo4j.kernel.lifecycle.Lifecycle;
@@ -58,11 +56,7 @@
         ReplicatedIdGeneratorFactory idGeneratorFactory = mock( ReplicatedIdGeneratorFactory.class );
         RaftServer<CoreMember> raftServer = mock( RaftServer.class );
         CatchupServer catchupServer = mock( CatchupServer.class );
-<<<<<<< HEAD
-        DelayedRenewableTimeoutService timeoutService = mock( DelayedRenewableTimeoutService.class );
-=======
-        ScheduledTimeoutService raftTimeoutService = mock( ScheduledTimeoutService.class );
->>>>>>> ecbeb76a
+        DelayedRenewableTimeoutService raftTimeoutService = mock( DelayedRenewableTimeoutService.class );
         MembershipWaiter<CoreMember> membershipWaiter = mock( MembershipWaiter.class );
         RaftInstance raftInstance = mock( RaftInstance.class );
 
@@ -88,18 +82,6 @@
 
     static class LifeSupportMatcher extends TypeSafeMatcher<LifeSupport>
     {
-<<<<<<< HEAD
-        // given
-        LocalDatabase localDatabase = mock( LocalDatabase.class );
-        DataSourceManager dataSourceManager = mock( DataSourceManager.class );
-        ReplicatedIdGeneratorFactory idGeneratorFactory = mock( ReplicatedIdGeneratorFactory.class );
-        RaftLog raftLog = mock( RaftLog.class );
-        RaftServer<CoreMember> raftServer = mock( RaftServer.class );
-        CatchupServer catchupServer = mock( CatchupServer.class );
-        DelayedRenewableTimeoutService timeoutService = mock( DelayedRenewableTimeoutService.class );
-        MembershipWaiter<CoreMember> membershipListener = mock( MembershipWaiter.class );
-        when(membershipListener.waitUntilCaughtUpMember( any(ReadableRaftState.class) )).thenReturn( mock(CompletableFuture.class) );
-=======
         private final Lifecycle component1;
         private final Lifecycle component2;
         private final String reason;
@@ -132,7 +114,6 @@
     {
         private Lifecycle component1;
         private Lifecycle component2;
->>>>>>> ecbeb76a
 
         public static LifeSupportMatcherBuilder startsComponent( Lifecycle component )
         {
