/*
 * Copyright (c) 2002-2017 "Neo Technology,"
 * Network Engine for Objects in Lund AB [http://neotechnology.com]
 *
 * This file is part of Neo4j.
 *
 * Neo4j is free software: you can redistribute it and/or modify
 * it under the terms of the GNU Affero General Public License as
 * published by the Free Software Foundation, either version 3 of the
 * License, or (at your option) any later version.
 *
 * This program is distributed in the hope that it will be useful,
 * but WITHOUT ANY WARRANTY; without even the implied warranty of
 * MERCHANTABILITY or FITNESS FOR A PARTICULAR PURPOSE.  See the
 * GNU Affero General Public License for more details.
 *
 * You should have received a copy of the GNU Affero General Public License
 * along with this program. If not, see <http://www.gnu.org/licenses/>.
 */
package org.neo4j.causalclustering.core.state.machines.id;

import java.io.File;
import java.util.HashMap;
import java.util.Map;
import java.util.function.Supplier;

import org.neo4j.io.fs.FileSystemAbstraction;
import org.neo4j.kernel.impl.store.id.IdGenerator;
import org.neo4j.kernel.impl.store.id.IdGeneratorFactory;
import org.neo4j.kernel.impl.store.id.IdType;
import org.neo4j.kernel.impl.store.id.configuration.IdTypeConfiguration;
import org.neo4j.kernel.impl.store.id.configuration.IdTypeConfigurationProvider;
import org.neo4j.logging.LogProvider;

public class ReplicatedIdGeneratorFactory implements IdGeneratorFactory
{
    private final Map<IdType, ReplicatedIdGenerator> generators = new HashMap<>();
    private final FileSystemAbstraction fs;
    private final ReplicatedIdRangeAcquirer idRangeAcquirer;
    private final LogProvider logProvider;
    private IdTypeConfigurationProvider idTypeConfigurationProvider;

    public ReplicatedIdGeneratorFactory( FileSystemAbstraction fs, ReplicatedIdRangeAcquirer idRangeAcquirer,
            LogProvider logProvider, IdTypeConfigurationProvider idTypeConfigurationProvider )
    {
        this.fs = fs;
        this.idRangeAcquirer = idRangeAcquirer;
        this.logProvider = logProvider;
        this.idTypeConfigurationProvider = idTypeConfigurationProvider;
    }

    @Override
    public IdGenerator open( File filename, IdType idType, Supplier<Long> highId, long maxId )
    {
        IdTypeConfiguration idTypeConfiguration = idTypeConfigurationProvider.getIdTypeConfiguration( idType );
        return openGenerator( filename, idTypeConfiguration.getGrabSize(), idType, highId, maxId,
                idTypeConfiguration.allowAggressiveReuse() );
    }

    @Override
    public IdGenerator open( File fileName, int grabSize, IdType idType, Supplier<Long> highId, long maxId )
    {
        IdTypeConfiguration idTypeConfiguration = idTypeConfigurationProvider.getIdTypeConfiguration( idType );
        return openGenerator( fileName, grabSize, idType, highId, maxId, idTypeConfiguration.allowAggressiveReuse() );
    }

<<<<<<< HEAD
    private IdGenerator openGenerator( File file, int grabSize, IdType idType, long highId, long maxId,
            boolean aggressiveReuse )
=======
    private IdGenerator openGenerator( File file, int grabSize, IdType idType, Supplier<Long> highId, boolean aggressiveReuse )
>>>>>>> f4143c51
    {
        ReplicatedIdGenerator other = generators.get( idType );
        if ( other != null )
        {
            other.close();
        }
        ReplicatedIdGenerator replicatedIdGenerator =
                new ReplicatedIdGenerator( fs, file, idType, highId, idRangeAcquirer, logProvider, grabSize,
                        aggressiveReuse );

        generators.put( idType, replicatedIdGenerator);
        return replicatedIdGenerator;
    }

    @Override
    public IdGenerator get( IdType idType )
    {
        return generators.get( idType );
    }

    @Override
    public void create( File fileName, long highId, boolean throwIfFileExists )
    {
        ReplicatedIdGenerator.createGenerator( fs, fileName, highId, throwIfFileExists );
    }
}<|MERGE_RESOLUTION|>--- conflicted
+++ resolved
@@ -64,12 +64,8 @@
         return openGenerator( fileName, grabSize, idType, highId, maxId, idTypeConfiguration.allowAggressiveReuse() );
     }
 
-<<<<<<< HEAD
-    private IdGenerator openGenerator( File file, int grabSize, IdType idType, long highId, long maxId,
+    private IdGenerator openGenerator( File file, int grabSize, IdType idType, Supplier<Long> highId, long maxId,
             boolean aggressiveReuse )
-=======
-    private IdGenerator openGenerator( File file, int grabSize, IdType idType, Supplier<Long> highId, boolean aggressiveReuse )
->>>>>>> f4143c51
     {
         ReplicatedIdGenerator other = generators.get( idType );
         if ( other != null )
