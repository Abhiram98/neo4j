--- conflicted
+++ resolved
@@ -39,13 +39,8 @@
     public Map<String,String> validate( @Nonnull Config config, @Nonnull Log log ) throws InvalidSettingException
     {
         // Make sure mode is CC
-<<<<<<< HEAD
-        Mode mode = config.get( ClusterSettings.mode );
+        Mode mode = config.get( EnterpriseEditionSettings.mode );
         if ( mode.equals( Mode.CORE ) || mode.equals( Mode.READ_REPLICA ) )
-=======
-        Mode mode = EnterpriseEditionSettings.mode.apply( rawConfig::get );
-        if ( !mode.equals( Mode.CORE ) && !mode.equals( Mode.READ_REPLICA ) )
->>>>>>> 46d0289a
         {
             validateInitialDiscoveryMembers( config );
             validateBoltConnector( config );
