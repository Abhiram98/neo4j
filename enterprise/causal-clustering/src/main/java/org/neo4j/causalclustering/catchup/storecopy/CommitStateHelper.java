/*
 * Copyright (c) 2002-2018 "Neo4j,"
 * Neo4j Sweden AB [http://neo4j.com]
 *
 * This file is part of Neo4j Enterprise Edition. The included source
 * code can be redistributed and/or modified under the terms of the
 * GNU AFFERO GENERAL PUBLIC LICENSE Version 3
 * (http://www.fsf.org/licensing/licenses/agpl-3.0.html) with the
 * Commons Clause, as found in the associated LICENSE.txt file.
 *
 * This program is distributed in the hope that it will be useful,
 * but WITHOUT ANY WARRANTY; without even the implied warranty of
 * MERCHANTABILITY or FITNESS FOR A PARTICULAR PURPOSE.  See the
 * GNU Affero General Public License for more details.
 *
 * Neo4j object code can be licensed independently from the source
 * under separate terms from the AGPL. Inquiries can be directed to:
 * licensing@neo4j.com
 *
 * More information is also available at:
 * https://neo4j.com/licensing/
 */
package org.neo4j.causalclustering.catchup.storecopy;

import java.io.File;
import java.io.IOException;
import java.util.Optional;

import org.neo4j.io.fs.FileSystemAbstraction;
import org.neo4j.io.layout.DatabaseLayout;
import org.neo4j.io.pagecache.PageCache;
import org.neo4j.kernel.configuration.Config;
import org.neo4j.kernel.impl.transaction.CommittedTransactionRepresentation;
import org.neo4j.kernel.impl.transaction.log.NoSuchTransactionException;
import org.neo4j.kernel.impl.transaction.log.ReadOnlyTransactionIdStore;
import org.neo4j.kernel.impl.transaction.log.ReadOnlyTransactionStore;
import org.neo4j.kernel.impl.transaction.log.TransactionCursor;
import org.neo4j.kernel.impl.transaction.log.files.LogFilesBuilder;
import org.neo4j.kernel.lifecycle.Lifespan;
import org.neo4j.kernel.monitoring.Monitors;

import static org.neo4j.kernel.impl.transaction.log.TransactionIdStore.BASE_TX_ID;

public class CommitStateHelper
{
    private PageCache pageCache;
    private FileSystemAbstraction fs;
    private Config config;

    public CommitStateHelper( PageCache pageCache, FileSystemAbstraction fs, Config config )
    {
        this.pageCache = pageCache;
        this.fs = fs;
        this.config = config;
    }

    CommitState getStoreState( DatabaseLayout databaseLayout ) throws IOException
    {
        ReadOnlyTransactionIdStore metaDataStore = new ReadOnlyTransactionIdStore( pageCache, databaseLayout );
        long metaDataStoreTxId = metaDataStore.getLastCommittedTransactionId();

        Optional<Long> latestTransactionLogIndex = getLatestTransactionLogIndex( metaDataStoreTxId, databaseLayout );

        //noinspection OptionalIsPresent
        if ( latestTransactionLogIndex.isPresent() )
        {
            return new CommitState( metaDataStoreTxId, latestTransactionLogIndex.get() );
        }
        else
        {
            return new CommitState( metaDataStoreTxId );
        }
    }

    private Optional<Long> getLatestTransactionLogIndex( long startTxId, DatabaseLayout databaseLayout ) throws IOException
    {
        if ( !hasTxLogs( databaseLayout ) )
        {
            return Optional.empty();
        }

        // this is not really a read-only store, because it will create an empty transaction log if there is none
        ReadOnlyTransactionStore txStore = new ReadOnlyTransactionStore( pageCache, fs, databaseLayout, config, new Monitors() );

        long lastTxId = BASE_TX_ID;
        try ( Lifespan ignored = new Lifespan( txStore ); TransactionCursor cursor = txStore.getTransactions( startTxId ) )
        {
            while ( cursor.next() )
            {
                CommittedTransactionRepresentation tx = cursor.get();
                lastTxId = tx.getCommitEntry().getTxId();
            }

            return Optional.of( lastTxId );
        }
        catch ( NoSuchTransactionException e )
        {
            return Optional.empty();
        }
    }

<<<<<<< HEAD
    public boolean hasTxLogs( DatabaseLayout databaseLayout )
    {
        File[] files = fs.listFiles( databaseLayout.databaseDirectory(), TransactionLogFiles.DEFAULT_FILENAME_FILTER );
        if ( files == null )
        {
            throw new RuntimeException( "Files was null. Incorrect directory or I/O error?" );
        }
        return files.length > 0;
=======
    public boolean hasTxLogs( File storeDir ) throws IOException
    {
        return LogFilesBuilder.activeFilesBuilder( storeDir, fs, pageCache ).withConfig( config ).build().logFiles().length > 0;
>>>>>>> 73badc28
    }
}<|MERGE_RESOLUTION|>--- conflicted
+++ resolved
@@ -99,19 +99,8 @@
         }
     }
 
-<<<<<<< HEAD
-    public boolean hasTxLogs( DatabaseLayout databaseLayout )
+    public boolean hasTxLogs( DatabaseLayout databaseLayout ) throws IOException
     {
-        File[] files = fs.listFiles( databaseLayout.databaseDirectory(), TransactionLogFiles.DEFAULT_FILENAME_FILTER );
-        if ( files == null )
-        {
-            throw new RuntimeException( "Files was null. Incorrect directory or I/O error?" );
-        }
-        return files.length > 0;
-=======
-    public boolean hasTxLogs( File storeDir ) throws IOException
-    {
-        return LogFilesBuilder.activeFilesBuilder( storeDir, fs, pageCache ).withConfig( config ).build().logFiles().length > 0;
->>>>>>> 73badc28
+        return LogFilesBuilder.activeFilesBuilder( databaseLayout, fs, pageCache ).withConfig( config ).build().logFiles().length > 0;
     }
 }