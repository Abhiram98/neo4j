/*
 * Copyright (c) 2002-2017 "Neo Technology,"
 * Network Engine for Objects in Lund AB [http://neotechnology.com]
 *
 * This file is part of Neo4j.
 *
 * Neo4j is free software: you can redistribute it and/or modify
 * it under the terms of the GNU Affero General Public License as
 * published by the Free Software Foundation, either version 3 of the
 * License, or (at your option) any later version.
 *
 * This program is distributed in the hope that it will be useful,
 * but WITHOUT ANY WARRANTY; without even the implied warranty of
 * MERCHANTABILITY or FITNESS FOR A PARTICULAR PURPOSE.  See the
 * GNU Affero General Public License for more details.
 *
 * You should have received a copy of the GNU Affero General Public License
 * along with this program. If not, see <http://www.gnu.org/licenses/>.
 */
package org.neo4j.causalclustering.core.consensus;

import java.io.IOException;
import java.time.Clock;
import java.time.Duration;

import org.neo4j.causalclustering.core.consensus.log.cache.ConsecutiveInFlightCache;
import org.neo4j.causalclustering.core.consensus.log.cache.InFlightCache;
import org.neo4j.causalclustering.core.consensus.log.InMemoryRaftLog;
import org.neo4j.causalclustering.core.consensus.log.RaftLog;
import org.neo4j.causalclustering.core.consensus.membership.RaftGroup;
import org.neo4j.causalclustering.core.consensus.membership.RaftMembershipManager;
import org.neo4j.causalclustering.core.consensus.membership.RaftMembershipState;
import org.neo4j.causalclustering.core.consensus.outcome.ConsensusOutcome;
import org.neo4j.causalclustering.core.consensus.schedule.TimerService;
import org.neo4j.causalclustering.core.consensus.shipping.RaftLogShippingManager;
import org.neo4j.causalclustering.core.consensus.term.TermState;
import org.neo4j.causalclustering.core.consensus.vote.VoteState;
import org.neo4j.causalclustering.core.replication.SendToMyself;
import org.neo4j.causalclustering.core.state.storage.InMemoryStateStorage;
import org.neo4j.causalclustering.core.state.storage.StateStorage;
import org.neo4j.causalclustering.identity.MemberId;
import org.neo4j.causalclustering.messaging.Inbound;
import org.neo4j.causalclustering.messaging.Outbound;
import org.neo4j.kernel.monitoring.Monitors;
import org.neo4j.logging.LogProvider;
import org.neo4j.logging.NullLogProvider;
import org.neo4j.time.Clocks;

public class RaftMachineBuilder
{
    private final MemberId member;

    private int expectedClusterSize;
    private RaftGroup.Builder memberSetBuilder;

    private TermState termState = new TermState();
    private StateStorage<TermState> termStateStorage = new InMemoryStateStorage<>( termState );
    private StateStorage<VoteState> voteStateStorage = new InMemoryStateStorage<>( new VoteState() );
    private RaftLog raftLog = new InMemoryRaftLog();
    private TimerService timerService;

    private Inbound<RaftMessages.RaftMessage> inbound = handler -> {};
    private Outbound<MemberId, RaftMessages.RaftMessage> outbound = ( to, message, block ) -> {};

    private LogProvider logProvider = NullLogProvider.getInstance();
    private Clock clock = Clocks.systemClock();

    private long term = termState.currentTerm();

    private long electionTimeout = 500;
    private long heartbeatInterval = 150;

    private long catchupTimeout = 30000;
    private long retryTimeMillis = electionTimeout / 2;
    private int catchupBatchSize = 64;
    private int maxAllowedShippingLag = 256;
    private StateStorage<RaftMembershipState> raftMembership =
            new InMemoryStateStorage<>( new RaftMembershipState() );
    private Monitors monitors = new Monitors();
    private CommitListener commitListener = commitIndex -> {};
    private InFlightCache inFlightCache = new ConsecutiveInFlightCache();

    public RaftMachineBuilder( MemberId member, int expectedClusterSize, RaftGroup.Builder memberSetBuilder )
    {
        this.member = member;
        this.expectedClusterSize = expectedClusterSize;
        this.memberSetBuilder = memberSetBuilder;
    }

    public RaftMachine build()
    {
        termState.update( term );
        LeaderAvailabilityTimers
                leaderAvailabilityTimers = new LeaderAvailabilityTimers( Duration.ofMillis( electionTimeout ), Duration.ofMillis( heartbeatInterval ), clock,
                renewableTimeoutService, logProvider );
        SendToMyself leaderOnlyReplicator = new SendToMyself( member, outbound );
        RaftMembershipManager membershipManager = new RaftMembershipManager( leaderOnlyReplicator,
                memberSetBuilder, raftLog, logProvider, expectedClusterSize, leaderAvailabilityTimers.getElectionTimeout(), clock, catchupTimeout,
                raftMembership );
        membershipManager.setRecoverFromIndexSupplier( () -> 0 );
        RaftLogShippingManager logShipping =
<<<<<<< HEAD
                new RaftLogShippingManager( outbound, logProvider, raftLog, shippingClock, member, membershipManager,
                        retryTimeMillis, catchupBatchSize, maxAllowedShippingLag, inFlightCache );
        RaftMachine raft = new RaftMachine( member, termStateStorage, voteStateStorage, raftLog, leaderAvailabilityTimers, outbound, logProvider,
                membershipManager, logShipping, inFlightCache, false, false, monitors );
        inbound.registerHandler( ( incomingMessage ) ->
        {
=======
                new RaftLogShippingManager( outbound, logProvider, raftLog, timerService, clock, member, membershipManager,
                        retryTimeMillis, catchupBatchSize, maxAllowedShippingLag, inFlightMap );
        RaftMachine raft = new RaftMachine( member, termState, voteState, raftLog, electionTimeout,
                heartbeatInterval, timerService, outbound, logProvider,
                membershipManager, logShipping, inFlightMap, false, monitors, clock );
        inbound.registerHandler( ( incomingMessage ) -> {
>>>>>>> 499c3c64
            try
            {
                ConsensusOutcome outcome = raft.handle( incomingMessage );
                commitListener.notifyCommitted( outcome.getCommitIndex() );
            }
            catch ( IOException e )
            {
                throw new RuntimeException( e );
            }
        } );

        try
        {
            membershipManager.start();
        }
        catch ( IOException e )
        {
            throw new RuntimeException( e );
        }

        return raft;
    }

    public RaftMachineBuilder electionTimeout( long electionTimeout )
    {
        this.electionTimeout = electionTimeout;
        return this;
    }

    public RaftMachineBuilder heartbeatInterval( long heartbeatInterval )
    {
        this.heartbeatInterval = heartbeatInterval;
        return this;
    }

    public RaftMachineBuilder timerService( TimerService timerService )
    {
        this.timerService = timerService;
        return this;
    }

    public RaftMachineBuilder outbound( Outbound<MemberId, RaftMessages.RaftMessage> outbound )
    {
        this.outbound = outbound;
        return this;
    }

    public RaftMachineBuilder inbound( Inbound<RaftMessages.RaftMessage> inbound )
    {
        this.inbound = inbound;
        return this;
    }

    public RaftMachineBuilder raftLog( RaftLog raftLog )
    {
        this.raftLog = raftLog;
        return this;
    }

    public RaftMachineBuilder inFlightCache( InFlightCache inFlightCache )
    {
        this.inFlightCache = inFlightCache;
        return this;
    }

    public RaftMachineBuilder clock( Clock clock )
    {
        this.clock = clock;
        return this;
    }

    public RaftMachineBuilder commitListener( CommitListener commitListener )
    {
        this.commitListener = commitListener;
        return this;
    }

    RaftMachineBuilder monitors( Monitors monitors )
    {
        this.monitors = monitors;
        return this;
    }

    public RaftMachineBuilder term( long term )
    {
        this.term = term;
        return this;
    }

    public interface CommitListener
    {
        /**
         * Called when the highest committed index increases.
         */
        void notifyCommitted( long commitIndex );
    }
}<|MERGE_RESOLUTION|>--- conflicted
+++ resolved
@@ -92,28 +92,19 @@
         termState.update( term );
         LeaderAvailabilityTimers
                 leaderAvailabilityTimers = new LeaderAvailabilityTimers( Duration.ofMillis( electionTimeout ), Duration.ofMillis( heartbeatInterval ), clock,
-                renewableTimeoutService, logProvider );
+                timerService, logProvider );
         SendToMyself leaderOnlyReplicator = new SendToMyself( member, outbound );
         RaftMembershipManager membershipManager = new RaftMembershipManager( leaderOnlyReplicator,
                 memberSetBuilder, raftLog, logProvider, expectedClusterSize, leaderAvailabilityTimers.getElectionTimeout(), clock, catchupTimeout,
                 raftMembership );
         membershipManager.setRecoverFromIndexSupplier( () -> 0 );
         RaftLogShippingManager logShipping =
-<<<<<<< HEAD
-                new RaftLogShippingManager( outbound, logProvider, raftLog, shippingClock, member, membershipManager,
+                new RaftLogShippingManager( outbound, logProvider, raftLog, timerService, clock, member, membershipManager,
                         retryTimeMillis, catchupBatchSize, maxAllowedShippingLag, inFlightCache );
         RaftMachine raft = new RaftMachine( member, termStateStorage, voteStateStorage, raftLog, leaderAvailabilityTimers, outbound, logProvider,
                 membershipManager, logShipping, inFlightCache, false, false, monitors );
         inbound.registerHandler( ( incomingMessage ) ->
         {
-=======
-                new RaftLogShippingManager( outbound, logProvider, raftLog, timerService, clock, member, membershipManager,
-                        retryTimeMillis, catchupBatchSize, maxAllowedShippingLag, inFlightMap );
-        RaftMachine raft = new RaftMachine( member, termState, voteState, raftLog, electionTimeout,
-                heartbeatInterval, timerService, outbound, logProvider,
-                membershipManager, logShipping, inFlightMap, false, monitors, clock );
-        inbound.registerHandler( ( incomingMessage ) -> {
->>>>>>> 499c3c64
             try
             {
                 ConsensusOutcome outcome = raft.handle( incomingMessage );
