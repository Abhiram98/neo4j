<<<<<<< HEAD
2.0.4
=======
1.9.9
-----
o Fixes issue where responses to learn requests from cluster
  members could lead to NullPointerExceptions after topology
  changes
o Fixes issue where the lowest numbered instance would fail
  to leave and rejoin the cluster, if it was not master
  before leaving

1.9.8
>>>>>>> 9903ab87
-----
o Adds version marking in election results, solving problems with
  incorrect election outcomes and instances failing to join the cluster
o Slave only instances will not become coordinators under any
  circumstances

2.0.3
-----
o Fixes issue where an instance could revert into SLAVE mode while shutting down.

2.0.2
-----
o Fixes issue where failed instances would not be able to rejoin the cluster after restart
o Throttles output of learn failure messages that could create big messages.log files
o Adds INSTANCE_ID header to every message, solving class of problems where
  reusing a URI would cause denied entry errors
o Introduces throttle in the message logging of cluster transitions

2.0.1
-----
o Fixes message reordering issue
o Fixes a Paxos instance reuse issue
o Cluster join denial now includes cluster configuration
o Fixes issues with proper Payload values passed around

1.9.8
-----
o Adds version marking in election results, solving problems with
 incorrect election outcomes and instances failing to join the cluster
o Slave only instances will not become coordinators under any
 circumstances

1.9.7
-----
o Fixes issue where an instance could revert into SLAVE mode while shutting down.

1.9.5 (2013-11-11)
------------------
o Fixed a bug around channel handling which might lead to messages being delayed and leading
  to false heartbeat failures
o It is now possible to specify 0.0.0.0 for ha.cluster_server and properly wait for messages
  on all interfaces
o Removed all usage of getHostName() that might lead to problems on instances with improperly
  configured DNS
o Fixed election bug which might lead to infinite wait on elections
o Fixed election bug which might lead to votes being discarded and result in the wrong master
  being elected
o Instances no longer expect heartbeats from themselves so they can't timeout on their own
o Instances will now ignore suspicions from ex cluster members
o Instances will now ignore suspicions for themselves

1.9.4 (2013-09-19)
------------------
o Suspicions on failed instances are now printed only once, no longer
  spamming messages.log.
o Fixed issue where a failing cluster instance might delay messages between
  the rest of the instances.

1.9.3 (2013-08-30)
------------------
o Fixes issue which might lead to eternal elections
o UUID for Available messages is now ignored, allowing for upgrades from 1.9.2

1.9.1 (2013-07-16)
------------------
o Fixes bug where a single instance cluster will perpetually try to perform elections

1.9 (2013-05-13)
----------------
o Coordinator doesn't ask itself for snapshots, solving a bug where starting an arbiter first would make the
  cluster unresponsive.

1.9.RC2 (2013-04-30)
--------------------
o Upgrades to Netty 3.6.3
o Elections don't start when a quorum is not available, fixing a certain class of race conditions when quorum is lost
o The joining of an instance is now interpreted as a heartbeat, fixing a class of race conditions when an instance joins
  and immediately dies

1.9.RC1 (2013-04-15)
--------------------
o Removes URL discovery mechanism for clustering
o Moves from URI as an instance id to integers - they must be specified manually. The new setting is
  ClusterSettings.server_id
o Instances can now be replaced if they have marked as fail if a new instance with the same id joins the cluster
o For a cluster to be formed now a majority of instances as configured in initial_hosts must be available
o Fixes around cluster formation from instances concurrently starting up
o Explicit join denial is now possible if an instance tries to join using a server_id already in use

1.9.M05 (2013-03-05)
--------------------
o Election happens for all roles when an instance comes online
o Snapshots are no longer received automatically on cluster join
o Instances starting concurrently will now discover each other instead of each starting
  their own cluster
o Acceptor store now does not grow unbounded and is garbage collected
o Learn requests are made towards and responded from all cluster members
o Cluster server will now by default bind to all interfaces (0.0.0.0)

1.9.M04 (2013-01-17)
--------------------
o Warning is now printed if an instance that is not part of ha.initial_hosts tries to join the cluster
o Snapshots are now prunned when received during cluster joining
o Logging cleanup

1.9.M02 (2012-11-30)
--------------------
o Moved shared logic, commonly referred to as cluster client into a ClusterClient class.
o Reduced amount of threads used by Paxos by using fixed size thread pools
o Paxos cluster membership management improved by introducing memberIsUnavailable and cleanup of roles
o allow_init_cluster setting is now respected

1.9.M01 (2012-10-23)
--------------------
o Initial release<|MERGE_RESOLUTION|>--- conflicted
+++ resolved
@@ -1,6 +1,3 @@
-<<<<<<< HEAD
-2.0.4
-=======
 1.9.9
 -----
 o Fixes issue where responses to learn requests from cluster
@@ -11,7 +8,6 @@
   before leaving
 
 1.9.8
->>>>>>> 9903ab87
 -----
 o Adds version marking in election results, solving problems with
   incorrect election outcomes and instances failing to join the cluster
