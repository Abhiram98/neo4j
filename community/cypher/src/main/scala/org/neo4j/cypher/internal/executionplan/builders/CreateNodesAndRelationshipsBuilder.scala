--- conflicted
+++ resolved
@@ -75,16 +75,10 @@
     }
   }
 
-<<<<<<< HEAD
-
   private def alsoCreateNode(e: (Expression, Map[String, Expression]), symbols: SymbolTable, commands: Seq[UpdateAction]): Seq[CreateNodeStartItem] = e._1 match {
     case Identifier(name) =>
       val nodeFromUnderlyingPipe = symbols.checkType(name, NodeType())
-=======
-  private def alsoCreateNode(e: (Expression, Map[String,Expression]), symbols: SymbolTable, commands: Seq[UpdateAction]): Seq[CreateNodeStartItem] = e._1 match {
-    case Entity(name) =>
-      val nodeFromUnderlyingPipe = symbols.satisfies(Seq(Identifier(name, NodeType())))
->>>>>>> b8d7223a
+
       val nodeFromOtherCommand = commands.exists {
         case CreateNodeStartItem(n, _) => n == name
         case _                         => false
