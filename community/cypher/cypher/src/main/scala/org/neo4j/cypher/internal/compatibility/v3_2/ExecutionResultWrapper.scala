--- conflicted
+++ resolved
@@ -56,40 +56,6 @@
     case wrapper: ExecutionResultWrapper => Some((wrapper.inner, wrapper.planner, wrapper.runtime))
     case _ => None
   }
-<<<<<<< HEAD
-=======
-}
-
-class ExecutionResultWrapper(val inner: InternalExecutionResult, val planner: PlannerName, val runtime: RuntimeName,
-                             preParsingNotifications: Set[org.neo4j.graphdb.Notification], offset : Option[frontend.v3_2.InputPosition]) extends ExecutionResult {
-
-  override def planDescriptionRequested = inner.planDescriptionRequested
-  override def javaIterator = inner.javaIterator
-  override def columnAs[T](column: String) = inner.columnAs(column)
-  override def columns = inner.columns
-  override def javaColumns = inner.javaColumns
-
-  override def queryStatistics() = {
-    val i = inner.queryStatistics()
-    QueryStatistics(nodesCreated = i.nodesCreated,
-      relationshipsCreated = i.relationshipsCreated,
-      propertiesSet = i.propertiesSet,
-      nodesDeleted = i.nodesDeleted,
-      relationshipsDeleted = i.relationshipsDeleted,
-      labelsAdded = i.labelsAdded,
-      labelsRemoved = i.labelsRemoved,
-      indexesAdded = i.indexesAdded,
-      indexesRemoved = i.indexesRemoved,
-      constraintsAdded = i.uniqueConstraintsAdded + i.existenceConstraintsAdded + i.nodekeyConstraintsAdded,
-      constraintsRemoved = i.uniqueConstraintsRemoved + i.existenceConstraintsRemoved + i.nodekeyConstraintsRemoved
-    )
-  }
-
-  override def dumpToString(writer: PrintWriter) = inner.dumpToString(writer)
-  override def dumpToString() = inner.dumpToString()
-
-  override def javaColumnAs[T](column: String) = inner.javaColumnAs(column)
->>>>>>> 6f889ae5
 
   def asKernelNotification(offset: Option[frontend.v3_2.InputPosition])(notification: InternalNotification): org.neo4j.graphdb.Notification = notification match {
     case CartesianProductNotification(pos, variables) =>
@@ -173,7 +139,10 @@
                     uniqueConstraintsAdded = i.uniqueConstraintsAdded,
                     uniqueConstraintsRemoved = i.uniqueConstraintsRemoved,
                     existenceConstraintsAdded = i.existenceConstraintsAdded,
-                    existenceConstraintsRemoved = i.existenceConstraintsRemoved
+                    existenceConstraintsRemoved = i.existenceConstraintsRemoved,
+                    // TODO: Once next release of 3.2.8 is made, we should enable these missing statistics
+                    nodekeyConstraintsAdded = 0, //i.nodekeyConstraintsAdded,
+                    nodekeyConstraintsRemoved = 0 //i.nodekeyConstraintsRemoved
     )
   }
 
