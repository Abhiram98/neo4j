/**
 * Copyright (c) 2002-2014 "Neo Technology,"
 * Network Engine for Objects in Lund AB [http://neotechnology.com]
 *
 * This file is part of Neo4j.
 *
 * Neo4j is free software: you can redistribute it and/or modify
 * it under the terms of the GNU General Public License as published by
 * the Free Software Foundation, either version 3 of the License, or
 * (at your option) any later version.
 *
 * This program is distributed in the hope that it will be useful,
 * but WITHOUT ANY WARRANTY; without even the implied warranty of
 * MERCHANTABILITY or FITNESS FOR A PARTICULAR PURPOSE.  See the
 * GNU General Public License for more details.
 *
 * You should have received a copy of the GNU General Public License
 * along with this program.  If not, see <http://www.gnu.org/licenses/>.
 */
package org.neo4j.cypher

import collection.JavaConverters._
import org.neo4j.graphdb.{Path, Node, Relationship}

class CreateUniqueAcceptanceTest extends ExecutionEngineFunSuite with QueryStatisticsTestSupport {

  val stats = QueryStatistics()

  test("create unique accepts undirected relationship") {
    createNode("id" -> 1)
    createNode("id" -> 2)

    val rel = executeScalar[Relationship]("MATCH (a {id: 1}), (b {id: 2}) CREATE UNIQUE (a)-[r:X]-(b) RETURN r")
    graph.inTx {
      rel.getStartNode.getProperty("id") should equal(1)
      rel.getEndNode.getProperty("id") should equal(2)
    }
  }

<<<<<<< HEAD
  test("create_new_node_with_labels_on_the_right") {
=======
  //zendesk issue 2038
  @Test
  def test_create_unique_with_array_properties_as_parameters() {
    // given
    createNode()
    createNode()
    val nodeProps1: Map[String, Any] = Map("foo"-> Array("Pontus"))
    val nodeProps2: Map[String, Any] = Map("foo"-> Array("Pontus"))

    // when
    val query = "MATCH (s) WHERE id(s) = 0 CREATE UNIQUE s-[:REL]->(n:label {param}) RETURN n"
    val res1 = execute(query,"param" -> nodeProps1)
    val res2 = execute(query, "param" -> nodeProps2)

    //then
    assertStats(res1, nodesCreated = 1, relationshipsCreated = 1, propertiesSet = 1, labelsAdded = 1)
    assertStats(res2, nodesCreated = 0, relationshipsCreated = 0, propertiesSet = 0, labelsAdded = 0)
  }



  @Test
  def create_new_node_with_labels_on_the_right() {
>>>>>>> 01141b08
    val a = createNode()
    val b = createNode()
    relate(a, b, "X")

    val result = execute("start a = node(0) create unique a-[r:X]->(b:FOO) return b")
    val createdNode = result.columnAs[Node]("b").toList.head

    assertStats(result, relationshipsCreated =  1, nodesCreated = 1, labelsAdded = 1)
    graph.inTx {
      createdNode.labels should equal(List("FOO"))
    }
  }

  test("create_new_node_with_labels_on_the_left") {
    val a = createNode()
    val b = createNode()
    relate(a, b, "X")

    val result = execute("start b = node(0) create unique (a:FOO)-[r:X]->b return a")
    val createdNode = result.columnAs[Node]("a").toList.head

    assertStats(result, relationshipsCreated =  1, nodesCreated = 1, labelsAdded = 1)
    graph.inTx {
      createdNode.labels should equal(List("FOO"))
    }
  }

  test("create_new_node_with_labels_everywhere") {
    val a = createNode()

    val result = execute("start a = node(0) create unique a-[:X]->(b:FOO)-[:X]->(c:BAR)-[:X]->(d:BAZ) RETURN d")
    val createdNode = result.columnAs[Node]("d").toList.head

    assertStats(result, relationshipsCreated = 3, nodesCreated = 3, labelsAdded = 3)
    graph.inTx {
      createdNode.labels should equal(List("BAZ"))
    }
  }

  test("create_new_node_with_labels_and_values") {
    val a = createLabeledNode(Map("name"-> "Andres"), "FOO")
    val b = createNode()
    relate(a, b, "X")

    val result = execute(s"start b = node(${b.getId}) create unique (a:FOO {name: 'Andres'})-[r:X]->b return a, b")

    val row: Map[String, Any] = result.toList.head
    val resultA = row("a").asInstanceOf[Node]
    val resultB = row("b").asInstanceOf[Node]

    assertStats(result)
    resultA should equal(a)
    resultB should equal(b)
  }

  test("create_a_missing_relationship") {
    val a = createNode()
    val b = createNode()

    val result = execute("start a = node(0), b=node(1) create unique a-[r:X]->b return r")
    val createdRel = result.columnAs[Relationship]("r").toList.head

    assertStats(result, relationshipsCreated = 1)

    val r = graph.inTx(a.getRelationships.asScala.head)

    assert(createdRel === r)
    graph.inTx {
      r.getStartNode should equal(a)
      r.getEndNode should equal(b)
    }
  }

  test("should_be_able_to_handle_a_param_as_map") {
    val a = createNode()

    val nodeProps = Map("name"->"Lasse")

    val result = execute("start a = node(0) create unique a-[r:X]->({p}) return r", "p" -> nodeProps)
    val createdRel = result.columnAs[Relationship]("r").toList.head

    assertStats(result, relationshipsCreated = 1, nodesCreated = 1, propertiesSet = 1)

    val r = graph.inTx(a.getRelationships.asScala.head)

    createdRel should equal(r)
    graph.inTx {
      r.getStartNode should equal(a)
      r.getEndNode.getProperty("name") should equal("Lasse")
    }
  }

  test("should_be_able_to_handle_a_param_as_map_in_a_path") {
    createNode()
    val nodeProps = Map("name"->"Lasse")

    val result = execute("start a = node(0) create unique path=a-[:X]->({p}) return last(nodes(path))", "p" -> nodeProps)
    val endNode = result.columnAs[Node]("last(nodes(path))").toList.head

    assertStats(result, relationshipsCreated = 1, nodesCreated = 1, propertiesSet = 1)
    graph.inTx {
      endNode.getProperty("name") should equal("Lasse")
    }
  }

  test("should_be_able_to_handle_two_params") {
    createNode()
    val props1 = Map("name"->"Andres", "position"->"Developer")
    val props2 = Map("name"->"Lasse", "awesome"->true)

    val result = execute("start n=node(0) create unique n-[:REL]->(a {props1})-[:LER]->(b {props2}) return a,b", "props1"->props1, "props2"->props2)

    assertStats(result, relationshipsCreated = 2, nodesCreated = 2, propertiesSet = 4)
    val resultMap = result.toList.head

    graph.inTx {
      resultMap("a").asInstanceOf[Node].getProperty("name") should equal("Andres")
      resultMap("a").asInstanceOf[Node].getProperty("position") should equal("Developer")
      resultMap("b").asInstanceOf[Node].getProperty("name") should equal("Lasse")
      resultMap("b").asInstanceOf[Node].getProperty("awesome") should equal(true)
    }
  }

  test("should_be_able_to_handle_two_params_without_named_nodes") {
    createNode()

    val props1 = Map("name"->"Andres", "position"->"Developer")
    val props2 = Map("name"->"Lasse", "awesome"->true)

    val result = execute("start n=node(0) create unique p=n-[:REL]->({props1})-[:LER]->({props2}) return p", "props1"->props1, "props2"->props2)

    assertStats(result, relationshipsCreated = 2, nodesCreated = 2, propertiesSet = 4)
    val path = result.toList.head("p").asInstanceOf[Path]

    val lasse = path.endNode()
    val andres = path.nodes().asScala.toList(1)

    graph.inTx {
      andres.getProperty("name") should equal("Andres")
      andres.getProperty("position") should equal("Developer")
      lasse.getProperty("name") should equal("Lasse")
      lasse.getProperty("awesome") should equal(true)
    }
  }

  test("should_be_able_to_handle_a_param_as_node") {
    val n = createNode()
    intercept[CypherTypeException](execute("start a = node(0) create unique a-[r:X]->({param}) return r", "param" -> n))
  }

  test("does_not_create_a_missing_relationship") {
    val a = createNode()
    val b = createNode()
    val r = relate(a, b, "X")
    val result = execute("start a = node(0), b=node(1) create unique a-[r:X]->b return r")
    val createdRel = result.columnAs[Relationship]("r").toList.head

    createdRel should equal(r)
    graph.inTx {
      a.getRelationships.asScala should have size 1
    }
  }

  test("creates_rel_if_it_is_of_wrong_type") {
    val a = createNode()
    val b = createNode()
    val r = relate(a, b, "BAR")
    val result = execute("start a = node(0), b=node(1) create unique a-[r:FOO]->b return r")
    val createdRel = result.columnAs[Relationship]("r").toList.head

    assertStats(result, relationshipsCreated = 1)

    createdRel should not equal (r)
    graph.inTx {
      a.getRelationships.asScala should have size 2
    }
  }

  test("creates_minimal_amount_of_nodes") {
    val a = createNode()
    val b = createNode()
    val c = createNode()
    val d = createNode()

    val result = execute("start a = node(0,1), b=node(2), c=node(3) create unique a-[:X]->b-[:X]->c")

    assertStats(result, relationshipsCreated = 3)
    graph.inTx {
      a.getRelationships.asScala should have size 1
      b.getRelationships.asScala should have size 1
      c.getRelationships.asScala should have size 3
      d.getRelationships.asScala should have size 1
    }
  }

  test("creates_minimal_amount_of_nodes_reverse") {
    val a = createNode()

    val result = execute("start a = node(0) create unique c-[:X]->b-[:X]->a")

    assertStats(result, nodesCreated = 2, relationshipsCreated = 2)
    graph.inTx {
      val aRels = a.getRelationships.asScala.toList
      aRels should have size 1
      val bRels = aRels.head.getOtherNode(a).getRelationships.asScala.toList
      bRels should have size 2
    }
  }

  test("creates_node_if_it_is_missing") {
    val a = createNode()

    val result = execute("start a = node(0) create unique a-[:X]->root return root")

    assertStats(result, nodesCreated = 1, relationshipsCreated = 1)
    graph.inTx {
      a.getRelationships.asScala should have size 1
    }
  }

  test("creates_node_if_it_is_missing_pattern_reversed") {
    val a = createNode()

    val result = execute("start a = node(0) create unique root-[:X]->a return root")

    assertStats(result, nodesCreated = 1, relationshipsCreated = 1)
    graph.inTx {
      a.getRelationships.asScala should have size 1
    }
  }

  test("creates_node_if_it_is_missing_a_property") {
    val a = createNode()
    val b = createNode("name" -> "Michael")
    relate(a, b, "X")

    val createdNode = executeScalar[Node]("start a = node(0) create unique a-[:X]->(b {name:'Andres'}) return b")

    createdNode should not equal b
    graph.inTx {
      createdNode.getProperty("name") should equal("Andres")
    }
  }

  test("discards_rel_based_on_props") {
    val a = createNode()
    val b = createNode()
    relate(a, b, "X", Map("foo" -> "bar"))

    val createdNode = executeScalar[Node]("start a = node(0) create unique a-[:X {foo:'not bar'}]->b return b")

    createdNode should not equal b
    graph.inTx {
      createdNode.getRelationships.asScala.toList.head.getProperty("foo") should equal("not bar")
    }
  }

  test("discards_rel_based_on_props_between_nodes") {
    val a = createNode()
    val b = createNode()
    val r = relate(a, b, "X", Map("foo" -> "bar"))

    val createdRel = executeScalar[Relationship]("start a = node(0), b = node(1) create unique a-[r:X {foo:'not bar'}]->b return r")

    createdRel should not equal r

    graph.inTx {
      createdRel.getProperty("foo") should equal("not bar")
      createdRel.getStartNode should equal(a)
      createdRel.getEndNode should equal(b)
    }
  }

  test("creates_single_node_if_it_is_missing") {
    val a = createNode()
    val b = createNode()

    val result = execute("start a = node(0), b = node(1) create unique a-[:X]->root<-[:X]-b return root")

    assertStats(result, nodesCreated = 1, relationshipsCreated = 2)
    graph.inTx {
      val aRels = a.getRelationships.asScala.toList
      val bRels = b.getRelationships.asScala.toList
      aRels should have size 1
      bRels should have size 1

      val aOpposite = aRels.head.getEndNode
      val bOpposite = bRels.head.getEndNode
      aOpposite should not equal b
      bOpposite should not equal a
      aOpposite should equal(bOpposite)
    }
  }

  test("creates_node_with_value_if_it_is_missing") {
    /*        This is the pattern we're looking for
                tagRoot
                   ^
                 / | \
                 a b c
                 \ | /
                   v
                  book


              And this is what we start with:
                tagRoot
                   ^
                 /   \
                 a   c
    */

    val tagRoot = createNode()
    val a = createNode("name" -> "a")
    val c = createNode("name" -> "c")
    relate(tagRoot, a, "tag")
    relate(tagRoot, c, "tag")

    val result = execute("""
START root = node(0)
CREATE book
FOREACH(name in ['a','b','c'] |
  CREATE UNIQUE root-[:tag]->(tag {name:name})<-[:tagged]-book
)
return book
""")

    assertStats(result, nodesCreated = 2, relationshipsCreated = 4, propertiesSet = 1)

    val book = result.toList.head("book").asInstanceOf[Node]

    graph.inTx {
      val bookTags = book.getRelationships.asScala.map(_.getOtherNode(book)).toList
      bookTags should contain(a)
      bookTags should contain(c)
    }
  }

  test("creates_node_with_value_if_it_is_missing_simple") {
    /*        This is the pattern we're looking for
                tagRoot
                   ^
                 / | \
                 a b c
    */

    val tagRoot = createNode()
    val a = createNode("name" -> "a")
    val c = createNode("name" -> "c")
    relate(tagRoot, a, "tag")
    relate(tagRoot, c, "tag")

    val result = execute("""
START root = node(0)
FOREACH(name in ['a','b','c'] |
  CREATE UNIQUE root-[:tag]->(tag {name:name})
)
""")

    assertStats(result, nodesCreated = 1, relationshipsCreated = 1, propertiesSet = 1)

    graph.inTx {
      val bookTags = tagRoot.getRelationships.asScala.map(_.getOtherNode(tagRoot)).map(_.getProperty("name")).toSet
      bookTags should equal(Set("a", "b", "c"))
    }
  }

  test("should_find_nodes_with_properties_first") {
    createNode()
    val b = createNode()
    val wrongX = createNode("foo" -> "absolutely not bar")
    relate(b, wrongX, "X")

    val result = execute("""
START a = node(0), b = node(1)
CREATE UNIQUE
  a-[:X]->()-[:X]->(x {foo:'bar'}),
  b-[:X]->x
RETURN x""")

    assertStats(result, nodesCreated = 2, relationshipsCreated = 3, propertiesSet = 1)
  }

  test("should_not_create_unnamed_parts_unnecessarily") {
    val a = createNode()
    val b = createNode()

    val result = execute("""
START a = node(0), b = node(1)
CREATE UNIQUE
  a-[:X]->()-[:X]->()-[:X]->b""")

    assertStats(result, nodesCreated = 2, relationshipsCreated = 3)
  }

  test("should_find_nodes_with_properties_first2") {
    createNode()
    val b = createNode()
    val wrongX = createNode("foo" -> "absolutely not bar")
    relate(b, wrongX, "X")

    val result = execute("""
START a = node(0), b = node(1)
CREATE UNIQUE
  a-[:X]->z-[:X]->(x {foo:'bar'}),
  b-[:X]->x-[:X]->(z {foo:'buzz'})
RETURN x""")

    assertStats(result, nodesCreated = 2, relationshipsCreated = 4, propertiesSet = 2)
  }

  test("should_work_well_inside_foreach") {
    createNode()
    createNode()
    createNode()

    val result = execute("""
START a = node(*)
WITH collect(a) as nodes
FOREACH( x in nodes |
      FOREACH( y in nodes |
          CREATE UNIQUE x-[:FOO]->y
      )
)""")

    // Nodes: 3 created nodes.
    // One outgoing node to all nodes (including to self) = 3 x 3 relationships created
    assertStats(result, relationshipsCreated = 9)
  }


  test("two_outgoing_parts") {
    val a = createNode()
    val b1 = createNode()
    val b2 = createNode()

    relate(a,b1,"X")
    relate(a,b2,"X")

    intercept[UniquePathNotUniqueException](execute("""START a = node(0) CREATE UNIQUE a-[:X]->b-[:X]->d"""))
  }

  test("tree_structure") {
    val a = createNode()

    val result = execute("""START root=node(0)
CREATE (value {year:2012, month:5, day:11})
WITH root,value
CREATE UNIQUE root-[:X]->(year {value:value.year})-[:X]->(month {value:value.month})-[:X]->(day {value:value.day})-[:X]->value
RETURN value;""")

    /*
             root
              |
             2012
              |
              5
              |
              11
              |
             v1
     */

    assertStats(result, nodesCreated = 4, relationshipsCreated = 4, propertiesSet = 6)

    val result2 = execute("""START root=node(0)
CREATE (value { year:2012, month:5, day:12 })
WITH root,value
CREATE UNIQUE root-[:X]->(year {value:value.year})-[:X]->(month {value:value.month})-[:X]->(day {value:value.day})-[:X]->value
RETURN value;""")

    assertStats(result2, nodesCreated = 2, relationshipsCreated = 2, propertiesSet = 4)

    /*
             root
              |
             2012
              |
              5
             / \
            11   12
                 |
            v1  v2
     */
  }
}<|MERGE_RESOLUTION|>--- conflicted
+++ resolved
@@ -37,12 +37,22 @@
     }
   }
 
-<<<<<<< HEAD
   test("create_new_node_with_labels_on_the_right") {
-=======
+    val a = createNode()
+    val b = createNode()
+    relate(a, b, "X")
+
+    val result = execute("start a = node(0) create unique a-[r:X]->(b:FOO) return b")
+    val createdNode = result.columnAs[Node]("b").toList.head
+
+    assertStats(result, relationshipsCreated =  1, nodesCreated = 1, labelsAdded = 1)
+    graph.inTx {
+      createdNode.labels should equal(List("FOO"))
+    }
+  }
+
   //zendesk issue 2038
-  @Test
-  def test_create_unique_with_array_properties_as_parameters() {
+  test("test_create_unique_with_array_properties_as_parameters") {
     // given
     createNode()
     createNode()
@@ -57,24 +67,6 @@
     //then
     assertStats(res1, nodesCreated = 1, relationshipsCreated = 1, propertiesSet = 1, labelsAdded = 1)
     assertStats(res2, nodesCreated = 0, relationshipsCreated = 0, propertiesSet = 0, labelsAdded = 0)
-  }
-
-
-
-  @Test
-  def create_new_node_with_labels_on_the_right() {
->>>>>>> 01141b08
-    val a = createNode()
-    val b = createNode()
-    relate(a, b, "X")
-
-    val result = execute("start a = node(0) create unique a-[r:X]->(b:FOO) return b")
-    val createdNode = result.columnAs[Node]("b").toList.head
-
-    assertStats(result, relationshipsCreated =  1, nodesCreated = 1, labelsAdded = 1)
-    graph.inTx {
-      createdNode.labels should equal(List("FOO"))
-    }
   }
 
   test("create_new_node_with_labels_on_the_left") {
