<?xml version="1.0"?>


<project xmlns="http://maven.apache.org/POM/4.0.0" xmlns:xsi="http://www.w3.org/2001/XMLSchema-instance" xsi:schemaLocation="http://maven.apache.org/POM/4.0.0 http://maven.apache.org/maven-v4_0_0.xsd">
  <parent>
    <groupId>org.neo4j</groupId>
    <artifactId>cypher-parent</artifactId>
    <version>3.0.4-SNAPSHOT</version>
    <relativePath>../</relativePath>
  </parent>

  <modelVersion>4.0.0</modelVersion>
  <artifactId>neo4j-cypher</artifactId>
  <packaging>jar</packaging>
  <version>3.0.4-SNAPSHOT</version>
  <name>Neo4j - Cypher</name>
  <description>Neo4j query language</description>
  <url>http://components.neo4j.org/${project.artifactId}/${project.version}</url>

  <scm>
    <connection>scm:git:git://github.com/neo4j/neo4j.git</connection>
    <developerConnection>scm:git:git@github.com:neo4j/neo4j.git</developerConnection>
    <url>https://github.com/neo4j/neo4j</url>
  </scm>

  <licenses>
    <license>
      <name>GNU General Public License, Version 3</name>
      <url>http://www.gnu.org/licenses/gpl-3.0-standalone.html</url>
      <comments>The software ("Software") developed and owned by Network Engine for
        Objects in Lund AB (referred to in this notice as "Neo Technology") is
        licensed under the GNU GENERAL PUBLIC LICENSE Version 3 to all third
        parties and that license is included below.

        However, if you have executed an End User Software License and Services
        Agreement or an OEM Software License and Support Services Agreement, or
        another commercial license agreement with Neo Technology or one of its
        affiliates (each, a "Commercial Agreement"), the terms of the license in
        such Commercial Agreement will supersede the GNU GENERAL PUBLIC LICENSE
        Version 3 and you may use the Software solely pursuant to the terms of
        the relevant Commercial Agreement.
      </comments>
    </license>
  </licenses>

  <properties>
    <version-package>cypher.internal</version-package>
    <scala.version>2.11.8</scala.version>
    <scala.binary.version>2.11</scala.binary.version>
    <maven.javadoc.failOnError>false</maven.javadoc.failOnError>
    <doclint-groups>none</doclint-groups>
  </properties>

  <build>
    <plugins>

      <plugin>
        <groupId>net.alchim31.maven</groupId>
        <artifactId>scala-maven-plugin</artifactId>
        <configuration>
          <scalaVersion>${scala.version}</scalaVersion>
          <scalaCompatVersion>${scala.binary.version}</scalaCompatVersion>
        </configuration>
      </plugin>

      <plugin>
        <groupId>org.scalastyle</groupId>
        <artifactId>scalastyle-maven-plugin</artifactId>
      </plugin>
    </plugins>
  </build>

  <dependencies>

    <!-- shared versions are defined in the parent pom -->

    <!-- scala -->

    <dependency>
      <groupId>org.scala-lang</groupId>
      <artifactId>scala-library</artifactId>
      <version>${scala.version}</version>
    </dependency>

    <dependency>
      <artifactId>scala-reflect</artifactId>
      <groupId>org.scala-lang</groupId>
      <version>${scala.version}</version>
    </dependency>

    <!-- scala test dependencies -->

    <dependency>
      <groupId>org.scalatest</groupId>
      <artifactId>scalatest_2.11</artifactId>
      <scope>test</scope>
      <exclusions>
        <exclusion>
          <artifactId>scala-library</artifactId>
          <groupId>org.scala-lang</groupId>
        </exclusion>
      </exclusions>
    </dependency>
    <dependency>
      <groupId>org.scalautils</groupId>
      <artifactId>scalautils_2.11</artifactId>
      <scope>test</scope>
      <exclusions>
        <exclusion>
          <artifactId>scala-library</artifactId>
          <groupId>org.scala-lang</groupId>
        </exclusion>
      </exclusions>
    </dependency>
    <dependency>
      <groupId>org.scalacheck</groupId>
      <artifactId>scalacheck_2.11</artifactId>
      <scope>test</scope>
    </dependency>

    <!-- neo4j -->

    <dependency>
      <groupId>org.neo4j</groupId>
      <artifactId>neo4j-kernel</artifactId>
    </dependency>
    <dependency>
      <groupId>org.neo4j</groupId>
      <artifactId>neo4j-lucene-index</artifactId>
    </dependency>
    <dependency>
      <groupId>org.neo4j</groupId>
      <artifactId>neo4j-graph-matching</artifactId>
    </dependency>
    <dependency>
      <groupId>org.neo4j</groupId>
      <artifactId>neo4j-graph-algo</artifactId>
    </dependency>
    <dependency>
      <groupId>org.neo4j</groupId>
      <artifactId>neo4j-codegen</artifactId>
      <version>${project.version}</version>
    </dependency>

    <!-- neo4j testing -->

    <dependency>
      <groupId>org.neo4j</groupId>
      <artifactId>neo4j-io</artifactId>
      <version>${project.version}</version>
      <type>test-jar</type>
      <scope>test</scope>
    </dependency>
    <dependency>
      <groupId>org.neo4j</groupId>
      <artifactId>neo4j-logging</artifactId>
      <version>${project.version}</version>
      <type>test-jar</type>
      <scope>test</scope>
    </dependency>
    <dependency>
      <groupId>org.neo4j</groupId>
      <artifactId>neo4j-kernel</artifactId>
      <type>test-jar</type>
      <scope>test</scope>
    </dependency>
    <dependency>
      <groupId>org.neo4j</groupId>
      <artifactId>neo4j-graphviz</artifactId>
      <scope>test</scope>
    </dependency>
    <dependency>
      <groupId>org.apache.commons</groupId>
      <artifactId>commons-lang3</artifactId>
      <scope>test</scope>
    </dependency>
    <dependency>
      <groupId>org.apache.commons</groupId>
      <artifactId>commons-math3</artifactId>
      <scope>test</scope>
      <version>3.0</version>
    </dependency>

    <!-- neo4j-cypher -->
    <dependency>
      <groupId>org.neo4j</groupId>
<<<<<<< HEAD
      <artifactId>neo4j-cypher-compiler-2.3</artifactId>
      <version>2.3.4</version>
=======
      <artifactId>neo4j-cypher-compiler-1.9_2.11</artifactId>
      <version>2.0.5</version>
      <exclusions>
        <exclusion>
          <groupId>org.neo4j</groupId>
          <artifactId>neo4j-kernel</artifactId>
        </exclusion>
        <exclusion>
          <groupId>org.neo4j</groupId>
          <artifactId>neo4j-lucene-index</artifactId>
        </exclusion>
        <exclusion>
          <groupId>org.neo4j</groupId>
          <artifactId>neo4j-graph-matching</artifactId>
        </exclusion>
        <exclusion>
          <groupId>org.neo4j</groupId>
          <artifactId>neo4j-graph-algo</artifactId>
        </exclusion>
        <exclusion>
          <groupId>org.neo4j</groupId>
          <artifactId>neo4j-cypher-commons</artifactId>
        </exclusion>
        <exclusion>
          <groupId>org.scala-lang</groupId>
          <artifactId>scala-library</artifactId>
        </exclusion>
      </exclusions>
    </dependency>
    <dependency>
      <groupId>org.neo4j</groupId>
      <artifactId>neo4j-cypher-compiler-2.2_2.11</artifactId>
      <version>2.2.10</version>
>>>>>>> 3070ed1f
      <exclusions>
        <exclusion>
          <groupId>org.neo4j</groupId>
          <artifactId>neo4j-kernel</artifactId>
        </exclusion>
        <exclusion>
          <groupId>org.neo4j</groupId>
          <artifactId>neo4j-lucene-index</artifactId>
        </exclusion>
        <exclusion>
          <groupId>org.neo4j</groupId>
          <artifactId>neo4j-graph-matching</artifactId>
        </exclusion>
        <exclusion>
          <groupId>org.neo4j</groupId>
          <artifactId>neo4j-graph-algo</artifactId>
        </exclusion>
        <exclusion>
          <groupId>org.neo4j</groupId>
          <artifactId>neo4j-cypher-commons</artifactId>
        </exclusion>
        <exclusion>
          <groupId>org.scala-lang</groupId>
          <artifactId>scala-library</artifactId>
        </exclusion>
      </exclusions>
    </dependency>
    <dependency>
      <groupId>org.neo4j</groupId>
      <artifactId>neo4j-cypher-compiler-3.0</artifactId>
      <version>${project.version}</version>
      <exclusions>
        <exclusion>
          <groupId>org.neo4j</groupId>
          <artifactId>neo4j-kernel</artifactId>
        </exclusion>
        <exclusion>
          <groupId>org.neo4j</groupId>
          <artifactId>neo4j-lucene-index</artifactId>
        </exclusion>
        <exclusion>
          <groupId>org.neo4j</groupId>
          <artifactId>neo4j-graph-matching</artifactId>
        </exclusion>
        <exclusion>
          <groupId>org.neo4j</groupId>
          <artifactId>neo4j-graph-algo</artifactId>
        </exclusion>
        <exclusion>
          <groupId>org.scala-lang</groupId>
          <artifactId>scala-library</artifactId>
        </exclusion>
	      <exclusion>
          <artifactId>scala-reflect</artifactId>
          <groupId>org.scala-lang</groupId>
        </exclusion>
        <exclusion>
          <groupId>org.parboiled</groupId>
          <artifactId>parboiled-scala_2.10</artifactId>
        </exclusion>
        <exclusion>
          <groupId>net.sf.opencsv</groupId>
          <artifactId>opencsv</artifactId>
        </exclusion>
	      <exclusion>
          <groupId>com.googlecode.concurrentlinkedhashmap</groupId>
          <artifactId>concurrentlinkedhashmap-lru</artifactId>
	      </exclusion>
      </exclusions>
    </dependency>

    <!-- neo4j-cypher test -->

    <dependency>
      <groupId>org.neo4j</groupId>
      <artifactId>neo4j-cypher-compiler-3.0</artifactId>
      <version>${project.version}</version>
      <type>test-jar</type>
      <scope>test</scope>
    </dependency>

    <dependency>
      <groupId>org.neo4j</groupId>
      <artifactId>neo4j-cypher-frontend-3.0</artifactId>
      <version>${project.version}</version>
      <type>test-jar</type>
      <scope>test</scope>
    </dependency>

    <!-- neo4j-cypher re-include excluded (with correct version) -->

    <dependency>
      <groupId>org.parboiled</groupId>
      <artifactId>parboiled-scala_2.11</artifactId>
    </dependency>
    <dependency>
      <groupId>net.sf.opencsv</groupId>
      <artifactId>opencsv</artifactId>
    </dependency>

    <!-- other -->

    <dependency>
      <groupId>com.googlecode.concurrentlinkedhashmap</groupId>
      <artifactId>concurrentlinkedhashmap-lru</artifactId>
    </dependency>

    <dependency>
      <groupId>com.google.code.findbugs</groupId>
      <artifactId>annotations</artifactId>
    </dependency>

    <dependency>
        <groupId>com.novus</groupId>
        <artifactId>salat-core_2.11</artifactId>
        <version>1.9.9</version>
        <exclusions>
            <exclusion>
                <groupId>org.scala-lang</groupId>
                <artifactId>scala-library</artifactId>
            </exclusion>
            <exclusion>
                <artifactId>scalap</artifactId>
                <groupId>org.scala-lang</groupId>
            </exclusion>
        </exclusions>
        <scope>test</scope>
    </dependency>

    <dependency>
      <groupId>org.eclipse.jetty</groupId>
      <artifactId>jetty-server</artifactId>
      <scope>test</scope>
    </dependency>
    <dependency>
      <groupId>org.eclipse.jetty</groupId>
      <artifactId>jetty-servlet</artifactId>
      <scope>test</scope>
    </dependency>

  </dependencies>

</project><|MERGE_RESOLUTION|>--- conflicted
+++ resolved
@@ -2,366 +2,330 @@
 
 
 <project xmlns="http://maven.apache.org/POM/4.0.0" xmlns:xsi="http://www.w3.org/2001/XMLSchema-instance" xsi:schemaLocation="http://maven.apache.org/POM/4.0.0 http://maven.apache.org/maven-v4_0_0.xsd">
-  <parent>
-    <groupId>org.neo4j</groupId>
-    <artifactId>cypher-parent</artifactId>
+    <parent>
+        <groupId>org.neo4j</groupId>
+        <artifactId>cypher-parent</artifactId>
+        <version>3.0.4-SNAPSHOT</version>
+        <relativePath>../</relativePath>
+    </parent>
+
+    <modelVersion>4.0.0</modelVersion>
+    <artifactId>neo4j-cypher</artifactId>
+    <packaging>jar</packaging>
     <version>3.0.4-SNAPSHOT</version>
-    <relativePath>../</relativePath>
-  </parent>
-
-  <modelVersion>4.0.0</modelVersion>
-  <artifactId>neo4j-cypher</artifactId>
-  <packaging>jar</packaging>
-  <version>3.0.4-SNAPSHOT</version>
-  <name>Neo4j - Cypher</name>
-  <description>Neo4j query language</description>
-  <url>http://components.neo4j.org/${project.artifactId}/${project.version}</url>
-
-  <scm>
-    <connection>scm:git:git://github.com/neo4j/neo4j.git</connection>
-    <developerConnection>scm:git:git@github.com:neo4j/neo4j.git</developerConnection>
-    <url>https://github.com/neo4j/neo4j</url>
-  </scm>
-
-  <licenses>
-    <license>
-      <name>GNU General Public License, Version 3</name>
-      <url>http://www.gnu.org/licenses/gpl-3.0-standalone.html</url>
-      <comments>The software ("Software") developed and owned by Network Engine for
-        Objects in Lund AB (referred to in this notice as "Neo Technology") is
-        licensed under the GNU GENERAL PUBLIC LICENSE Version 3 to all third
-        parties and that license is included below.
-
-        However, if you have executed an End User Software License and Services
-        Agreement or an OEM Software License and Support Services Agreement, or
-        another commercial license agreement with Neo Technology or one of its
-        affiliates (each, a "Commercial Agreement"), the terms of the license in
-        such Commercial Agreement will supersede the GNU GENERAL PUBLIC LICENSE
-        Version 3 and you may use the Software solely pursuant to the terms of
-        the relevant Commercial Agreement.
-      </comments>
-    </license>
-  </licenses>
-
-  <properties>
-    <version-package>cypher.internal</version-package>
-    <scala.version>2.11.8</scala.version>
-    <scala.binary.version>2.11</scala.binary.version>
-    <maven.javadoc.failOnError>false</maven.javadoc.failOnError>
-    <doclint-groups>none</doclint-groups>
-  </properties>
-
-  <build>
-    <plugins>
-
-      <plugin>
-        <groupId>net.alchim31.maven</groupId>
-        <artifactId>scala-maven-plugin</artifactId>
-        <configuration>
-          <scalaVersion>${scala.version}</scalaVersion>
-          <scalaCompatVersion>${scala.binary.version}</scalaCompatVersion>
-        </configuration>
-      </plugin>
-
-      <plugin>
-        <groupId>org.scalastyle</groupId>
-        <artifactId>scalastyle-maven-plugin</artifactId>
-      </plugin>
-    </plugins>
-  </build>
-
-  <dependencies>
-
-    <!-- shared versions are defined in the parent pom -->
-
-    <!-- scala -->
-
-    <dependency>
-      <groupId>org.scala-lang</groupId>
-      <artifactId>scala-library</artifactId>
-      <version>${scala.version}</version>
-    </dependency>
-
-    <dependency>
-      <artifactId>scala-reflect</artifactId>
-      <groupId>org.scala-lang</groupId>
-      <version>${scala.version}</version>
-    </dependency>
-
-    <!-- scala test dependencies -->
-
-    <dependency>
-      <groupId>org.scalatest</groupId>
-      <artifactId>scalatest_2.11</artifactId>
-      <scope>test</scope>
-      <exclusions>
-        <exclusion>
-          <artifactId>scala-library</artifactId>
-          <groupId>org.scala-lang</groupId>
-        </exclusion>
-      </exclusions>
-    </dependency>
-    <dependency>
-      <groupId>org.scalautils</groupId>
-      <artifactId>scalautils_2.11</artifactId>
-      <scope>test</scope>
-      <exclusions>
-        <exclusion>
-          <artifactId>scala-library</artifactId>
-          <groupId>org.scala-lang</groupId>
-        </exclusion>
-      </exclusions>
-    </dependency>
-    <dependency>
-      <groupId>org.scalacheck</groupId>
-      <artifactId>scalacheck_2.11</artifactId>
-      <scope>test</scope>
-    </dependency>
-
-    <!-- neo4j -->
-
-    <dependency>
-      <groupId>org.neo4j</groupId>
-      <artifactId>neo4j-kernel</artifactId>
-    </dependency>
-    <dependency>
-      <groupId>org.neo4j</groupId>
-      <artifactId>neo4j-lucene-index</artifactId>
-    </dependency>
-    <dependency>
-      <groupId>org.neo4j</groupId>
-      <artifactId>neo4j-graph-matching</artifactId>
-    </dependency>
-    <dependency>
-      <groupId>org.neo4j</groupId>
-      <artifactId>neo4j-graph-algo</artifactId>
-    </dependency>
-    <dependency>
-      <groupId>org.neo4j</groupId>
-      <artifactId>neo4j-codegen</artifactId>
-      <version>${project.version}</version>
-    </dependency>
-
-    <!-- neo4j testing -->
-
-    <dependency>
-      <groupId>org.neo4j</groupId>
-      <artifactId>neo4j-io</artifactId>
-      <version>${project.version}</version>
-      <type>test-jar</type>
-      <scope>test</scope>
-    </dependency>
-    <dependency>
-      <groupId>org.neo4j</groupId>
-      <artifactId>neo4j-logging</artifactId>
-      <version>${project.version}</version>
-      <type>test-jar</type>
-      <scope>test</scope>
-    </dependency>
-    <dependency>
-      <groupId>org.neo4j</groupId>
-      <artifactId>neo4j-kernel</artifactId>
-      <type>test-jar</type>
-      <scope>test</scope>
-    </dependency>
-    <dependency>
-      <groupId>org.neo4j</groupId>
-      <artifactId>neo4j-graphviz</artifactId>
-      <scope>test</scope>
-    </dependency>
-    <dependency>
-      <groupId>org.apache.commons</groupId>
-      <artifactId>commons-lang3</artifactId>
-      <scope>test</scope>
-    </dependency>
-    <dependency>
-      <groupId>org.apache.commons</groupId>
-      <artifactId>commons-math3</artifactId>
-      <scope>test</scope>
-      <version>3.0</version>
-    </dependency>
-
-    <!-- neo4j-cypher -->
-    <dependency>
-      <groupId>org.neo4j</groupId>
-<<<<<<< HEAD
-      <artifactId>neo4j-cypher-compiler-2.3</artifactId>
-      <version>2.3.4</version>
-=======
-      <artifactId>neo4j-cypher-compiler-1.9_2.11</artifactId>
-      <version>2.0.5</version>
-      <exclusions>
-        <exclusion>
-          <groupId>org.neo4j</groupId>
-          <artifactId>neo4j-kernel</artifactId>
-        </exclusion>
-        <exclusion>
-          <groupId>org.neo4j</groupId>
-          <artifactId>neo4j-lucene-index</artifactId>
-        </exclusion>
-        <exclusion>
-          <groupId>org.neo4j</groupId>
-          <artifactId>neo4j-graph-matching</artifactId>
-        </exclusion>
-        <exclusion>
-          <groupId>org.neo4j</groupId>
-          <artifactId>neo4j-graph-algo</artifactId>
-        </exclusion>
-        <exclusion>
-          <groupId>org.neo4j</groupId>
-          <artifactId>neo4j-cypher-commons</artifactId>
-        </exclusion>
-        <exclusion>
-          <groupId>org.scala-lang</groupId>
-          <artifactId>scala-library</artifactId>
-        </exclusion>
-      </exclusions>
-    </dependency>
-    <dependency>
-      <groupId>org.neo4j</groupId>
-      <artifactId>neo4j-cypher-compiler-2.2_2.11</artifactId>
-      <version>2.2.10</version>
->>>>>>> 3070ed1f
-      <exclusions>
-        <exclusion>
-          <groupId>org.neo4j</groupId>
-          <artifactId>neo4j-kernel</artifactId>
-        </exclusion>
-        <exclusion>
-          <groupId>org.neo4j</groupId>
-          <artifactId>neo4j-lucene-index</artifactId>
-        </exclusion>
-        <exclusion>
-          <groupId>org.neo4j</groupId>
-          <artifactId>neo4j-graph-matching</artifactId>
-        </exclusion>
-        <exclusion>
-          <groupId>org.neo4j</groupId>
-          <artifactId>neo4j-graph-algo</artifactId>
-        </exclusion>
-        <exclusion>
-          <groupId>org.neo4j</groupId>
-          <artifactId>neo4j-cypher-commons</artifactId>
-        </exclusion>
-        <exclusion>
-          <groupId>org.scala-lang</groupId>
-          <artifactId>scala-library</artifactId>
-        </exclusion>
-      </exclusions>
-    </dependency>
-    <dependency>
-      <groupId>org.neo4j</groupId>
-      <artifactId>neo4j-cypher-compiler-3.0</artifactId>
-      <version>${project.version}</version>
-      <exclusions>
-        <exclusion>
-          <groupId>org.neo4j</groupId>
-          <artifactId>neo4j-kernel</artifactId>
-        </exclusion>
-        <exclusion>
-          <groupId>org.neo4j</groupId>
-          <artifactId>neo4j-lucene-index</artifactId>
-        </exclusion>
-        <exclusion>
-          <groupId>org.neo4j</groupId>
-          <artifactId>neo4j-graph-matching</artifactId>
-        </exclusion>
-        <exclusion>
-          <groupId>org.neo4j</groupId>
-          <artifactId>neo4j-graph-algo</artifactId>
-        </exclusion>
-        <exclusion>
-          <groupId>org.scala-lang</groupId>
-          <artifactId>scala-library</artifactId>
-        </exclusion>
-	      <exclusion>
-          <artifactId>scala-reflect</artifactId>
-          <groupId>org.scala-lang</groupId>
-        </exclusion>
-        <exclusion>
-          <groupId>org.parboiled</groupId>
-          <artifactId>parboiled-scala_2.10</artifactId>
-        </exclusion>
-        <exclusion>
-          <groupId>net.sf.opencsv</groupId>
-          <artifactId>opencsv</artifactId>
-        </exclusion>
-	      <exclusion>
-          <groupId>com.googlecode.concurrentlinkedhashmap</groupId>
-          <artifactId>concurrentlinkedhashmap-lru</artifactId>
-	      </exclusion>
-      </exclusions>
-    </dependency>
-
-    <!-- neo4j-cypher test -->
-
-    <dependency>
-      <groupId>org.neo4j</groupId>
-      <artifactId>neo4j-cypher-compiler-3.0</artifactId>
-      <version>${project.version}</version>
-      <type>test-jar</type>
-      <scope>test</scope>
-    </dependency>
-
-    <dependency>
-      <groupId>org.neo4j</groupId>
-      <artifactId>neo4j-cypher-frontend-3.0</artifactId>
-      <version>${project.version}</version>
-      <type>test-jar</type>
-      <scope>test</scope>
-    </dependency>
-
-    <!-- neo4j-cypher re-include excluded (with correct version) -->
-
-    <dependency>
-      <groupId>org.parboiled</groupId>
-      <artifactId>parboiled-scala_2.11</artifactId>
-    </dependency>
-    <dependency>
-      <groupId>net.sf.opencsv</groupId>
-      <artifactId>opencsv</artifactId>
-    </dependency>
-
-    <!-- other -->
-
-    <dependency>
-      <groupId>com.googlecode.concurrentlinkedhashmap</groupId>
-      <artifactId>concurrentlinkedhashmap-lru</artifactId>
-    </dependency>
-
-    <dependency>
-      <groupId>com.google.code.findbugs</groupId>
-      <artifactId>annotations</artifactId>
-    </dependency>
-
-    <dependency>
-        <groupId>com.novus</groupId>
-        <artifactId>salat-core_2.11</artifactId>
-        <version>1.9.9</version>
-        <exclusions>
-            <exclusion>
-                <groupId>org.scala-lang</groupId>
-                <artifactId>scala-library</artifactId>
-            </exclusion>
-            <exclusion>
-                <artifactId>scalap</artifactId>
-                <groupId>org.scala-lang</groupId>
-            </exclusion>
-        </exclusions>
-        <scope>test</scope>
-    </dependency>
-
-    <dependency>
-      <groupId>org.eclipse.jetty</groupId>
-      <artifactId>jetty-server</artifactId>
-      <scope>test</scope>
-    </dependency>
-    <dependency>
-      <groupId>org.eclipse.jetty</groupId>
-      <artifactId>jetty-servlet</artifactId>
-      <scope>test</scope>
-    </dependency>
-
-  </dependencies>
+    <name>Neo4j - Cypher</name>
+    <description>Neo4j query language</description>
+    <url>http://components.neo4j.org/${project.artifactId}/${project.version}</url>
+
+    <scm>
+        <connection>scm:git:git://github.com/neo4j/neo4j.git</connection>
+        <developerConnection>scm:git:git@github.com:neo4j/neo4j.git</developerConnection>
+        <url>https://github.com/neo4j/neo4j</url>
+    </scm>
+
+    <licenses>
+        <license>
+            <name>GNU General Public License, Version 3</name>
+            <url>http://www.gnu.org/licenses/gpl-3.0-standalone.html</url>
+            <comments>The software ("Software") developed and owned by Network Engine for
+                Objects in Lund AB (referred to in this notice as "Neo Technology") is
+                licensed under the GNU GENERAL PUBLIC LICENSE Version 3 to all third
+                parties and that license is included below.
+
+                However, if you have executed an End User Software License and Services
+                Agreement or an OEM Software License and Support Services Agreement, or
+                another commercial license agreement with Neo Technology or one of its
+                affiliates (each, a "Commercial Agreement"), the terms of the license in
+                such Commercial Agreement will supersede the GNU GENERAL PUBLIC LICENSE
+                Version 3 and you may use the Software solely pursuant to the terms of
+                the relevant Commercial Agreement.
+            </comments>
+        </license>
+    </licenses>
+
+    <properties>
+        <version-package>cypher.internal</version-package>
+        <scala.version>2.11.8</scala.version>
+        <scala.binary.version>2.11</scala.binary.version>
+        <maven.javadoc.failOnError>false</maven.javadoc.failOnError>
+        <doclint-groups>none</doclint-groups>
+    </properties>
+
+    <build>
+        <plugins>
+
+            <plugin>
+                <groupId>net.alchim31.maven</groupId>
+                <artifactId>scala-maven-plugin</artifactId>
+                <configuration>
+                    <scalaVersion>${scala.version}</scalaVersion>
+                    <scalaCompatVersion>${scala.binary.version}</scalaCompatVersion>
+                </configuration>
+            </plugin>
+
+            <plugin>
+                <groupId>org.scalastyle</groupId>
+                <artifactId>scalastyle-maven-plugin</artifactId>
+            </plugin>
+        </plugins>
+    </build>
+
+    <dependencies>
+
+        <!-- shared versions are defined in the parent pom -->
+
+        <!-- scala -->
+
+        <dependency>
+            <groupId>org.scala-lang</groupId>
+            <artifactId>scala-library</artifactId>
+            <version>${scala.version}</version>
+        </dependency>
+
+        <dependency>
+            <artifactId>scala-reflect</artifactId>
+            <groupId>org.scala-lang</groupId>
+            <version>${scala.version}</version>
+        </dependency>
+
+        <!-- scala test dependencies -->
+
+        <dependency>
+            <groupId>org.scalatest</groupId>
+            <artifactId>scalatest_2.11</artifactId>
+            <scope>test</scope>
+            <exclusions>
+                <exclusion>
+                    <artifactId>scala-library</artifactId>
+                    <groupId>org.scala-lang</groupId>
+                </exclusion>
+            </exclusions>
+        </dependency>
+        <dependency>
+            <groupId>org.scalautils</groupId>
+            <artifactId>scalautils_2.11</artifactId>
+            <scope>test</scope>
+            <exclusions>
+                <exclusion>
+                    <artifactId>scala-library</artifactId>
+                    <groupId>org.scala-lang</groupId>
+                </exclusion>
+            </exclusions>
+        </dependency>
+        <dependency>
+            <groupId>org.scalacheck</groupId>
+            <artifactId>scalacheck_2.11</artifactId>
+            <scope>test</scope>
+        </dependency>
+
+        <!-- neo4j -->
+
+        <dependency>
+            <groupId>org.neo4j</groupId>
+            <artifactId>neo4j-kernel</artifactId>
+        </dependency>
+        <dependency>
+            <groupId>org.neo4j</groupId>
+            <artifactId>neo4j-lucene-index</artifactId>
+        </dependency>
+        <dependency>
+            <groupId>org.neo4j</groupId>
+            <artifactId>neo4j-graph-matching</artifactId>
+        </dependency>
+        <dependency>
+            <groupId>org.neo4j</groupId>
+            <artifactId>neo4j-graph-algo</artifactId>
+        </dependency>
+        <dependency>
+            <groupId>org.neo4j</groupId>
+            <artifactId>neo4j-codegen</artifactId>
+            <version>${project.version}</version>
+        </dependency>
+
+        <!-- neo4j testing -->
+
+        <dependency>
+            <groupId>org.neo4j</groupId>
+            <artifactId>neo4j-io</artifactId>
+            <version>${project.version}</version>
+            <type>test-jar</type>
+            <scope>test</scope>
+        </dependency>
+        <dependency>
+            <groupId>org.neo4j</groupId>
+            <artifactId>neo4j-logging</artifactId>
+            <version>${project.version}</version>
+            <type>test-jar</type>
+            <scope>test</scope>
+        </dependency>
+        <dependency>
+            <groupId>org.neo4j</groupId>
+            <artifactId>neo4j-kernel</artifactId>
+            <type>test-jar</type>
+            <scope>test</scope>
+        </dependency>
+        <dependency>
+            <groupId>org.neo4j</groupId>
+            <artifactId>neo4j-graphviz</artifactId>
+            <scope>test</scope>
+        </dependency>
+        <dependency>
+            <groupId>org.apache.commons</groupId>
+            <artifactId>commons-lang3</artifactId>
+            <scope>test</scope>
+        </dependency>
+        <dependency>
+            <groupId>org.apache.commons</groupId>
+            <artifactId>commons-math3</artifactId>
+            <scope>test</scope>
+            <version>3.0</version>
+        </dependency>
+
+        <!-- neo4j-cypher -->
+        <dependency>
+            <groupId>org.neo4j</groupId>
+            <artifactId>neo4j-cypher-compiler-2.3</artifactId>
+            <version>2.3.4</version>
+            <exclusions>
+                <exclusion>
+                    <groupId>org.neo4j</groupId>
+                    <artifactId>neo4j-kernel</artifactId>
+                </exclusion>
+                <exclusion>
+                    <groupId>org.neo4j</groupId>
+                    <artifactId>neo4j-lucene-index</artifactId>
+                </exclusion>
+                <exclusion>
+                    <groupId>org.neo4j</groupId>
+                    <artifactId>neo4j-graph-matching</artifactId>
+                </exclusion>
+                <exclusion>
+                    <groupId>org.neo4j</groupId>
+                    <artifactId>neo4j-graph-algo</artifactId>
+                </exclusion>
+                <exclusion>
+                    <groupId>org.neo4j</groupId>
+                    <artifactId>neo4j-cypher-commons</artifactId>
+                </exclusion>
+                <exclusion>
+                    <groupId>org.scala-lang</groupId>
+                    <artifactId>scala-library</artifactId>
+                </exclusion>
+            </exclusions>
+        </dependency>
+        <dependency>
+            <groupId>org.neo4j</groupId>
+            <artifactId>neo4j-cypher-compiler-3.0</artifactId>
+            <version>${project.version}</version>
+            <exclusions>
+                <exclusion>
+                    <groupId>org.neo4j</groupId>
+                    <artifactId>neo4j-kernel</artifactId>
+                </exclusion>
+                <exclusion>
+                    <groupId>org.neo4j</groupId>
+                    <artifactId>neo4j-lucene-index</artifactId>
+                </exclusion>
+                <exclusion>
+                    <groupId>org.neo4j</groupId>
+                    <artifactId>neo4j-graph-matching</artifactId>
+                </exclusion>
+                <exclusion>
+                    <groupId>org.neo4j</groupId>
+                    <artifactId>neo4j-graph-algo</artifactId>
+                </exclusion>
+                <exclusion>
+                    <groupId>org.scala-lang</groupId>
+                    <artifactId>scala-library</artifactId>
+                </exclusion>
+                <exclusion>
+                    <artifactId>scala-reflect</artifactId>
+                    <groupId>org.scala-lang</groupId>
+                </exclusion>
+                <exclusion>
+                    <groupId>org.parboiled</groupId>
+                    <artifactId>parboiled-scala_2.10</artifactId>
+                </exclusion>
+                <exclusion>
+                    <groupId>net.sf.opencsv</groupId>
+                    <artifactId>opencsv</artifactId>
+                </exclusion>
+                <exclusion>
+                    <groupId>com.googlecode.concurrentlinkedhashmap</groupId>
+                    <artifactId>concurrentlinkedhashmap-lru</artifactId>
+                </exclusion>
+            </exclusions>
+        </dependency>
+
+        <!-- neo4j-cypher test -->
+
+        <dependency>
+            <groupId>org.neo4j</groupId>
+            <artifactId>neo4j-cypher-compiler-3.0</artifactId>
+            <version>${project.version}</version>
+            <type>test-jar</type>
+            <scope>test</scope>
+        </dependency>
+
+        <dependency>
+            <groupId>org.neo4j</groupId>
+            <artifactId>neo4j-cypher-frontend-3.0</artifactId>
+            <version>${project.version}</version>
+            <type>test-jar</type>
+            <scope>test</scope>
+        </dependency>
+
+        <!-- neo4j-cypher re-include excluded (with correct version) -->
+
+        <dependency>
+            <groupId>org.parboiled</groupId>
+            <artifactId>parboiled-scala_2.11</artifactId>
+        </dependency>
+        <dependency>
+            <groupId>net.sf.opencsv</groupId>
+            <artifactId>opencsv</artifactId>
+        </dependency>
+
+        <!-- other -->
+
+        <dependency>
+            <groupId>com.googlecode.concurrentlinkedhashmap</groupId>
+            <artifactId>concurrentlinkedhashmap-lru</artifactId>
+        </dependency>
+
+        <dependency>
+            <groupId>com.google.code.findbugs</groupId>
+            <artifactId>annotations</artifactId>
+        </dependency>
+
+        <dependency>
+            <groupId>com.novus</groupId>
+            <artifactId>salat-core_2.11</artifactId>
+            <version>1.9.9</version>
+            <exclusions>
+                <exclusion>
+                    <groupId>org.scala-lang</groupId>
+                    <artifactId>scala-library</artifactId>
+                </exclusion>
+                <exclusion>
+                    <artifactId>scalap</artifactId>
+                    <groupId>org.scala-lang</groupId>
+                </exclusion>
+            </exclusions>
+            <scope>test</scope>
+        </dependency>
+
+        <dependency>
+            <groupId>org.eclipse.jetty</groupId>
+            <artifactId>jetty-server</artifactId>
+            <scope>test</scope>
+        </dependency>
+        <dependency>
+            <groupId>org.eclipse.jetty</groupId>
+            <artifactId>jetty-servlet</artifactId>
+            <scope>test</scope>
+        </dependency>
+
+    </dependencies>
 
 </project>