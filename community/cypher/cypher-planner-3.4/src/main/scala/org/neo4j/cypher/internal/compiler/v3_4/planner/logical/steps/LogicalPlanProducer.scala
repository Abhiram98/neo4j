--- conflicted
+++ resolved
@@ -317,13 +317,8 @@
     annotate(Optional(inputPlan, ids), solved, context)
   }
 
-<<<<<<< HEAD
   def planOuterHashJoin(nodes: Set[String], left: LogicalPlan, right: LogicalPlan, hints: Set[UsingJoinHint], context: LogicalPlanningContext): LogicalPlan = {
-    val solved = left.solved.amendQueryGraph(_.withAddedOptionalMatch(right.solved.queryGraph.addHints(hints)))
-=======
-  def planOuterHashJoin(nodes: Set[String], left: LogicalPlan, right: LogicalPlan, context: LogicalPlanningContext): LogicalPlan = {
-    val solved = solveds.get(left.id).amendQueryGraph(_.withAddedOptionalMatch(solveds.get(right.id).queryGraph))
->>>>>>> 167c278c
+    val solved = solveds.get(left.id).amendQueryGraph(_.withAddedOptionalMatch(solveds.get(right.id).queryGraph.addHints(hints)))
     annotate(OuterHashJoin(nodes, left, right), solved, context)
   }
 
