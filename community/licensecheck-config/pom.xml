--- conflicted
+++ resolved
@@ -3,20 +3,13 @@
   <parent>
     <groupId>org.neo4j</groupId>
     <artifactId>parent</artifactId>
-<<<<<<< HEAD
     <version>2.0-SNAPSHOT</version>
-=======
-    <version>1.9.6-SNAPSHOT</version>
->>>>>>> d245b464
     <relativePath>../..</relativePath>
   </parent>
   <groupId>org.neo4j.build</groupId>
   <artifactId>licensecheck-config</artifactId>
-<<<<<<< HEAD
   <version>2.0-SNAPSHOT</version>
-=======
-  <version>1.9.6-SNAPSHOT</version>
->>>>>>> d245b464
+
   <name>Licensing configuration</name>
   <description>Licensing configuration for the Neo4j project.</description>
   <packaging>jar</packaging>
