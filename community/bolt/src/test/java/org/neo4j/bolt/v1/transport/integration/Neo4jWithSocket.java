--- conflicted
+++ resolved
@@ -62,14 +62,6 @@
         this.configure = configure;
     }
 
-<<<<<<< HEAD
-    public String uniqueIdentier()
-    {
-        return AuthUtils.uniqueIdentifier( storeId );
-    }
-
-=======
->>>>>>> 7292a959
     @Override
     public Statement apply( final Statement statement, Description description )
     {
