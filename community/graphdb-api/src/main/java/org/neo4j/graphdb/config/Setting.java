/*
 * Copyright (c) 2002-2017 "Neo Technology,"
 * Network Engine for Objects in Lund AB [http://neotechnology.com]
 *
 * This file is part of Neo4j.
 *
 * Neo4j is free software: you can redistribute it and/or modify
 * it under the terms of the GNU General Public License as published by
 * the Free Software Foundation, either version 3 of the License, or
 * (at your option) any later version.
 *
 * This program is distributed in the hope that it will be useful,
 * but WITHOUT ANY WARRANTY; without even the implied warranty of
 * MERCHANTABILITY or FITNESS FOR A PARTICULAR PURPOSE.  See the
 * GNU General Public License for more details.
 *
 * You should have received a copy of the GNU General Public License
 * along with this program.  If not, see <http://www.gnu.org/licenses/>.
 */
package org.neo4j.graphdb.config;

<<<<<<< HEAD
import java.util.Collections;
import java.util.List;
import java.util.Map;
import java.util.function.Consumer;
=======
import java.util.Optional;
>>>>>>> 281fa17d
import java.util.function.Function;

import static java.util.Collections.emptyMap;
import static java.util.Collections.singletonMap;
import static org.neo4j.helpers.collection.MapUtil.stringMap;

/**
 * Settings that can be provided in configurations are represented by instances of this interface, and are available
 * as static fields in various *Settings classes.
 *
 * This interface is available only for use, not for implementing. Implementing this interface is not expected, and
 * backwards compatibility is not guaranteed for implementors.
 *
 * @param <T> type of value this setting will parse input string into and return.
 */
public interface Setting<T> extends Function<Function<String,String>,T>, SettingValidator, SettingGroup<T>
{
    /**
     * Get the name of the setting. This typically corresponds to a key in a properties file, or similar.
     *
     * @return the name
     */
    String name();

    /**
     * Make this setting bound to a scope
     *
     * @param scopingRule The scoping rule to be applied to this setting
     */
    void withScope( Function<String,String> scopingRule );

    /**
     * Get the default value of this setting, as a string.
     *
     * @return the default value
     */
    String getDefaultValue();

    T from( Configuration config );

<<<<<<< HEAD
    @Override
    default Map<String,T> values( Map<String,String> validConfig )
    {
        return singletonMap( name(), apply( validConfig::get ) );
    }

    @Override
    default Map<String,String> validate( Map<String,String> rawConfig, Consumer<String> warningConsumer )
            throws InvalidSettingException
    {
        // Validate setting, if present or default value otherwise
        try
        {
            apply( rawConfig::get );
            // only return if it was present though
            if ( rawConfig.containsKey( name() ) )
            {
                return stringMap( name(), rawConfig.get( name() ) );
            }
            else
            {
                return emptyMap();
            }
        }
        catch ( RuntimeException e )
        {
            throw new InvalidSettingException( e.getMessage(), e );
        }
    }

    @Override
    default List<Setting> settings( Map<String,String> params )
    {
        return Collections.singletonList( this );
=======
    /**
     * Get the function used to parse this setting.
     *
     * @return the parser function
     */
    default Optional<Function<String, T>> getParser()
    {
        return Optional.empty();
>>>>>>> 281fa17d
    }
}<|MERGE_RESOLUTION|>--- conflicted
+++ resolved
@@ -19,15 +19,12 @@
  */
 package org.neo4j.graphdb.config;
 
-<<<<<<< HEAD
 import java.util.Collections;
 import java.util.List;
 import java.util.Map;
 import java.util.function.Consumer;
-=======
+import java.util.function.Function;
 import java.util.Optional;
->>>>>>> 281fa17d
-import java.util.function.Function;
 
 import static java.util.Collections.emptyMap;
 import static java.util.Collections.singletonMap;
@@ -67,7 +64,6 @@
 
     T from( Configuration config );
 
-<<<<<<< HEAD
     @Override
     default Map<String,T> values( Map<String,String> validConfig )
     {
@@ -102,7 +98,8 @@
     default List<Setting> settings( Map<String,String> params )
     {
         return Collections.singletonList( this );
-=======
+    }
+
     /**
      * Get the function used to parse this setting.
      *
@@ -111,6 +108,5 @@
     default Optional<Function<String, T>> getParser()
     {
         return Optional.empty();
->>>>>>> 281fa17d
     }
 }