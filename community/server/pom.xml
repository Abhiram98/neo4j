--- conflicted
+++ resolved
@@ -22,15 +22,14 @@
     <neo-server.confdir>target/test-classes/etc/neo-server</neo-server.confdir>
     <felix-fileinstall.version>3.0.2</felix-fileinstall.version>
     <java.io.tmpdir>${project.build.directory}</java.io.tmpdir>
-<<<<<<< HEAD
-    
+ 
     <!-- Run integration tests against a server that is started elsewhere
          This is used in ServerIntegrationTestFacade, which currently assumes
          external servers to be running at http://localhost:7474/ -->
     <testWithExternalServer>false</testWithExternalServer>
     
     <!-- For cucumber "feature" tests -->
-	  <cuke4duke.version>0.4.3</cuke4duke.version>
+    <cuke4duke.version>0.4.3</cuke4duke.version>
     <pico.version>2.11.2</pico.version>
     <cukeArgs></cukeArgs>
     
@@ -38,11 +37,7 @@
     <webdriver.impl.class>org.openqa.selenium.firefox.FirefoxDriver</webdriver.impl.class>
 
     <neo4j.version>1.3-SNAPSHOT</neo4j.version>
-    <neo4js.version>0.5</neo4js.version>
-=======
-    <neo4j.version>1.3-SNAPSHOT</neo4j.version>
-    <neo4js.version>0.6-SNAPSHOT</neo4js.version>    
->>>>>>> d6bdc36b
+    <neo4js.version>0.6-SNAPSHOT</neo4js.version>
   </properties>
 
   <packaging>bundle</packaging>
