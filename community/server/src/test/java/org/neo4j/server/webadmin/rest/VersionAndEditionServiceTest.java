/*
 * Copyright (c) 2002-2015 "Neo Technology,"
 * Network Engine for Objects in Lund AB [http://neotechnology.com]
 *
 * This file is part of Neo4j.
 *
 * Neo4j is free software: you can redistribute it and/or modify
 * it under the terms of the GNU General Public License as published by
 * the Free Software Foundation, either version 3 of the License, or
 * (at your option) any later version.
 *
 * This program is distributed in the hope that it will be useful,
 * but WITHOUT ANY WARRANTY; without even the implied warranty of
 * MERCHANTABILITY or FITNESS FOR A PARTICULAR PURPOSE.  See the
 * GNU General Public License for more details.
 *
 * You should have received a copy of the GNU General Public License
 * along with this program.  If not, see <http://www.gnu.org/licenses/>.
 */
package org.neo4j.server.webadmin.rest;

import org.junit.Test;
import sun.reflect.generics.reflectiveObjects.NotImplementedException;

import org.neo4j.graphdb.DependencyResolver;
import org.neo4j.io.fs.DefaultFileSystemAbstraction;
import org.neo4j.kernel.GraphDatabaseAPI;
import org.neo4j.kernel.GraphDatabaseDependencies;
import org.neo4j.kernel.KernelData;
import org.neo4j.kernel.Version;
import org.neo4j.kernel.configuration.Config;
import org.neo4j.logging.NullLogProvider;
import org.neo4j.server.AbstractNeoServer;
import org.neo4j.server.CommunityNeoServer;
import org.neo4j.server.configuration.ConfigurationBuilder;
import org.neo4j.server.database.Database;
import org.neo4j.server.modules.ServerModule;
import org.neo4j.server.preflight.PreFlightTasks;
import org.neo4j.server.rest.management.AdvertisableService;
import org.neo4j.server.rest.management.VersionAndEditionService;
import org.neo4j.server.web.WebServer;

<<<<<<< HEAD
import sun.reflect.generics.reflectiveObjects.NotImplementedException;

import java.io.File;

import static org.junit.Assert.*;
import static org.mockito.Mockito.*;
=======
import static org.junit.Assert.assertEquals;
import static org.mockito.Mockito.mock;
import static org.mockito.Mockito.when;
>>>>>>> c10ef229

public class VersionAndEditionServiceTest
{
    @Test
    public void shouldReturnReadableStringForServiceName() throws Exception
    {
        // given
        VersionAndEditionService service = new VersionAndEditionService( mock( CommunityNeoServer.class ) );

        // when
        String serviceName = service.getName();
        // then
        assertEquals( "version", serviceName );
    }

    @Test
    public void shouldReturnSensiblePathWhereServiceIsHosted() throws Exception
    {
        // given
        VersionAndEditionService service = new VersionAndEditionService( mock( CommunityNeoServer.class ) );

        // when
        String serverPath = service.getServerPath();

        // then
        assertEquals( "server/version", serverPath );
    }

    private AbstractNeoServer setUpMocksAndStub( Class<? extends AbstractNeoServer> serverClass )
    {
        AbstractNeoServer neoServer = mock( serverClass );
        Database database = mock( Database.class );
        final GraphDatabaseAPI graphDatabaseAPI = mock( GraphDatabaseAPI.class );
        final Version version = mock( Version.class );
        KernelData kernelData = stubKernelData( graphDatabaseAPI, version );
        when( version.getReleaseVersion() ).thenReturn( "2.0.0" );
        DependencyResolver dependencyResolver = mock( DependencyResolver.class );
        when( graphDatabaseAPI.getDependencyResolver() ).thenReturn( dependencyResolver );
        when( dependencyResolver.resolveDependency( KernelData.class ) ).thenReturn( kernelData );
        when( database.getGraph() ).thenReturn( graphDatabaseAPI );
        when( neoServer.getDatabase() ).thenReturn( database );
        return neoServer;
    }

    private KernelData stubKernelData( final GraphDatabaseAPI graphDatabaseAPI, final Version version )
    {
        return new KernelData( new DefaultFileSystemAbstraction(), new File( "graph.db" ), new Config() )
        {
            @Override
            public Version version()
            {
                return version;
            }

            @Override
            public GraphDatabaseAPI graphDatabase()
            {
                return graphDatabaseAPI;
            }
        };
    }

    private class FakeAdvancedNeoServer extends AbstractNeoServer
    {
        public FakeAdvancedNeoServer( ConfigurationBuilder configurator, Database.Factory dbFactory )
        {
            super( configurator, dbFactory, GraphDatabaseDependencies.newDependencies().userLogProvider( NullLogProvider.getInstance() ), NullLogProvider.getInstance() );
        }

        @Override
        protected PreFlightTasks createPreflightTasks()
        {
            throw new NotImplementedException();
        }

        @Override
        protected Iterable<ServerModule> createServerModules()
        {
            throw new NotImplementedException();
        }

        @Override
        protected WebServer createWebServer()
        {
            throw new NotImplementedException();
        }

        @Override
        public Iterable<AdvertisableService> getServices()
        {
            throw new NotImplementedException();
        }
    }

    private class FakeEnterpriseNeoServer extends FakeAdvancedNeoServer
    {
        public FakeEnterpriseNeoServer( ConfigurationBuilder configurator, Database.Factory dbFactory )
        {
            super( configurator, dbFactory );
        }
    }
}

<|MERGE_RESOLUTION|>--- conflicted
+++ resolved
@@ -20,38 +20,12 @@
 package org.neo4j.server.webadmin.rest;
 
 import org.junit.Test;
-import sun.reflect.generics.reflectiveObjects.NotImplementedException;
 
-import org.neo4j.graphdb.DependencyResolver;
-import org.neo4j.io.fs.DefaultFileSystemAbstraction;
-import org.neo4j.kernel.GraphDatabaseAPI;
-import org.neo4j.kernel.GraphDatabaseDependencies;
-import org.neo4j.kernel.KernelData;
-import org.neo4j.kernel.Version;
-import org.neo4j.kernel.configuration.Config;
-import org.neo4j.logging.NullLogProvider;
-import org.neo4j.server.AbstractNeoServer;
 import org.neo4j.server.CommunityNeoServer;
-import org.neo4j.server.configuration.ConfigurationBuilder;
-import org.neo4j.server.database.Database;
-import org.neo4j.server.modules.ServerModule;
-import org.neo4j.server.preflight.PreFlightTasks;
-import org.neo4j.server.rest.management.AdvertisableService;
 import org.neo4j.server.rest.management.VersionAndEditionService;
-import org.neo4j.server.web.WebServer;
 
-<<<<<<< HEAD
-import sun.reflect.generics.reflectiveObjects.NotImplementedException;
-
-import java.io.File;
-
-import static org.junit.Assert.*;
-import static org.mockito.Mockito.*;
-=======
 import static org.junit.Assert.assertEquals;
 import static org.mockito.Mockito.mock;
-import static org.mockito.Mockito.when;
->>>>>>> c10ef229
 
 public class VersionAndEditionServiceTest
 {
@@ -79,79 +53,5 @@
         // then
         assertEquals( "server/version", serverPath );
     }
-
-    private AbstractNeoServer setUpMocksAndStub( Class<? extends AbstractNeoServer> serverClass )
-    {
-        AbstractNeoServer neoServer = mock( serverClass );
-        Database database = mock( Database.class );
-        final GraphDatabaseAPI graphDatabaseAPI = mock( GraphDatabaseAPI.class );
-        final Version version = mock( Version.class );
-        KernelData kernelData = stubKernelData( graphDatabaseAPI, version );
-        when( version.getReleaseVersion() ).thenReturn( "2.0.0" );
-        DependencyResolver dependencyResolver = mock( DependencyResolver.class );
-        when( graphDatabaseAPI.getDependencyResolver() ).thenReturn( dependencyResolver );
-        when( dependencyResolver.resolveDependency( KernelData.class ) ).thenReturn( kernelData );
-        when( database.getGraph() ).thenReturn( graphDatabaseAPI );
-        when( neoServer.getDatabase() ).thenReturn( database );
-        return neoServer;
-    }
-
-    private KernelData stubKernelData( final GraphDatabaseAPI graphDatabaseAPI, final Version version )
-    {
-        return new KernelData( new DefaultFileSystemAbstraction(), new File( "graph.db" ), new Config() )
-        {
-            @Override
-            public Version version()
-            {
-                return version;
-            }
-
-            @Override
-            public GraphDatabaseAPI graphDatabase()
-            {
-                return graphDatabaseAPI;
-            }
-        };
-    }
-
-    private class FakeAdvancedNeoServer extends AbstractNeoServer
-    {
-        public FakeAdvancedNeoServer( ConfigurationBuilder configurator, Database.Factory dbFactory )
-        {
-            super( configurator, dbFactory, GraphDatabaseDependencies.newDependencies().userLogProvider( NullLogProvider.getInstance() ), NullLogProvider.getInstance() );
-        }
-
-        @Override
-        protected PreFlightTasks createPreflightTasks()
-        {
-            throw new NotImplementedException();
-        }
-
-        @Override
-        protected Iterable<ServerModule> createServerModules()
-        {
-            throw new NotImplementedException();
-        }
-
-        @Override
-        protected WebServer createWebServer()
-        {
-            throw new NotImplementedException();
-        }
-
-        @Override
-        public Iterable<AdvertisableService> getServices()
-        {
-            throw new NotImplementedException();
-        }
-    }
-
-    private class FakeEnterpriseNeoServer extends FakeAdvancedNeoServer
-    {
-        public FakeEnterpriseNeoServer( ConfigurationBuilder configurator, Database.Factory dbFactory )
-        {
-            super( configurator, dbFactory );
-        }
-    }
 }
 
