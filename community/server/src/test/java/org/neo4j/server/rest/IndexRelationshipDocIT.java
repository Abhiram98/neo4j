--- conflicted
+++ resolved
@@ -369,51 +369,16 @@
         long end = helper.createNode();
         gen.get()
                 .noGraph()
-<<<<<<< HEAD
                 .expectedStatus( 201 /* created */)
                 .payloadType( MediaType.APPLICATION_JSON_TYPE )
-                .payload(
-                        "{\"key\": \"" + key + "\", \"value\":\"" + value + "\", \"start\": \""
-                                + functionalTestHelper.nodeUri( start ) + "\", \"end\": \""
-                                + functionalTestHelper.nodeUri( end ) + "\", \"type\": \"" + index + "\"}" )
+                .payload( "{\"key\": \"" + key + "\", \"value\":\"" + value +
+                          "\", \"start\": \"" + functionalTestHelper.nodeUri( start ) +
+                          "\", \"end\": \"" + functionalTestHelper.nodeUri( end ) +
+                          "\", \"type\": \"" + type + "\"}" )
                 .post( functionalTestHelper.relationshipIndexUri() + index + "/?uniqueness=get_or_create" );
     }
 
     /**
-     * Get or create unique relationship (create).
-     * 
-     * Add a relationship to an index unless a relationship already exists for the given mapping.
-     * Here, no previous relationship is found in the index, a new one is created and indexed.
-     */
-    @Documented
-    @Test
-    public void get_or_create_unique_relationship_create() throws Exception
-    {
-        final String index = "knowledge", key = "name", value = "Mattias";
-        helper.createRelationshipIndex( index );
-        gen.get()
-                .noGraph()
-                .expectedStatus( 201 /* created */)
-                .payloadType( MediaType.APPLICATION_JSON_TYPE )
-                .payload(
-                        "{\"key\": \"" + key + "\", \"value\":\"" + value + "\", \"uri\": \""
-                                + functionalTestHelper.relationshipUri( helper.createRelationship( index ) ) + "\"}" )
-                .post( functionalTestHelper.relationshipIndexUri() + index + "/?uniqueness=get_or_create" );
-    }
-
-    /**
-=======
-           .expectedStatus( 201 /* created */)
-           .payloadType( MediaType.APPLICATION_JSON_TYPE )
-           .payload( "{\"key\": \"" + key + "\", \"value\":\"" + value +
-                     "\", \"start\": \"" + functionalTestHelper.nodeUri( start ) +
-                     "\", \"end\": \"" + functionalTestHelper.nodeUri( end ) +
-                     "\", \"type\": \"" + type + "\"}" )
-           .post( functionalTestHelper.relationshipIndexUri() + index + "/?uniqueness=get_or_create" );
-    }
-
-    /**
->>>>>>> c1472dfc
      * Get or create unique relationship (existing).
      * 
      * Here, in case
@@ -500,7 +465,6 @@
         }
         gen.get()
                 .noGraph()
-<<<<<<< HEAD
                 .expectedStatus( 409 /* conflict */)
                 .payloadType( MediaType.APPLICATION_JSON_TYPE )
                 .payload(
@@ -512,8 +476,14 @@
     }
 
     /**
-     * Add a relationship to an index
-     * unless a node already exists for the given mapping then return fail (case create).
+     * Add an existing relationship to a unique index (not indexed).
+     *
+     * If a relationship matching the given key and value already exists in the index, it will be returned.
+     * If not, an `HTTP 409` (conflict) status will be returned in this case, as we are using `create_or_fail`.
+     *
+     * It's possible to use `get_or_create` uniqueness as well.
+     *
+     * NOTE: The type and direction of the relationship is not regarded when determining uniqueness.
      */
     @Documented
     @Test
@@ -521,37 +491,6 @@
     {
         final String index = "rels", key = "name", value = "Peter";
         helper.createRelationshipIndex( index );
-=======
-               .expectedStatus( 409 /* conflict */)
-               .payloadType( MediaType.APPLICATION_JSON_TYPE )
-               .payload( "{\"key\": \"" + key + "\", \"value\": \"" + value 
-                                   		 + "\", \"start\": \"" + functionalTestHelper.nodeUri( helper.createNode() ) 
-                                   		 + "\", \"end\": \""  + functionalTestHelper.nodeUri( helper.createNode() ) 
-                                   		 + "\", \"type\":\"" + MyRelationshipTypes.KNOWS + "\"}")
-               .post( functionalTestHelper.relationshipIndexUri() + index + "?uniqueness=create_or_fail" );
-
-   }
-   
-   /**
-    * Add an existing relationship to a unique index (not indexed).
-    * 
-    * If a relationship matching the given key and value already exists in the index, it will be returned.
-    * If not, an `HTTP 409` (conflict) status will be returned in this case, as we are using `create_or_fail`.
-    * 
-    * It's possible to use `get_or_create` uniqueness as well.
-    * 
-    * NOTE: The type and direction of the relationship is not regarded when determining uniqueness.
-    */
-   @Documented
-   @Test
-   public void put_relationship_or_fail_if_absent() throws Exception
-   {
-   	
-   	final String index = "rels", key = "name", value = "Peter";
-
-       helper.createRelationshipIndex( index );
-       
->>>>>>> c1472dfc
         gen.get()
                 .noGraph()
                 .expectedStatus( 201 /* created */)
@@ -563,9 +502,8 @@
                                 + value
                                 + "\", \"uri\":\""
                                 + functionalTestHelper.relationshipUri( helper.createRelationship( "KNOWS",
-                                        helper.createNode(), helper.createNode() ) ) + "\"}" )
+                                helper.createNode(), helper.createNode() ) ) + "\"}" )
                 .post( functionalTestHelper.relationshipIndexUri() + index + "?uniqueness=create_or_fail" );
-<<<<<<< HEAD
     }
 
     /**
@@ -588,38 +526,7 @@
             graphdb.index().forRelationships( index ).add( rel, key, value );
             tx.success();
         }
-=======
-   }
-   
-   /**
-    * Add an existing relationship to a unique index (already indexed).
-    */
-   @Documented
-   @Test
-   public void put_relationship_if_absent_only_fail() throws Exception
-   {
-   	final String index = "rels", key = "name", value = "Peter";
-       GraphDatabaseService graphdb = graphdb();
-       helper.createRelationshipIndex( index );
-       
-       Relationship rel;
-       Transaction tx = graphdb.beginTx();
-       try
-       {
-	       	Node node1 = graphdb.createNode();
-	       	Node node2 = graphdb.createNode();
-	       	rel = node1.createRelationshipTo(node2, MyRelationshipTypes.KNOWS);
-	       	
-	        graphdb.index().forRelationships( index ).add( rel, key, value );
-	        
-	        tx.success();
-       }
-       finally
-       {
-           tx.finish();
-       }
-       
->>>>>>> c1472dfc
+
         gen.get()
                 .noGraph()
                 .expectedStatus( 409 /* conflict */)
