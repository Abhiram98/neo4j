/*
 * Copyright (c) 2002-2018 "Neo Technology,"
 * Network Engine for Objects in Lund AB [http://neotechnology.com]
 *
 * This file is part of Neo4j.
 *
 * Neo4j is free software: you can redistribute it and/or modify
 * it under the terms of the GNU General Public License as published by
 * the Free Software Foundation, either version 3 of the License, or
 * (at your option) any later version.
 *
 * This program is distributed in the hope that it will be useful,
 * but WITHOUT ANY WARRANTY; without even the implied warranty of
 * MERCHANTABILITY or FITNESS FOR A PARTICULAR PURPOSE.  See the
 * GNU General Public License for more details.
 *
 * You should have received a copy of the GNU General Public License
 * along with this program.  If not, see <http://www.gnu.org/licenses/>.
 */
package org.neo4j.server.rest.web;

import org.junit.AfterClass;
import org.junit.Before;
import org.junit.BeforeClass;
import org.junit.Test;

import java.io.IOException;
import java.net.URI;
import java.util.Collection;
import java.util.Collections;
import java.util.HashMap;
import java.util.List;
import java.util.Map;
import java.util.Random;
import java.util.Set;
import javax.ws.rs.core.HttpHeaders;
import javax.ws.rs.core.Response;
import javax.ws.rs.core.Response.Status;

import org.neo4j.graphdb.Label;
import org.neo4j.graphdb.Node;
import org.neo4j.graphdb.Transaction;
import org.neo4j.graphdb.index.IndexHits;
import org.neo4j.helpers.collection.MapUtil;
import org.neo4j.kernel.api.exceptions.Status.Request;
import org.neo4j.kernel.api.exceptions.Status.Schema;
import org.neo4j.kernel.api.exceptions.Status.Statement;
import org.neo4j.kernel.configuration.Config;
import org.neo4j.kernel.impl.factory.GraphDatabaseFacade;
import org.neo4j.server.database.Database;
import org.neo4j.server.database.WrappedDatabase;
import org.neo4j.server.plugins.ConfigAdapter;
import org.neo4j.server.rest.domain.GraphDbHelper;
import org.neo4j.server.rest.domain.JsonHelper;
import org.neo4j.server.rest.domain.JsonParseException;
import org.neo4j.server.rest.domain.TraverserReturnType;
import org.neo4j.server.rest.paging.LeaseManager;
import org.neo4j.server.rest.repr.BadInputException;
import org.neo4j.server.rest.repr.RelationshipRepresentationTest;
import org.neo4j.server.rest.repr.formats.JsonFormat;
import org.neo4j.server.rest.web.DatabaseActions.RelationshipDirection;
import org.neo4j.server.rest.web.RestfulGraphDatabase.AmpersandSeparatedCollection;
import org.neo4j.string.UTF8;
import org.neo4j.test.TestGraphDatabaseFactory;
import org.neo4j.test.server.EntityOutputFormat;
import org.neo4j.time.Clocks;

import static java.lang.Long.parseLong;
import static org.hamcrest.Matchers.containsString;
import static org.hamcrest.Matchers.greaterThanOrEqualTo;
import static org.hamcrest.Matchers.hasItem;
import static org.hamcrest.Matchers.hasKey;
import static org.hamcrest.Matchers.not;
import static org.hamcrest.core.Is.is;
import static org.junit.Assert.assertEquals;
import static org.junit.Assert.assertFalse;
import static org.junit.Assert.assertNotNull;
import static org.junit.Assert.assertNull;
import static org.junit.Assert.assertThat;
import static org.junit.Assert.assertTrue;
import static org.neo4j.kernel.api.exceptions.Status.Request.InvalidFormat;

public class RestfulGraphDatabaseTest
{
    private static final String NODE_AUTO_INDEX = "node_auto_index";
    private static final String RELATIONSHIP_AUTO_INDEX = "relationship_auto_index";
    private static final String BASE_URI = "http://neo4j.org/";
    private static final String NODE_SUBPATH = "node/";
    private static RestfulGraphDatabase service;
    private static Database database;
    private static GraphDbHelper helper;
    private static EntityOutputFormat output;
    private static GraphDatabaseFacade graph;

    @BeforeClass
    public static void doBefore() throws IOException
    {
        graph = (GraphDatabaseFacade) new TestGraphDatabaseFactory().newImpermanentDatabase();
        database = new WrappedDatabase( graph );
        helper = new GraphDbHelper( database );
        output = new EntityOutputFormat( new JsonFormat(), URI.create( BASE_URI ), null );
        DatabaseActions databaseActions = new DatabaseActions(
                new LeaseManager( Clocks.fakeClock() ), ScriptExecutionMode.SANDBOXED, database.getGraph() );
        service = new TransactionWrappingRestfulGraphDatabase(
                graph,
                new RestfulGraphDatabase(
                        new JsonFormat(),
                        output,
<<<<<<< HEAD
                        new DatabaseActions( new LeaseManager( Clocks.fakeClock() ), true, database.getGraph() ),
                        new ConfigAdapter( Config.defaults() )
=======
                        databaseActions,
                        new ConfigAdapter( Config.embeddedDefaults() )
>>>>>>> 3bdbb719
                )
        );
    }

    @Before
    public void deleteAllIndexes() throws JsonParseException
    {
        for ( String name : helper.getNodeIndexes() )
        {
            if ( NODE_AUTO_INDEX.equals( name ) )
            {
                stopAutoIndexAllPropertiesAndDisableAutoIndex( "node" );
            }
            else
            {
                service.deleteNodeIndex( name );
            }
        }
        for ( String name : helper.getRelationshipIndexes() )
        {
            if ( RELATIONSHIP_AUTO_INDEX.equals( name ) )
            {
                stopAutoIndexAllPropertiesAndDisableAutoIndex( "relationship" );
            }
            else
            {
                service.deleteRelationshipIndex( name );
            }
        }
    }

    protected void stopAutoIndexAllPropertiesAndDisableAutoIndex( String type )
            throws JsonParseException
    {
        Response response = service.getAutoIndexedProperties( type );
        List<String> properties = entityAsList( response );
        for ( String property : properties )
        {
            service.stopAutoIndexingProperty( type, property );
        }
        service.setAutoIndexerEnabled( type, "false" );
    }

    @AfterClass
    public static void shutdownDatabase() throws Throwable
    {
        graph.shutdown();
    }

    private static String entityAsString( Response response )
    {
        byte[] bytes = (byte[]) response.getEntity();
        return UTF8.decode( bytes );
    }

    @SuppressWarnings( "unchecked" )
    private static List<String> entityAsList( Response response )
            throws JsonParseException
    {
        String entity = entityAsString( response );
        return (List<String>) JsonHelper.readJson( entity );
    }

    @Test
    public void shouldFailGracefullyWhenViolatingConstraintOnPropertyUpdate() throws Exception
    {
        Response response = service.createPropertyUniquenessConstraint( "Person", "{\"property_keys\":[\"name\"]}" );
        assertEquals( 200, response.getStatus() );

        createPerson( "Fred" );
        String wilma = createPerson( "Wilma" );

        Response setAllNodePropertiesResponse = service.setAllNodeProperties( parseLong( wilma ), "{\"name\":\"Fred\"}" );
        assertEquals( 409, setAllNodePropertiesResponse.getStatus() );
        assertEquals( Schema.ConstraintValidationFailed.code().serialize(), singleErrorCode( setAllNodePropertiesResponse ) );

        Response singleNodePropertyResponse = service.setNodeProperty( parseLong( wilma ), "name", "\"Fred\"" );
        assertEquals( 409, singleNodePropertyResponse.getStatus() );
        assertEquals( Schema.ConstraintValidationFailed.code().serialize(), singleErrorCode( singleNodePropertyResponse ) );
    }

    private String createPerson( final String name ) throws JsonParseException
    {
        Response response = service.createNode( "{\"name\" : \"" + name + "\"}" );
        assertEquals( 201, response.getStatus() );
        String self = (String) JsonHelper.jsonToMap( entityAsString( response ) ).get( "self" );
        String nodeId = self.substring( self.indexOf( NODE_SUBPATH ) + NODE_SUBPATH.length() );
        response = service.addNodeLabel( parseLong( nodeId ), "\"Person\"" );
        assertEquals( 204, response.getStatus() );
        return nodeId;
    }

    @Test
    public void shouldRespondWith201LocationHeaderAndNodeRepresentationInJSONWhenEmptyNodeCreated() throws Exception
    {
        Response response = service.createNode( null );

        assertEquals( 201, response.getStatus() );
        assertNotNull( response.getMetadata()
                .get( "Location" )
                .get( 0 ) );

        checkContentTypeCharsetUtf8( response );
        String json = entityAsString( response );

        Map<String, Object> map = JsonHelper.jsonToMap( json );

        assertNotNull( map );

        assertTrue( map.containsKey( "self" ) );
    }

    @Test
    public void shouldRespondWith201LocationHeaderAndNodeRepresentationInJSONWhenPopulatedNodeCreated()
            throws Exception
    {
        Response response = service.createNode( "{\"foo\" : \"bar\"}" );

        assertEquals( 201, response.getStatus() );
        assertNotNull( response.getMetadata()
                .get( "Location" )
                .get( 0 ) );

        checkContentTypeCharsetUtf8(response);
        String json = entityAsString( response );

        Map<String, Object> map = JsonHelper.jsonToMap( json );

        assertNotNull( map );

        assertTrue( map.containsKey( "self" ) );

        @SuppressWarnings( "unchecked" )
        Map<String, Object> data = (Map<String, Object>) map.get( "data" );

        assertEquals( "bar", data.get( "foo" ) );
    }

    @Test
    @SuppressWarnings( "unchecked" )
    public void shouldRespondWith201LocationHeaderAndNodeRepresentationInJSONWhenPopulatedNodeCreatedWithArrays()
            throws Exception
    {
        Response response = service.createNode( "{\"foo\" : [\"bar\", \"baz\"] }" );

        assertEquals( 201, response.getStatus() );
        assertNotNull( response.getMetadata()
                .get( "Location" )
                .get( 0 ) );
        String json = entityAsString( response );

        Map<String, Object> map = JsonHelper.jsonToMap( json );

        assertNotNull( map );

        Map<String, Object> data = (Map<String, Object>) map.get( "data" );

        List<String> foo = (List<String>) data.get( "foo" );
        assertNotNull( foo );
        assertEquals( 2, foo.size() );
    }

    @Test
    public void shouldRespondWith400WhenNodeCreatedWithUnsupportedPropertyData() throws Exception
    {
        Response response = service.createNode( "{\"foo\" : {\"bar\" : \"baz\"}}" );

        assertEquals( 400, response.getStatus() );
        assertEquals( Statement.ArgumentError.code().serialize(), singleErrorCode( response ) );
    }

    @Test
    public void shouldRespondWith400WhenNodeCreatedWithInvalidJSON() throws Exception
    {
        Response response = service.createNode( "this:::isNot::JSON}" );

        assertEquals( 400, response.getStatus() );
        assertEquals( InvalidFormat.code().serialize(), singleErrorCode( response ) );
    }

    @Test
    public void shouldRespondWith200AndNodeRepresentationInJSONWhenNodeRequested() throws Exception
    {
        Response response = service.getNode( helper.createNode() );
        assertEquals( 200, response.getStatus() );
        String json = entityAsString( response );
        Map<String, Object> map = JsonHelper.jsonToMap( json );
        assertNotNull( map );
        assertTrue( map.containsKey( "self" ) );
    }

    @Test
    public void shouldRespondWith404WhenRequestedNodeDoesNotExist() throws Exception
    {
        Response response = service.getNode( 9000000000000L );
        assertEquals( 404, response.getStatus() );
        assertEquals( Statement.EntityNotFound.code().serialize(), singleErrorCode( response ) );
    }

    @Test
    public void shouldRespondWith204AfterSettingPropertiesOnExistingNode() throws Exception
    {
        Response response = service.setAllNodeProperties( helper.createNode(),
                "{\"foo\" : \"bar\", \"a-boolean\": true, \"boolean-array\": [true, false, false]}" );
        assertEquals( 204, response.getStatus() );
    }

    @Test
    public void shouldRespondWith404WhenSettingPropertiesOnNodeThatDoesNotExist() throws Exception
    {
        Response response = service.setAllNodeProperties( 9000000000000L, "{\"foo\" : \"bar\"}" );
        assertEquals( 404, response.getStatus() );
        assertEquals( Statement.EntityNotFound.code().serialize(), singleErrorCode( response ) );
    }

    @Test
    public void shouldRespondWith400WhenTransferringCorruptJsonPayload() throws Exception
    {
        Response response = service.setAllNodeProperties( helper.createNode(),
                "{\"foo\" : bad-json-here \"bar\"}" );
        assertEquals( 400, response.getStatus() );
        assertEquals( Request.InvalidFormat.code().serialize(), singleErrorCode( response ) );
    }

    @Test
    public void shouldRespondWith400WhenTransferringIncompatibleJsonPayload() throws Exception
    {
        Response response = service.setAllNodeProperties( helper.createNode(),
                "{\"foo\" : {\"bar\" : \"baz\"}}" );
        assertEquals( 400, response.getStatus() );
        assertEquals( Statement.ArgumentError.code().serialize(), singleErrorCode( response ) );
    }

    @Test
    public void shouldRespondWith200ForGetNodeProperties() throws Exception
    {
        long nodeId = helper.createNode();
        Map<String, Object> properties = new HashMap<>();
        properties.put( "foo", "bar" );
        helper.setNodeProperties( nodeId, properties );
        Response response = service.getAllNodeProperties( nodeId );
        assertEquals( 200, response.getStatus() );

        checkContentTypeCharsetUtf8( response );
    }

    @Test
    public void shouldGetPropertiesForGetNodeProperties() throws Exception
    {
        long nodeId = helper.createNode();
        Map<String, Object> properties = new HashMap<>();
        properties.put( "foo", "bar" );
        properties.put( "number", 15 );
        properties.put( "double", 15.7 );
        helper.setNodeProperties( nodeId, properties );
        Response response = service.getAllNodeProperties( nodeId );
        String jsonBody = entityAsString( response );
        Map<String, Object> readProperties = JsonHelper.jsonToMap( jsonBody );
        assertEquals( properties, readProperties );
    }

    @Test
    public void shouldRespondWith204OnSuccessfulDelete()
    {
        long id = helper.createNode();

        Response response = service.deleteNode( id );

        assertEquals( 204, response.getStatus() );
    }

    @Test
    public void shouldRespondWith409IfNodeCannotBeDeleted() throws Exception
    {
        long id = helper.createNode();
        helper.createRelationship( "LOVES", id, helper.createNode() );

        Response response = service.deleteNode( id );

        assertEquals( 409, response.getStatus() );
        assertEquals( Schema.ConstraintValidationFailed.code().serialize(), singleErrorCode( response ) );
    }

    @Test
    public void shouldRespondWith404IfNodeToBeDeletedDoesNotExist() throws Exception
    {
        long nonExistentId = 999999;
        Response response = service.deleteNode( nonExistentId );

        assertEquals( 404, response.getStatus() );
        assertEquals( Statement.EntityNotFound.code().serialize(), singleErrorCode( response ) );
    }

    @Test
    public void shouldRespondWith204ForSetNodeProperty()
    {
        long nodeId = helper.createNode();
        String key = "foo";
        String json = "\"bar\"";
        Response response = service.setNodeProperty( nodeId, key, json );
        assertEquals( 204, response.getStatus() );
    }

    @Test
    public void shouldSetRightValueForSetNodeProperty()
    {
        long nodeId = helper.createNode();
        String key = "foo";
        Object value = "bar";
        String json = "\"" + value + "\"";
        service.setNodeProperty( nodeId, key, json );
        Map<String, Object> readProperties = helper.getNodeProperties( nodeId );
        assertEquals( Collections.singletonMap( key, value ), readProperties );
    }

    @Test
    public void shouldRespondWith404ForSetNodePropertyOnNonExistingNode() throws Exception
    {
        String key = "foo";
        String json = "\"bar\"";
        Response response = service.setNodeProperty( 999999, key, json );
        assertEquals( 404, response.getStatus() );
        assertEquals( Statement.EntityNotFound.code().serialize(), singleErrorCode( response ) );
    }

    @Test
    public void shouldRespondWith400ForSetNodePropertyWithInvalidJson() throws Exception
    {
        String key = "foo";
        String json = "{invalid json";
        Response response = service.setNodeProperty( 999999, key, json );
        assertEquals( 400, response.getStatus() );
        assertEquals( Request.InvalidFormat.code().serialize(), singleErrorCode( response ) );
    }

    @Test
    public void shouldRespondWith404ForGetNonExistentNodeProperty() throws Exception
    {
        long nodeId = helper.createNode();
        Response response = service.getNodeProperty( nodeId, "foo" );
        assertEquals( 404, response.getStatus() );
        assertEquals( Statement.PropertyNotFound.code().serialize(), singleErrorCode( response ) );
    }

    @Test
    public void shouldRespondWith404ForGetNodePropertyOnNonExistentNode() throws Exception
    {
        long nodeId = 999999;
        Response response = service.getNodeProperty( nodeId, "foo" );
        assertEquals( 404, response.getStatus() );
        assertEquals( Statement.EntityNotFound.code().serialize(), singleErrorCode( response ) );
    }

    @Test
    public void shouldRespondWith200ForGetNodeProperty()
    {
        long nodeId = helper.createNode();
        String key = "foo";
        Object value = "bar";
        helper.setNodeProperties( nodeId, Collections.singletonMap( key, value ) );
        Response response = service.getNodeProperty( nodeId, "foo" );
        assertEquals( 200, response.getStatus() );

        checkContentTypeCharsetUtf8( response );
    }

    @Test
    public void shouldReturnCorrectValueForGetNodeProperty() throws Exception
    {
        long nodeId = helper.createNode();
        String key = "foo";
        Object value = "bar";
        helper.setNodeProperties( nodeId, Collections.singletonMap( key, value ) );
        Response response = service.getNodeProperty( nodeId, "foo" );
        assertEquals( JsonHelper.createJsonFrom( value ), entityAsString( response ) );
    }

    @Test
    public void shouldRespondWith201AndLocationWhenRelationshipIsCreatedWithoutProperties()

    {
        long startNode = helper.createNode();
        long endNode = helper.createNode();
        Response response = service.createRelationship( startNode, "{\"to\" : \"" + BASE_URI + endNode
                                                                   + "\", \"type\" : \"LOVES\"}" );
        assertEquals( 201, response.getStatus() );
        assertNotNull( response.getMetadata()
                .get( "Location" )
                .get( 0 ) );
    }

    @Test
    public void shouldRespondWith201AndLocationWhenRelationshipIsCreatedWithProperties()

    {
        long startNode = helper.createNode();
        long endNode = helper.createNode();
        Response response = service.createRelationship( startNode,
                "{\"to\" : \"" + BASE_URI + endNode + "\", \"type\" : \"LOVES\", " +
                        "\"properties\" : {\"foo\" : \"bar\"}}" );
        assertEquals( 201, response.getStatus() );
        assertNotNull( response.getMetadata()
                .get( "Location" )
                .get( 0 ) );
    }

    @Test
    public void shouldReturnRelationshipRepresentationWhenCreatingRelationship() throws Exception
    {
        long startNode = helper.createNode();
        long endNode = helper.createNode();
        Response response = service.createRelationship( startNode,
                "{\"to\" : \"" + BASE_URI + endNode + "\", \"type\" : \"LOVES\", \"data\" : {\"foo\" : \"bar\"}}" );
        Map<String, Object> map = JsonHelper.jsonToMap( entityAsString( response ) );
        assertNotNull( map );
        assertTrue( map.containsKey( "self" ) );

        checkContentTypeCharsetUtf8( response );

        @SuppressWarnings( "unchecked" )
        Map<String, Object> data = (Map<String, Object>) map.get( "data" );

        assertEquals( "bar", data.get( "foo" ) );
    }

    @Test
    public void shouldRespondWith404WhenTryingToCreateRelationshipFromNonExistentNode() throws Exception
    {
        long nodeId = helper.createNode();
        Response response = service.createRelationship( nodeId + 1000, "{\"to\" : \"" + BASE_URI + nodeId
                + "\", \"type\" : \"LOVES\"}" );
        assertEquals( 404, response.getStatus() );
        assertEquals( Statement.EntityNotFound.code().serialize(), singleErrorCode( response ) );
    }

    @Test
    public void shouldRespondWith400WhenTryingToCreateRelationshipToNonExistentNode() throws Exception
    {
        long nodeId = helper.createNode();
        Response response = service.createRelationship( nodeId, "{\"to\" : \"" + BASE_URI + (nodeId + 1000)
                + "\", \"type\" : \"LOVES\"}" );
        assertEquals( 400, response.getStatus() );
        assertEquals( Statement.EntityNotFound.code().serialize(), singleErrorCode( response ) );
    }

    @Test
    public void shouldRespondWith201WhenTryingToCreateRelationshipBackToSelf()
    {
        long nodeId = helper.createNode();
        Response response = service.createRelationship( nodeId, "{\"to\" : \"" + BASE_URI + nodeId
                + "\", \"type\" : \"LOVES\"}" );
        assertEquals( 201, response.getStatus() );
    }

    @Test
    public void shouldRespondWith400WhenTryingToCreateRelationshipWithBadJson() throws Exception
    {
        long startNode = helper.createNode();
        long endNode = helper.createNode();
        Response response = service.createRelationship( startNode, "{\"to\" : \"" + BASE_URI + endNode
                + "\", \"type\" ***and junk*** : \"LOVES\"}" );
        assertEquals( 400, response.getStatus() );
        assertEquals( Request.InvalidFormat.code().serialize(), singleErrorCode( response ) );
    }

    @Test
    public void shouldRespondWith400WhenTryingToCreateRelationshipWithUnsupportedProperties() throws Exception

    {
        long startNode = helper.createNode();
        long endNode = helper.createNode();
        Response response = service.createRelationship( startNode,
                "{\"to\" : \"" + BASE_URI + endNode
                        + "\", \"type\" : \"LOVES\", \"data\" : {\"foo\" : {\"bar\" : \"baz\"}}}" );
        assertEquals( 400, response.getStatus() );
        assertEquals( Statement.ArgumentError.code().serialize(), singleErrorCode( response ) );
    }

    @Test
    public void shouldRespondWith204ForRemoveNodeProperties()
    {
        long nodeId = helper.createNode();
        Map<String, Object> properties = new HashMap<>();
        properties.put( "foo", "bar" );
        properties.put( "number", 15 );
        helper.setNodeProperties( nodeId, properties );
        Response response = service.deleteAllNodeProperties( nodeId );
        assertEquals( 204, response.getStatus() );
    }

    @Test
    public void shouldBeAbleToRemoveNodeProperties()
    {
        long nodeId = helper.createNode();
        Map<String, Object> properties = new HashMap<>();
        properties.put( "foo", "bar" );
        properties.put( "number", 15 );
        helper.setNodeProperties( nodeId, properties );
        service.deleteAllNodeProperties( nodeId );
        assertEquals( true, helper.getNodeProperties( nodeId )
                .isEmpty() );
    }

    @Test
    public void shouldRespondWith404ForRemoveNodePropertiesForNonExistingNode() throws Exception
    {
        long nodeId = 999999;
        Response response = service.deleteAllNodeProperties( nodeId );
        assertEquals( 404, response.getStatus() );
        assertEquals( Statement.EntityNotFound.code().serialize(), singleErrorCode( response ) );
    }

    @Test
    public void shouldBeAbleToRemoveNodeProperty()
    {
        long nodeId = helper.createNode();
        Map<String, Object> properties = new HashMap<>();
        properties.put( "foo", "bar" );
        properties.put( "number", 15 );
        helper.setNodeProperties( nodeId, properties );
        service.deleteNodeProperty( nodeId, "foo" );
        assertEquals( Collections.singletonMap( "number", (Object) 15 ),
                helper.getNodeProperties( nodeId ) );
    }

    @Test
    public void shouldGet404WhenRemovingNonExistingProperty() throws Exception
    {
        long nodeId = helper.createNode();
        Map<String, Object> properties = new HashMap<>();
        properties.put( "foo", "bar" );
        properties.put( "number", 15 );
        helper.setNodeProperties( nodeId, properties );
        Response response = service.deleteNodeProperty( nodeId, "baz" );
        assertEquals( 404, response.getStatus() );
        assertEquals( Statement.PropertyNotFound.code().serialize(), singleErrorCode( response ) );
    }

    @Test
    public void shouldGet404WhenRemovingPropertyFromNonExistingNode() throws Exception
    {
        long nodeId = 999999;
        Response response = service.deleteNodeProperty( nodeId, "foo" );
        assertEquals( 404, response.getStatus() );
        assertEquals( Statement.EntityNotFound.code().serialize(), singleErrorCode( response ) );
    }

    @Test
    public void shouldGet200WhenRetrievingARelationshipFromANode()
    {
        long relationshipId = helper.createRelationship( "BEATS" );
        Response response = service.getRelationship( relationshipId );
        assertEquals( 200, response.getStatus() );

        checkContentTypeCharsetUtf8( response );
    }

    @Test
    public void shouldGet404WhenRetrievingRelationshipThatDoesNotExist() throws Exception
    {
        Response response = service.getRelationship( 999999 );
        assertEquals( 404, response.getStatus() );
        assertEquals( Statement.EntityNotFound.code().serialize(), singleErrorCode( response ) );
    }

    @Test
    public void shouldRespondWith200AndDataForGetRelationshipProperties() throws Exception
    {
        long relationshipId = helper.createRelationship( "knows" );
        Map<String, Object> properties = new HashMap<>();
        properties.put( "foo", "bar" );
        helper.setRelationshipProperties( relationshipId, properties );
        Response response = service.getAllRelationshipProperties( relationshipId );
        assertEquals( 200, response.getStatus() );

        checkContentTypeCharsetUtf8( response );

        Map<String, Object> readProperties = JsonHelper.jsonToMap( entityAsString( response ) );
        assertEquals( properties, readProperties );
    }

    @Test
    public void shouldGet200WhenSuccessfullyRetrievedPropertyOnRelationship()
            throws Exception
    {

        long relationshipId = helper.createRelationship( "knows" );
        Map<String, Object> properties = new HashMap<>();
        properties.put( "some-key", "some-value" );
        helper.setRelationshipProperties( relationshipId, properties );

        Response response = service.getRelationshipProperty( relationshipId, "some-key" );

        assertEquals( 200, response.getStatus() );
        assertEquals( "some-value", JsonHelper.readJson( entityAsString( response ) ) );

        checkContentTypeCharsetUtf8( response );
    }

    @Test
    public void shouldGet404WhenCannotResolveAPropertyOnRelationship() throws Exception
    {
        long relationshipId = helper.createRelationship( "knows" );
        Response response = service.getRelationshipProperty( relationshipId, "some-key" );
        assertEquals( 404, response.getStatus() );
        assertEquals( Statement.PropertyNotFound.code().serialize(), singleErrorCode( response ) );
    }

    @Test
    public void shouldGet204WhenRemovingARelationship()
    {
        long relationshipId = helper.createRelationship( "KNOWS" );

        Response response = service.deleteRelationship( relationshipId );
        assertEquals( 204, response.getStatus() );
    }

    @Test
    public void shouldGet404WhenRemovingNonExistentRelationship() throws Exception
    {
        long relationshipId = helper.createRelationship( "KNOWS" );

        Response response = service.deleteRelationship( relationshipId + 1000 );
        assertEquals( 404, response.getStatus() );
        assertEquals( Statement.EntityNotFound.code().serialize(), singleErrorCode( response ) );
    }

    @Test
    public void shouldRespondWith200AndListOfRelationshipRepresentationsWhenGettingRelationshipsForANode()
            throws Exception
    {
        long nodeId = helper.createNode();
        helper.createRelationship( "LIKES", nodeId, helper.createNode() );
        helper.createRelationship( "LIKES", helper.createNode(), nodeId );
        helper.createRelationship( "HATES", nodeId, helper.createNode() );

        Response response = service.getNodeRelationships( nodeId, RelationshipDirection.all,
                new AmpersandSeparatedCollection( "" ) );
        assertEquals( 200, response.getStatus() );

        checkContentTypeCharsetUtf8(response);

        verifyRelReps( 3, entityAsString( response ) );

        response = service.getNodeRelationships( nodeId, RelationshipDirection.in,
                new AmpersandSeparatedCollection( "" ) );
        assertEquals( 200, response.getStatus() );
        verifyRelReps( 1, entityAsString( response ) );

        response = service.getNodeRelationships( nodeId, RelationshipDirection.out, new AmpersandSeparatedCollection(
                "" ) );
        assertEquals( 200, response.getStatus() );
        verifyRelReps( 2, entityAsString( response ) );

        response = service.getNodeRelationships( nodeId, RelationshipDirection.out, new AmpersandSeparatedCollection(
                "LIKES&HATES" ) );
        assertEquals( 200, response.getStatus() );
        verifyRelReps( 2, entityAsString( response ) );

        response = service.getNodeRelationships( nodeId, RelationshipDirection.all, new AmpersandSeparatedCollection(
                "LIKES" ) );
        assertEquals( 200, response.getStatus() );
        verifyRelReps( 2, entityAsString( response ) );
    }

    @Test
    public void shouldNotReturnDuplicatesIfSameTypeSpecifiedMoreThanOnce() throws Exception
    {
        long nodeId = helper.createNode();
        helper.createRelationship( "LIKES", nodeId, helper.createNode() );
        Response response = service.getNodeRelationships( nodeId, RelationshipDirection.all,
                new AmpersandSeparatedCollection( "LIKES&LIKES" ) );
        Collection<?> array = (Collection<?>) JsonHelper.readJson( entityAsString( response ) );
        assertEquals( 1, array.size() );
    }

    private void verifyRelReps( int expectedSize, String entity ) throws JsonParseException
    {
        List<Map<String, Object>> relreps = JsonHelper.jsonToList( entity );
        assertEquals( expectedSize, relreps.size() );
        for ( Map<String, Object> relrep : relreps )
        {
            RelationshipRepresentationTest.verifySerialisation( relrep );
        }
    }

    @Test
    public void
    shouldRespondWith200AndEmptyListOfRelationshipRepresentationsWhenGettingRelationshipsForANodeWithoutRelationships()
            throws Exception
    {
        long nodeId = helper.createNode();

        Response response = service.getNodeRelationships( nodeId, RelationshipDirection.all,
                new AmpersandSeparatedCollection( "" ) );
        assertEquals( 200, response.getStatus() );
        verifyRelReps( 0, entityAsString( response ) );

        checkContentTypeCharsetUtf8( response );
    }

    @Test
    public void shouldRespondWith404WhenGettingIncomingRelationshipsForNonExistingNode() throws Exception

    {
        Response response = service.getNodeRelationships( 999999, RelationshipDirection.all,
                new AmpersandSeparatedCollection( "" ) );
        assertEquals( 404, response.getStatus() );
        assertEquals( Statement.EntityNotFound.code().serialize(), singleErrorCode( response ) );
    }

    @Test
    public void shouldRespondWith204AndSetCorrectDataWhenSettingRelationshipProperties()

    {
        long relationshipId = helper.createRelationship( "KNOWS" );
        String json = "{\"name\": \"Mattias\", \"age\": 30}";
        Response response = service.setAllRelationshipProperties( relationshipId, json );
        assertEquals( 204, response.getStatus() );
        Map<String, Object> setProperties = new HashMap<>();
        setProperties.put( "name", "Mattias" );
        setProperties.put( "age", 30 );
        assertEquals( setProperties, helper.getRelationshipProperties( relationshipId ) );
    }

    @Test
    public void shouldRespondWith400WhenSettingRelationshipPropertiesWithBadJson() throws Exception
    {
        long relationshipId = helper.createRelationship( "KNOWS" );
        String json = "{\"name: \"Mattias\", \"age\": 30}";
        Response response = service.setAllRelationshipProperties( relationshipId, json );
        assertEquals( 400, response.getStatus() );
        assertEquals( Request.InvalidFormat.code().serialize(), singleErrorCode( response ) );
    }

    @Test
    public void shouldRespondWith404WhenSettingRelationshipPropertiesOnNonExistingRelationship() throws Exception

    {
        long relationshipId = 99999999;
        String json = "{\"name\": \"Mattias\", \"age\": 30}";
        Response response = service.setAllRelationshipProperties( relationshipId, json );
        assertEquals( 404, response.getStatus() );
        assertEquals( Statement.EntityNotFound.code().serialize(), singleErrorCode( response ) );
    }

    @Test
    public void shouldRespondWith204AndSetCorrectDataWhenSettingRelationshipProperty()
    {
        long relationshipId = helper.createRelationship( "KNOWS" );
        String key = "name";
        Object value = "Mattias";
        String json = "\"" + value + "\"";
        Response response = service.setRelationshipProperty( relationshipId, key, json );
        assertEquals( 204, response.getStatus() );
        assertEquals( value, helper.getRelationshipProperties( relationshipId )
                .get( "name" ) );
    }

    @Test
    public void shouldRespondWith400WhenSettingRelationshipPropertyWithBadJson() throws Exception
    {
        long relationshipId = helper.createRelationship( "KNOWS" );
        String json = "}Mattias";
        Response response = service.setRelationshipProperty( relationshipId, "name", json );
        assertEquals( 400, response.getStatus() );
        assertEquals( Request.InvalidFormat.code().serialize(), singleErrorCode( response ) );
    }

    @Test
    public void shouldRespondWith404WhenSettingRelationshipPropertyOnNonExistingRelationship() throws Exception

    {
        long relationshipId = 99999999;
        String json = "\"Mattias\"";
        Response response = service.setRelationshipProperty( relationshipId, "name", json );
        assertEquals( 404, response.getStatus() );
        assertEquals( Statement.EntityNotFound.code().serialize(), singleErrorCode( response ) );
    }

    @Test
    public void shouldRespondWith204WhenSuccessfullyRemovedRelationshipProperties()
    {
        long relationshipId = helper.createRelationship( "KNOWS" );
        helper.setRelationshipProperties( relationshipId, Collections.singletonMap( "foo", "bar" ) );

        Response response = service.deleteAllRelationshipProperties( relationshipId );
        assertEquals( 204, response.getStatus() );
    }

    @Test
    public void shouldRespondWith204WhenSuccessfullyRemovedRelationshipPropertiesWhichAreEmpty()

    {
        long relationshipId = helper.createRelationship( "KNOWS" );

        Response response = service.deleteAllRelationshipProperties( relationshipId );
        assertEquals( 204, response.getStatus() );
    }

    @Test
    public void shouldRespondWith404WhenNoRelationshipFromWhichToRemoveProperties() throws Exception
    {
        long relationshipId = helper.createRelationship( "KNOWS" );

        Response response = service.deleteAllRelationshipProperties( relationshipId + 1000 );
        assertEquals( 404, response.getStatus() );
        assertEquals( Statement.EntityNotFound.code().serialize(), singleErrorCode( response ) );
    }

    @Test
    public void shouldRespondWith204WhenRemovingRelationshipProperty()
    {
        long relationshipId = helper.createRelationship( "KNOWS" );
        helper.setRelationshipProperties( relationshipId, Collections.singletonMap( "foo", "bar" ) );

        Response response = service.deleteRelationshipProperty( relationshipId, "foo" );

        assertEquals( 204, response.getStatus() );
    }

    @Test
    public void shouldRespondWith404WhenRemovingRelationshipPropertyWhichDoesNotExist() throws Exception
    {
        long relationshipId = helper.createRelationship( "KNOWS" );
        Response response = service.deleteRelationshipProperty( relationshipId, "foo" );
        assertEquals( 404, response.getStatus() );
        assertEquals( Statement.PropertyNotFound.code().serialize(), singleErrorCode( response ) );
    }

    @Test
    public void shouldRespondWith404WhenNoRelationshipFromWhichToRemoveProperty() throws Exception
    {
        long relationshipId = helper.createRelationship( "KNOWS" );

        Response response = service.deleteRelationshipProperty( relationshipId * 1000, "some-key" );
        assertEquals( 404, response.getStatus() );
        assertEquals( Statement.EntityNotFound.code().serialize(), singleErrorCode( response ) );
    }

    @Test
    public void shouldRespondWithNoIndexOrOnlyNodeAutoIndex()
            throws JsonParseException
    {
        Response isEnabled = service.isAutoIndexerEnabled( "node" );
        assertEquals( "false", entityAsString( isEnabled ) );
        Response response = service.getNodeIndexRoot();
        if ( response.getStatus() == 200 )
        {
            Set<String> indexes = output.getResultAsMap()
                    .keySet();
            assertEquals( 1, indexes.size() );
            assertTrue( indexes.iterator()
                    .next()
                    .equals( NODE_AUTO_INDEX ) );
        }
        else
        {
            assertEquals( 204, response.getStatus() );
        }
    }

    @Test
    public void shouldRespondWithAvailableIndexNodeRoots() throws BadInputException
    {
        int numberOfAutoIndexesWhichCouldNotBeDeletedAtTestSetup = helper.getNodeIndexes().length;
        String indexName = "someNodes";
        helper.createNodeIndex( indexName );
        Response response = service.getNodeIndexRoot();
        assertEquals( 200, response.getStatus() );

        try ( Transaction ignored = graph.beginTx() )
        {
            Map<String, Object> resultAsMap = output.getResultAsMap();
            assertThat( resultAsMap.size(), is( numberOfAutoIndexesWhichCouldNotBeDeletedAtTestSetup + 1 ) );
            assertThat( resultAsMap, hasKey( indexName ) );
        }
    }

    @Test
    public void shouldRespondWithNoContentWhenNoRelationshipIndexesExist()
    {
        Response response = service.getRelationshipIndexRoot();
        assertEquals( 204, response.getStatus() );
    }

    @Test
    public void shouldRespondWithAvailableIndexRelationshipRoots() throws BadInputException
    {
        String indexName = "someRelationships";
        helper.createRelationshipIndex( indexName );
        Response response = service.getRelationshipIndexRoot();
        assertEquals( 200, response.getStatus() );

        try ( Transaction ignored = graph.beginTx() )
        {
            Map<String, Object> resultAsMap = output.getResultAsMap();
            assertThat( resultAsMap.size(), is( 1 ) );
            assertThat( resultAsMap, hasKey( indexName ) );
        }
    }

    @Test
    public void shouldBeAbleToGetRoot() throws JsonParseException
    {
        Response response = service.getRoot();
        assertEquals( 200, response.getStatus() );
        String entity = entityAsString( response );
        Map<String, Object> map = JsonHelper.jsonToMap( entity );
        assertNotNull( map.get( "node" ) );
        //this can be null
//        assertNotNull( map.get( "reference_node" ) );
        assertNotNull( map.get( "neo4j_version" ) );
        assertNotNull( map.get( "node_index" ) );
        assertNotNull( map.get( "extensions_info" ) );
        assertNotNull( map.get( "relationship_index" ) );
        assertNotNull( map.get( "batch" ) );

        checkContentTypeCharsetUtf8( response );
    }

    @Test
    public void shouldBeAbleToGetRootWhenNoReferenceNodePresent() throws Exception
    {
        helper.deleteNode( 0L );

        Response response = service.getRoot();
        assertEquals( 200, response.getStatus() );
        String entity = entityAsString( response );
        Map<String, Object> map = JsonHelper.jsonToMap( entity );
        assertNotNull( map.get( "node" ) );

        assertNotNull( map.get( "node_index" ) );
        assertNotNull( map.get( "extensions_info" ) );
        assertNotNull( map.get( "relationship_index" ) );

        assertNull( map.get( "reference_node" ) );

        checkContentTypeCharsetUtf8(response);
    }

    @Test
    public void shouldBeAbleToIndexNode()
    {
        Response response = service.createNode( null );
        URI nodeUri = (URI) response.getMetadata()
                .getFirst( "Location" );

        Map<String, String> postBody = new HashMap<>();
        postBody.put( "key", "mykey" );
        postBody.put( "value", "my/key" );
        postBody.put( "uri", nodeUri.toString() );

        response = service.addToNodeIndex( "node", null, null, JsonHelper.createJsonFrom( postBody ) );

        assertEquals( 201, response.getStatus() );
        assertNotNull( response.getMetadata()
                .getFirst( "Location" ) );
    }

    @Test
    public void shouldNotBeAbleToIndexANodePropertyThatsTooLarge()
    {
        Response response = service.createNode( null );
        URI nodeUri = (URI) response.getMetadata()
                .getFirst( "Location" );

        Map<String, String> postBody = new HashMap<>();
        postBody.put( "key", "mykey" );

        char[] alphabet = "abcdefghijklmnopqrstuvwxyz".toCharArray();

        String largePropertyValue = "";
        Random random = new Random();
        for ( int i = 0; i < 30_000; i++ )
        {
            largePropertyValue += alphabet[random.nextInt( alphabet.length )];
        }

        postBody.put( "value", largePropertyValue );
        postBody.put( "uri", nodeUri.toString() );

        response = service.addToNodeIndex( "node", null, null, JsonHelper.createJsonFrom( postBody ) );

        assertEquals( 413, response.getStatus() );
    }

    @Test
    public void shouldBeAbleToIndexNodeUniquely()
    {
        Map<String, String> postBody = new HashMap<>();
        postBody.put( "key", "mykey" );
        postBody.put( "value", "my/key" );

        Response response = service.addToNodeIndex( "unique-nodes", "", "",
                JsonHelper.createJsonFrom( postBody ) );

        assertEquals( 201, response.getStatus() );
        assertNotNull( response.getMetadata().getFirst( "Location" ) );

        response = service.addToNodeIndex( "unique-nodes", "", "",
                JsonHelper.createJsonFrom( postBody ) );

        assertEquals( 200, response.getStatus() );
    }

    @Test
    public void shouldNotBeAbleToIndexNodeUniquelyWithBothUriAndPropertiesInPayload() throws Exception
    {
        URI node = (URI) service.createNode( null ).getMetadata().getFirst( "Location" );
        Map<String, Object> postBody = new HashMap<>();
        postBody.put( "key", "mykey" );
        postBody.put( "value", "my/key" );
        postBody.put( "uri", node.toString() );
        postBody.put( "properties", new HashMap<String,Object>() );

        Response response = service.addToNodeIndex( "unique-nodes", "", "",
                JsonHelper.createJsonFrom( postBody ) );
        assertEquals( 400, response.getStatus() );
        assertEquals( Statement.ArgumentError.code().serialize(), singleErrorCode( response ) );
    }

    @Test
    public void uniquelyIndexedNodeGetsTheSpecifiedKeyAndValueAsPropertiesIfNoPropertiesAreSpecified() throws Exception
    {
        final String key = "somekey";
        String value = "somevalue";

        Map<String, Object> postBody = new HashMap<>();
        postBody.put( "key", key );
        postBody.put( "value", value );

        Response response = service.addToNodeIndex( "unique-nodes", "", "",
                JsonHelper.createJsonFrom( postBody ) );
        assertEquals( 201, response.getStatus() );
        Object node = response.getMetadata().getFirst( "Location" );
        assertNotNull( node );
        String uri = node.toString();
        Map<String, Object> properties = helper.getNodeProperties( parseLong( uri.substring( uri.lastIndexOf(
                '/' ) + 1 ) ) );
        assertEquals( 1, properties.size() );
        assertEquals( value, properties.get( key ) );
    }

    @Test
    public void specifiedPropertiesOverrideKeyAndValueForUniquelyIndexedNodes() throws Exception
    {
        final String key = "a_key";
        String value = "a value";

        Map<String, Object> postBody = new HashMap<>();
        postBody.put( "key", key );
        postBody.put( "value", value );
        Map<String, Object> properties = new HashMap<>();
        properties.put( "name", "Jürgen" );
        properties.put( "age", "42" );
        properties.put( "occupation", "crazy" );
        postBody.put( "properties", properties );

        Response response = service.addToNodeIndex( "unique-nodes", "", "",
                JsonHelper.createJsonFrom( postBody ) );
        assertEquals( 201, response.getStatus() );
        Object node = response.getMetadata().getFirst( "Location" );
        assertNotNull( node );
        String uri = node.toString();
        assertEquals( properties, helper.getNodeProperties( parseLong( uri.substring( uri.lastIndexOf( '/' ) + 1
        ) ) ) );
    }

    @Test
    public void shouldNotBeAbleToCreateAnIndexWithEmptyName() throws Exception
    {
        URI node = (URI) service.createNode( null ).getMetadata().getFirst( "Location" );

        Map<String, String> createRel = new HashMap<>();
        createRel.put( "to", node.toString() );
        createRel.put( "type", "knows" );
        URI rel = (URI) service.createRelationship( helper.createNode(), JsonHelper.createJsonFrom( createRel
        ) ).getMetadata().getFirst( "Location" );

        Map<String, String> indexPostBody = new HashMap<>();
        indexPostBody.put( "key", "mykey" );
        indexPostBody.put( "value", "myvalue" );

        indexPostBody.put( "uri", node.toString() );
        Response response = service.addToNodeIndex( "", "", "", JsonHelper.createJsonFrom( indexPostBody ) );
        assertEquals( "http bad request when trying to create an index with empty name", 400, response.getStatus() );

        indexPostBody.put( "uri", rel.toString() );
        response = service.addToRelationshipIndex( "", "", "", JsonHelper.createJsonFrom( indexPostBody ) );
        assertEquals( "http bad request when trying to create an index with empty name", 400, response.getStatus() );

        Map<String, String> basicIndexCreation = new HashMap<>();
        basicIndexCreation.put( "name", "" );

        response = service.jsonCreateNodeIndex( JsonHelper.createJsonFrom( basicIndexCreation ) );
        assertEquals( "http bad request when trying to create an index with empty name", 400, response.getStatus() );

        response = service.jsonCreateRelationshipIndex( JsonHelper.createJsonFrom( basicIndexCreation ) );
        assertEquals( "http bad request when trying to create an index with empty name", 400, response.getStatus() );
    }

    @Test
    public void shouldNotBeAbleToIndexNodeUniquelyWithRequiredParameterMissing() throws Exception
    {
        service.createNode( null ).getMetadata().getFirst( "Location" );
        Map<String, Object> body = new HashMap<>();
        body.put( "key", "mykey" );
        body.put( "value", "my/key" );
        for ( String key : body.keySet() )
        {
            Map<String, Object> postBody = new HashMap<>( body );
            postBody.remove( key );
            Response response = service.addToNodeIndex( "unique-nodes", "", "",
                    JsonHelper.createJsonFrom( postBody ) );

            assertEquals( "unexpected response code with \"" + key + "\" missing.", 400, response.getStatus() );
        }
    }

    @Test
    public void shouldBeAbleToIndexRelationshipUniquely() throws Exception
    {
        URI start = (URI) service.createNode( null ).getMetadata().getFirst( "Location" );
        URI end = (URI) service.createNode( null ).getMetadata().getFirst( "Location" );
        Map<String, String> postBody = new HashMap<>();
        postBody.put( "key", "mykey" );
        postBody.put( "value", "my/key" );
        postBody.put( "start", start.toString() );
        postBody.put( "end", end.toString() );
        postBody.put( "type", "knows" );
        for ( int i = 0; i < 2; i++ )
        {
            Response response = service.addToNodeIndex( "unique-relationships", "", "",
                    JsonHelper.createJsonFrom( postBody ) );

            assertEquals( 201 - i, response.getStatus() );
            if ( i == 0 )
            {
                assertNotNull( response.getMetadata().getFirst( "Location" ) );
            }
        }
    }

    @Test
    public void uniquelyIndexedRelationshipGetsTheSpecifiedKeyAndValueAsPropertiesIfNoPropertiesAreSpecified() throws
            Exception
    {
        final String key = "somekey";
        String value = "somevalue";
        URI start = (URI) service.createNode( null ).getMetadata().getFirst( "Location" );
        URI end = (URI) service.createNode( null ).getMetadata().getFirst( "Location" );

        Map<String, Object> postBody = new HashMap<>();
        postBody.put( "key", key );
        postBody.put( "value", value );
        postBody.put( "start", start.toString() );
        postBody.put( "end", end.toString() );
        postBody.put( "type", "knows" );

        Response response = service.addToRelationshipIndex( "unique-relationships", "", "",
                JsonHelper.createJsonFrom( postBody ) );
        assertEquals( 201, response.getStatus() );
        Object rel = response.getMetadata().getFirst( "Location" );
        assertNotNull( rel );
        String uri = rel.toString();
        Map<String, Object> properties = helper.getRelationshipProperties( parseLong( uri.substring( uri
                .lastIndexOf( '/' ) + 1 ) ) );
        assertEquals( 1, properties.size() );
        assertEquals( value, properties.get( key ) );
    }

    @Test
    public void specifiedPropertiesOverrideKeyAndValueForUniquelyIndexedRelationships() throws Exception
    {
        final String key = "a_key";
        String value = "a value";
        URI start = (URI) service.createNode( null ).getMetadata().getFirst( "Location" );
        URI end = (URI) service.createNode( null ).getMetadata().getFirst( "Location" );

        Map<String, Object> postBody = new HashMap<>();
        postBody.put( "key", key );
        postBody.put( "value", value );
        postBody.put( "start", start.toString() );
        postBody.put( "end", end.toString() );
        postBody.put( "type", "knows" );
        Map<String, Object> properties = new HashMap<>();
        properties.put( "name", "Jürgen" );
        properties.put( "age", "42" );
        properties.put( "occupation", "crazy" );
        postBody.put( "properties", properties );

        Response response = service.addToRelationshipIndex( "unique-relationships", "", "",
                JsonHelper.createJsonFrom( postBody ) );
        assertEquals( 201, response.getStatus() );
        Object rel = response.getMetadata().getFirst( "Location" );
        assertNotNull( rel );
        String uri = rel.toString();
        assertEquals( properties, helper.getRelationshipProperties( parseLong( uri.substring( uri.lastIndexOf(
                '/' ) + 1 ) ) ) );
    }

    @Test
    public void shouldNotBeAbleToIndexRelationshipUniquelyWithBothUriAndCreationalDataInPayload() throws Exception
    {
        URI start = (URI) service.createNode( null ).getMetadata().getFirst( "Location" );
        URI end = (URI) service.createNode( null ).getMetadata().getFirst( "Location" );
        String path = start.getPath();
        URI rel = (URI) service.createRelationship( parseLong( path.substring( path.lastIndexOf( '/' ) + 1 ) ),
                "{\"to\":\"" + end + "\",\"type\":\"knows\"}" ).getMetadata()
                .getFirst( "Location" );
        Map<String, Object> unwanted = new HashMap<>();
        unwanted.put( "properties", new HashMap() );
        unwanted.put( "start", start.toString() );
        unwanted.put( "end", end.toString() );
        unwanted.put( "type", "friend" );
        for ( Map.Entry<String, Object> bad : unwanted.entrySet() )
        {
            Map<String, Object> postBody = new HashMap<>();
            postBody.put( "key", "mykey" );
            postBody.put( "value", "my/key" );
            postBody.put( "uri", rel.toString() );
            postBody.put( bad.getKey(), bad.getValue() );

            Response response = service.addToRelationshipIndex( "unique-relationships", "", "",
                    JsonHelper.createJsonFrom( postBody ) );
            assertEquals( "unexpected response code with \"" + bad.getKey() + "\".", 400, response.getStatus() );
        }
    }

    @Test
    public void shouldNotBeAbleToIndexRelationshipUniquelyWithRequiredParameterMissing() throws Exception
    {
        URI start = (URI) service.createNode( null ).getMetadata().getFirst( "Location" );
        URI end = (URI) service.createNode( null ).getMetadata().getFirst( "Location" );
        Map<String, Object> body = new HashMap<>();
        body.put( "key", "mykey" );
        body.put( "value", "my/key" );
        body.put( "start", start.toString() );
        body.put( "end", end.toString() );
        body.put( "type", "knows" );
        for ( String key : body.keySet() )
        {
            Map<String, Object> postBody = new HashMap<>( body );
            postBody.remove( key );
            Response response = service.addToRelationshipIndex( "unique-relationships", "", "",
                    JsonHelper.createJsonFrom( postBody ) );

            assertEquals( "unexpected response code with \"" + key + "\" missing.", 400, response.getStatus() );
        }
    }

    @Test
    public void shouldBeAbleToRemoveNodeIndex()
    {
        String indexName = "myFancyIndex";

        int numberOfAutoIndexesWhichCouldNotBeDeletedAtTestSetup = helper.getNodeIndexes().length;

        helper.createNodeIndex( indexName );
        helper.createNodeIndex( "another one" );

        assertEquals( numberOfAutoIndexesWhichCouldNotBeDeletedAtTestSetup + 2, helper.getNodeIndexes().length );

        Response response = service.deleteNodeIndex( indexName );

        assertEquals( 204, response.getStatus() );
        assertEquals( numberOfAutoIndexesWhichCouldNotBeDeletedAtTestSetup + 1, helper.getNodeIndexes().length );
    }

    @Test
    public void shouldBeAbleToRemoveRelationshipIndex()
    {
        String indexName = "myFancyIndex";

        assertEquals( 0, helper.getRelationshipIndexes().length );

        helper.createRelationshipIndex( indexName );

        assertEquals( 1, helper.getRelationshipIndexes().length );

        Response response = service.deleteRelationshipIndex( indexName );

        assertEquals( 204, response.getStatus() );
        assertEquals( 0, helper.getRelationshipIndexes().length );
    }

    @Test
    public void shouldBeAbleToGetNodeRepresentationFromIndexUri() throws Exception
    {
        String key = "key_get_noderep";
        String value = "value";
        long nodeId = helper.createNode();
        String indexName = "all-the-best-nodes";
        helper.addNodeToIndex( indexName, key, value, nodeId );
        Response response = service.getNodeFromIndexUri( indexName, key, value, nodeId );
        assertEquals( 200, response.getStatus() );

        checkContentTypeCharsetUtf8( response );
        assertNull( response.getMetadata()
                .get( "Location" ) );
        Map<String, Object> map = JsonHelper.jsonToMap( entityAsString( response ) );
        assertNotNull( map );
        assertTrue( map.containsKey( "self" ) );
    }

    private void checkContentTypeCharsetUtf8( Response response )
    {
        assertTrue( response.getMetadata()
                .getFirst( HttpHeaders.CONTENT_TYPE ).toString().contains( "UTF-8" ));
    }

    @Test
    public void shouldBeAbleToGetRelationshipRepresentationFromIndexUri() throws Exception
    {
        String key = "key_get_noderep";
        String value = "value";
        long startNodeId = helper.createNode();
        long endNodeId = helper.createNode();
        String relationshipType = "knows";
        long relationshipId = helper.createRelationship( relationshipType, startNodeId, endNodeId );

        String indexName = "all-the-best-relationships";
        helper.addRelationshipToIndex( indexName, key, value, relationshipId );
        Response response = service.getRelationshipFromIndexUri( indexName, key, value, relationshipId );
        assertEquals( 200, response.getStatus() );
        checkContentTypeCharsetUtf8(response);

        assertNull( response.getMetadata()
                .get( "Location" ) );
        Map<String, Object> map = JsonHelper.jsonToMap( entityAsString( response ) );
        assertNotNull( map );
        assertTrue( map.containsKey( "self" ) );
    }

    @Test
    public void shouldBeAbleToGetListOfNodeRepresentationsFromIndexLookup() throws Exception
    {
        ModelBuilder.DomainModel matrixers = ModelBuilder.generateMatrix( service );

        Map.Entry<String, String> indexedKeyValue = matrixers.indexedNodeKeyValues.entrySet()
                .iterator()
                .next();
        Response response = service.getIndexedNodes( matrixers.nodeIndexName, indexedKeyValue.getKey(),
                indexedKeyValue.getValue() );
        assertEquals( Status.OK.getStatusCode(), response.getStatus() );
        Collection<?> items = (Collection<?>) JsonHelper.readJson( entityAsString( response ) );
        int counter = 0;
        for ( Object item : items )
        {
            Map<?, ?> map = (Map<?, ?>) item;
            Map<?, ?> properties = (Map<?, ?>) map.get( "data" );
            assertNotNull( map.get( "self" ) );
            String indexedUri = (String) map.get( "indexed" );
            assertEquals( matrixers.indexedNodeUriToEntityMap.get( new URI( indexedUri ) ).properties.get( "name" ),
                    properties.get( "name" ) );
            counter++;
        }
        assertEquals( 2, counter );
    }

    @Test
    public void shouldBeAbleToGetListOfNodeRepresentationsFromIndexQuery() throws Exception
    {
        ModelBuilder.DomainModel matrixers = ModelBuilder.generateMatrix( service );

        Map.Entry<String, String> indexedKeyValue = matrixers.indexedNodeKeyValues.entrySet()
                .iterator()
                .next();
        // query for the first letter with which the nodes were indexed.
        Response response = service.getIndexedNodesByQuery( matrixers.nodeIndexName, indexedKeyValue.getKey() + ":"
                                                                                     +
                                                                                     indexedKeyValue.getValue().substring( 0, 1 ) +
                                                                                     "*",
                "" /*default ordering*/ );
        assertEquals( Status.OK.getStatusCode(), response.getStatus() );
        Collection<?> items = (Collection<?>) JsonHelper.readJson( entityAsString( response ) );
        int counter = 0;
        for ( Object item : items )
        {
            Map<?, ?> map = (Map<?, ?>) item;
            Map<?, ?> properties = (Map<?, ?>) map.get( "data" );
            String indexedUri = (String) map.get( "indexed" ); // unlike exact
            // match, a query
            // can not return
            // a sensible
            // index uri for
            // the result
            assertNull( indexedUri );
            String selfUri = (String) map.get( "self" );
            assertNotNull( selfUri );
            assertEquals( matrixers.nodeUriToEntityMap.get( new URI( selfUri ) ).properties.get( "name" ),
                    properties.get( "name" ) );
            counter++;
        }
        assertThat( counter, is( greaterThanOrEqualTo( 2 ) ) );
    }

    @Test
    public void shouldBeAbleToGetListOfNodeRepresentationsFromIndexQueryWithDefaultKey() throws Exception
    {
        ModelBuilder.DomainModel matrixers = ModelBuilder.generateMatrix( service );

        Map.Entry<String, String> indexedKeyValue = matrixers.indexedNodeKeyValues.entrySet()
                .iterator()
                .next();
        // query for the first letter with which the nodes were indexed.
        Response response = service.getIndexedNodesByQuery( matrixers.nodeIndexName, indexedKeyValue.getKey(),
                indexedKeyValue.getValue().substring( 0, 1 ) + "*", "" /*default ordering*/ );
        assertEquals( Status.OK.getStatusCode(), response.getStatus() );
        Collection<?> items = (Collection<?>) JsonHelper.readJson( entityAsString( response ) );
        int counter = 0;
        for ( Object item : items )
        {
            Map<?, ?> map = (Map<?, ?>) item;
            Map<?, ?> properties = (Map<?, ?>) map.get( "data" );
            String indexedUri = (String) map.get( "indexed" ); // unlike exact
            // match, a query
            // can not return
            // a sensible
            // index uri for
            // the result
            assertNull( indexedUri );
            String selfUri = (String) map.get( "self" );
            assertNotNull( selfUri );
            assertEquals( matrixers.nodeUriToEntityMap.get( new URI( selfUri ) ).properties.get( "name" ),
                    properties.get( "name" ) );
            counter++;
        }
        assertThat( counter, is( greaterThanOrEqualTo( 2 ) ) );
    }

    @Test
    public void shouldBeAbleToGetListOfRelationshipRepresentationsFromIndexLookup() throws Exception
    {
        String key = "key_get";
        String value = "value";

        long startNodeId = helper.createNode();
        long endNodeId = helper.createNode();

        String relationshipType1 = "KNOWS";
        long relationshipId1 = helper.createRelationship( relationshipType1, startNodeId, endNodeId );
        String relationshipType2 = "PLAYS-NICE-WITH";
        long relationshipId2 = helper.createRelationship( relationshipType2, startNodeId, endNodeId );

        String indexName = "matrixal-relationships";
        helper.createRelationshipIndex( indexName );
        helper.addRelationshipToIndex( indexName, key, value, relationshipId1 );
        helper.addRelationshipToIndex( indexName, key, value, relationshipId2 );

        Response response = service.getIndexedRelationships( indexName, key, value );
        assertEquals( Status.OK.getStatusCode(), response.getStatus() );
        Collection<?> items = (Collection<?>) JsonHelper.readJson( entityAsString( response ) );
        int counter = 0;
        for ( Object item : items )
        {
            Map<?, ?> map = (Map<?, ?>) item;
            assertNotNull( map.get( "self" ) );
            String indexedUri = (String) map.get( "indexed" );
            assertThat( indexedUri, containsString( key ) );
            assertThat( indexedUri, containsString( value ) );
            assertTrue( indexedUri.endsWith( Long.toString( relationshipId1 ) )
                        || indexedUri.endsWith( Long.toString( relationshipId2 ) ) );
            counter++;
        }
        assertEquals( 2, counter );
    }

    @Test
    public void shouldBeAbleToGetListOfRelationshipRepresentationsFromIndexQuery() throws Exception
    {
        String key = "key_get";
        String value = "value";

        long startNodeId = helper.createNode();
        long endNodeId = helper.createNode();

        String relationshipType1 = "KNOWS";
        long relationshipId1 = helper.createRelationship( relationshipType1, startNodeId, endNodeId );
        String relationshipType2 = "PLAYS-NICE-WITH";
        long relationshipId2 = helper.createRelationship( relationshipType2, startNodeId, endNodeId );

        String indexName = "matrixal-relationships";
        helper.createRelationshipIndex( indexName );
        helper.addRelationshipToIndex( indexName, key, value, relationshipId1 );
        helper.addRelationshipToIndex( indexName, key, value, relationshipId2 );

        Response response = service.getIndexedRelationshipsByQuery( indexName,
                key + ":" + value.substring( 0, 1 ) + "*", "" /*default ordering*/ );
        assertEquals( Status.OK.getStatusCode(), response.getStatus() );
        Collection<?> items = (Collection<?>) JsonHelper.readJson( entityAsString( response ) );
        int counter = 0;
        for ( Object item : items )
        {
            Map<?, ?> map = (Map<?, ?>) item;
            String indexedUri = (String) map.get( "indexed" );
            assertNull( indexedUri ); // queries can not return a sensible index
            // uri
            String selfUri = (String) map.get( "self" );
            assertNotNull( selfUri );
            assertTrue( selfUri.endsWith( Long.toString( relationshipId1 ) )
                    || selfUri.endsWith( Long.toString( relationshipId2 ) ) );
            counter++;
        }
        assertThat( counter, is( greaterThanOrEqualTo( 2 ) ) );
    }

    @Test
    public void shouldBeAbleToGetListOfRelationshipRepresentationsFromIndexQueryWithDefaultKey() throws Exception
    {
        String key = "key_get";
        String value = "value";

        long startNodeId = helper.createNode();
        long endNodeId = helper.createNode();

        String relationshipType1 = "KNOWS";
        long relationshipId1 = helper.createRelationship( relationshipType1, startNodeId, endNodeId );
        String relationshipType2 = "PLAYS-NICE-WITH";
        long relationshipId2 = helper.createRelationship( relationshipType2, startNodeId, endNodeId );

        String indexName = "matrixal-relationships";
        helper.createRelationshipIndex( indexName );
        helper.addRelationshipToIndex( indexName, key, value, relationshipId1 );
        helper.addRelationshipToIndex( indexName, key, value, relationshipId2 );

        Response response = service.getIndexedRelationshipsByQuery( indexName,
                key, value.substring( 0, 1 ) + "*", "" /*default ordering*/ );
        assertEquals( Status.OK.getStatusCode(), response.getStatus() );
        Collection<?> items = (Collection<?>) JsonHelper.readJson( entityAsString( response ) );
        int counter = 0;
        for ( Object item : items )
        {
            Map<?, ?> map = (Map<?, ?>) item;
            String indexedUri = (String) map.get( "indexed" );
            assertNull( indexedUri ); // queries can not return a sensible index
            // uri
            String selfUri = (String) map.get( "self" );
            assertNotNull( selfUri );
            assertTrue( selfUri.endsWith( Long.toString( relationshipId1 ) )
                    || selfUri.endsWith( Long.toString( relationshipId2 ) ) );
            counter++;
        }
        assertThat( counter, is( greaterThanOrEqualTo( 2 ) ) );
    }

    @Test
    public void shouldGet200AndEmptyListWhenNothingFoundInIndexLookup() throws Exception
    {
        String indexName = "nothing-in-this-index";
        helper.createNodeIndex( indexName );
        Response response = service.getIndexedNodes( indexName, "fooo", "baaar" );
        assertEquals( Status.OK.getStatusCode(), response.getStatus() );

        checkContentTypeCharsetUtf8( response );

        String entity = entityAsString( response );
        Object parsedJson = JsonHelper.readJson( entity );
        assertTrue( parsedJson instanceof Collection<?> );
        assertTrue( ((Collection<?>) parsedJson).isEmpty() );
    }

    @Test
    public void shouldBeAbleToRemoveNodeFromIndex()
    {
        long nodeId = helper.createNode();
        String key = "key_remove";
        String value = "value";
        helper.addNodeToIndex( "node", key, value, nodeId );
        assertEquals( 1, helper.getIndexedNodes( "node", key, value )
                .size() );
        Response response = service.deleteFromNodeIndex( "node", key, value, nodeId );
        assertEquals( Status.NO_CONTENT.getStatusCode(), response.getStatus() );
        assertEquals( 0, helper.getIndexedNodes( "node", key, value )
                .size() );
    }

    @Test
    public void shouldBeAbleToRemoveRelationshipFromIndex()
    {
        long startNodeId = helper.createNode();
        long endNodeId = helper.createNode();
        String relationshipType = "related-to";
        long relationshipId = helper.createRelationship( relationshipType, startNodeId, endNodeId );
        String key = "key_remove";
        String value = "value";
        String indexName = "relationships";
        helper.addRelationshipToIndex( indexName, key, value, relationshipId );
        assertEquals( 1, helper.getIndexedRelationships( indexName, key, value )
                .size() );
        Response response = service.deleteFromRelationshipIndex( indexName, key, value, relationshipId );
        assertEquals( Status.NO_CONTENT.getStatusCode(), response.getStatus() );
        assertEquals( 0, helper.getIndexedRelationships( indexName, key, value )
                .size() );
    }

    @Test
    public void shouldGet404IfRemovingNonExistentNodeIndexing()
    {
        Response response = service.deleteFromNodeIndex( "nodes", "bogus", "bogus", 999999 );
        assertEquals( Status.NOT_FOUND.getStatusCode(), response.getStatus() );
//        assertEquals( Statement..code().serialize(), singleErrorCode( response ) );
    }

    @Test
    public void shouldGet404IfRemovingNonExistentRelationshipIndexing()
    {
        Response response = service.deleteFromRelationshipIndex( "relationships", "bogus", "bogus", 999999 );
        assertEquals( Status.NOT_FOUND.getStatusCode(), response.getStatus() );
    }

    @Test
    public void shouldGet404WhenTraversingFromNonExistentNode()
    {
        Response response = service.traverse( 9999999, TraverserReturnType.node, "{}" );
        assertEquals( Status.NOT_FOUND.getStatusCode(), response.getStatus() );
    }

    @Test
    public void shouldGet200WhenNoHitsReturnedFromTraverse()
    {
        long startNode = helper.createNode();

        try ( Transaction ignored = graph.beginTx() )
        {
            Response response = service.traverse( startNode, TraverserReturnType.node, "" );
            assertEquals( Status.OK.getStatusCode(), response.getStatus() );
            assertThat( output.getResultAsList().size(), is( 0 ) );
        }
    }

    @Test
    public void shouldGetSomeHitsWhenTraversingWithDefaultDescription()
    {
        long startNode = helper.createNode();
        long child1_l1 = helper.createNode();
        helper.createRelationship( "knows", startNode, child1_l1 );
        long child2_l1 = helper.createNode();
        helper.createRelationship( "knows", startNode, child2_l1 );
        long child1_l2 = helper.createNode();
        helper.createRelationship( "knows", child2_l1, child1_l2 );
        Response response = service.traverse( startNode, TraverserReturnType.node, "" );
        String entity = entityAsString( response );
        assertTrue( entity.contains( "/node/" + child1_l1 ) );
        assertTrue( entity.contains( "/node/" + child2_l1 ) );
        assertFalse( entity.contains( "/node/" + child1_l2 ) );

        checkContentTypeCharsetUtf8(response);
    }

    @Test
    public void shouldBeAbleToDescribeTraverser()
    {
        long startNode = helper.createNode( MapUtil.map( "name", "Mattias" ) );
        long node1 = helper.createNode( MapUtil.map( "name", "Emil" ) );
        long node2 = helper.createNode( MapUtil.map( "name", "Johan" ) );
        long node3 = helper.createNode( MapUtil.map( "name", "Tobias" ) );
        helper.createRelationship( "knows", startNode, node1 );
        helper.createRelationship( "knows", startNode, node2 );
        helper.createRelationship( "knows", node1, node3 );
        String description = "{"
                + "\"prune_evaluator\":{\"language\":\"builtin\",\"name\":\"none\"},"
                + "\"return_filter\":{\"language\":\"javascript\",\"body\":\"position.endNode().getProperty('name')" +
                ".toLowerCase().contains('t');\"},"
                + "\"order\":\"depth_first\","
                + "\"relationships\":{\"type\":\"knows\",\"direction\":\"all\"}" + "}";
        Response response = service.traverse( startNode, TraverserReturnType.node, description );
        assertEquals( Status.OK.getStatusCode(), response.getStatus() );
        String entity = entityAsString( response );
        assertTrue( entity.contains( NODE_SUBPATH + startNode ) );
        assertFalse( entity.contains( NODE_SUBPATH + node1 ) );
        assertFalse( entity.contains( NODE_SUBPATH + node2 ) );
        assertTrue( entity.contains( NODE_SUBPATH + node3 ) );
    }

    @Test
    public void shouldBeAbleToGetOtherResultTypesWhenTraversing()
    {
        long startNode = helper.createNode( MapUtil.map( "name", "Mattias" ) );
        long node1 = helper.createNode( MapUtil.map( "name", "Emil" ) );
        long node2 = helper.createNode( MapUtil.map( "name", "Johan" ) );
        long node3 = helper.createNode( MapUtil.map( "name", "Tobias" ) );
        long rel1 = helper.createRelationship( "knows", startNode, node1 );
        long rel2 = helper.createRelationship( "knows", startNode, node2 );
        long rel3 = helper.createRelationship( "knows", node1, node3 );

        Response response = service.traverse( startNode, TraverserReturnType.relationship, "" );
        assertEquals( Status.OK.getStatusCode(), response.getStatus() );
        String entity = entityAsString( response );
        assertTrue( entity.contains( "/relationship/" + rel1 ) );
        assertTrue( entity.contains( "/relationship/" + rel2 ) );
        assertFalse( entity.contains( "/relationship/" + rel3 ) );

        response = service.traverse( startNode, TraverserReturnType.path, "" );
        assertEquals( Status.OK.getStatusCode(), response.getStatus() );
        entity = entityAsString( response );
        assertTrue( entity.contains( "nodes" ) );
        assertTrue( entity.contains( "relationships" ) );
        assertTrue( entity.contains( "length" ) );

        response = service.traverse( startNode, TraverserReturnType.fullpath, "" );
        assertEquals( Status.OK.getStatusCode(), response.getStatus() );
        entity = entityAsString( response );
        assertTrue( entity.contains( "nodes" ) );
        assertTrue( entity.contains( "data" ) );
        assertTrue( entity.contains( "type" ) );
        assertTrue( entity.contains( "self" ) );
        assertTrue( entity.contains( "outgoing_relationships" ) );
        assertTrue( entity.contains( "incoming_relationships" ) );
        assertTrue( entity.contains( "relationships" ) );
        assertTrue( entity.contains( "length" ) );
    }

    private static String markWithUnicodeMarker( String string )
    {
        return String.valueOf( (char) 0xfeff ) + string;
    }

    @Test
    public void shouldBeAbleToFindSinglePathBetweenTwoNodes() throws Exception
    {
        long n1 = helper.createNode();
        long n2 = helper.createNode();
        helper.createRelationship( "knows", n1, n2 );
        Map<String, Object> config = MapUtil.map( "max depth", 3, "algorithm", "shortestPath", "to",
                Long.toString( n2 ), "relationships", MapUtil.map( "type", "knows", "direction", "out" ) );
        String payload = JsonHelper.createJsonFrom( config );

        Response response = service.singlePath( n1, payload );

        assertThat( response.getStatus(), is( 200 ) );
        try ( Transaction ignored = graph.beginTx() )
        {
            Map<String, Object> resultAsMap = output.getResultAsMap();
            assertThat( resultAsMap.get( "length" ), is( 1 ) );
        }
    }

    @Test
    public void shouldBeAbleToFindSinglePathBetweenTwoNodesEvenWhenAskingForAllPaths() throws Exception
    {
        long n1 = helper.createNode();
        long n2 = helper.createNode();
        helper.createRelationship( "knows", n1, n2 );
        Map<String, Object> config = MapUtil.map( "max depth", 3, "algorithm", "shortestPath", "to",
                Long.toString( n2 ), "relationships", MapUtil.map( "type", "knows", "direction", "out" ) );
        String payload = JsonHelper.createJsonFrom( config );

        Response response = service.allPaths( n1, payload );

        assertThat( response.getStatus(), is( 200 ) );
        try ( Transaction ignored = graph.beginTx() )
        {
            List<Object> resultAsList = output.getResultAsList();
            assertThat( resultAsList.size(), is( 1 ) );
        }
    }

    @Test
    public void shouldBeAbleToParseJsonEvenWithUnicodeMarkerAtTheStart() throws Exception
    {
        Response response = service.createNode( markWithUnicodeMarker( "{\"name\":\"Mattias\"}" ) );
        assertEquals( Status.CREATED.getStatusCode(), response.getStatus() );
        String nodeLocation = response.getMetadata()
                .getFirst( HttpHeaders.LOCATION )
                .toString();

        long node = helper.createNode();
        assertEquals( Status.NO_CONTENT.getStatusCode(),
                service.setNodeProperty( node, "foo", markWithUnicodeMarker( "\"bar\"" ) )
                        .getStatus() );
        assertEquals( Status.NO_CONTENT.getStatusCode(),
                service.setNodeProperty( node, "foo", markWithUnicodeMarker( "" + 10 ) )
                        .getStatus() );
        assertEquals( Status.NO_CONTENT.getStatusCode(),
                service.setAllNodeProperties( node, markWithUnicodeMarker( "{\"name\":\"Something\"," +
                        "\"number\":10}" ) )
                        .getStatus() );

        assertEquals(
                Status.CREATED.getStatusCode(),
                service.createRelationship( node,
                        markWithUnicodeMarker( "{\"to\":\"" + nodeLocation + "\",\"type\":\"knows\"}" ) )
                        .getStatus() );

        long relationship = helper.createRelationship( "knows" );
        assertEquals( Status.NO_CONTENT.getStatusCode(),
                service.setRelationshipProperty( relationship, "foo", markWithUnicodeMarker( "\"bar\"" ) )
                        .getStatus() );
        assertEquals( Status.NO_CONTENT.getStatusCode(),
                service.setRelationshipProperty( relationship, "foo", markWithUnicodeMarker( "" + 10 ) )
                        .getStatus() );
        assertEquals(
                Status.NO_CONTENT.getStatusCode(),
                service.setAllRelationshipProperties( relationship,
                        markWithUnicodeMarker( "{\"name\":\"Something\",\"number\":10}" ) )
                        .getStatus() );

        assertEquals(
                Status.CREATED.getStatusCode(),
                service.addToNodeIndex( "node", null, null,
                        markWithUnicodeMarker( "{\"key\":\"foo\", \"value\":\"bar\", \"uri\": \"" + nodeLocation
                                + "\"}" ) )
                        .getStatus() );

        assertEquals( Status.OK.getStatusCode(),
                service.traverse( node, TraverserReturnType.node, markWithUnicodeMarker( "{\"max depth\":2}" ) )
                        .getStatus() );
    }

    @Test
    public void shouldAdvertiseUriForQueringAllRelationsInTheDatabase()
    {
        Response response = service.getRoot();
        assertThat( new String( (byte[]) response.getEntity() ),
                containsString( "\"relationship_types\" : \"http://neo4j.org/relationship/types\"" ) );
    }

    @Test
    public void nodeAutoIndexerEnabling()
    {
        testAutoIndexEnableForType( "node" );
    }

    @Test
    public void relationshipAutoIndexerEnabling()
    {
        testAutoIndexEnableForType( "relationship" );
    }

    @Test
    public void addRemoveAutoindexPropertiesOnNodes() throws JsonParseException
    {
        addRemoveAutoindexProperties( "node" );
    }

    @Test
    public void addRemoveAutoindexPropertiesOnRelationships() throws JsonParseException
    {
        addRemoveAutoindexProperties( "relationship" );
    }

    @Test
    public void nodeAutoindexingSupposedToWork() throws JsonParseException
    {
        String type = "node";
        Response response = service.startAutoIndexingProperty( type, "myAutoIndexedProperty" );
        assertEquals( 204, response.getStatus() );

        response = service.setAutoIndexerEnabled( type, "true" );
        assertEquals( 204, response.getStatus() );

        service.createNode( "{\"myAutoIndexedProperty\" : \"value\"}" );

        try ( Transaction ignored = graph.beginTx() )
        {
            IndexHits<Node> indexResult = database.getGraph().index().getNodeAutoIndexer().getAutoIndex().get(
                    "myAutoIndexedProperty", "value" );
            assertEquals( 1, indexResult.size() );
        }
    }

    @Test
    public void shouldReturnAllLabelsPresentInTheDatabase() throws JsonParseException
    {
        // given
        helper.createNode( Label.label( "ALIVE" ) );
        long nodeId = helper.createNode( Label.label( "DEAD" ) );
        helper.deleteNode( nodeId );

        // when
        Response response = service.getAllLabels( false );

        // then
        assertEquals( 200, response.getStatus() );

        List<String> labels = entityAsList( response );
        assertThat( labels, hasItem( "DEAD" ) );
    }

    @Test
    public void shouldReturnAllLabelsInUseInTheDatabase() throws JsonParseException
    {
        // given
        helper.createNode( Label.label( "ALIVE" ) );
        long nodeId = helper.createNode( Label.label( "DEAD" ) );
        helper.deleteNode( nodeId );

        // when
        Response response = service.getAllLabels( true );

        // then
        assertEquals( 200, response.getStatus() );

        List<String> labels = entityAsList( response );
        assertThat( labels, not( hasItem( "DEAD" ) ) );
    }

    @SuppressWarnings( "unchecked" )
    private void addRemoveAutoindexProperties( String type ) throws JsonParseException
    {
        Response response = service.getAutoIndexedProperties( type );
        assertEquals( 200, response.getStatus() );
        String entity = entityAsString( response );
        List<String> properties = (List<String>) JsonHelper.readJson( entity );
        assertEquals( 0, properties.size() );

        response = service.startAutoIndexingProperty( type, "myAutoIndexedProperty1" );
        assertEquals( 204, response.getStatus() );

        response = service.startAutoIndexingProperty( type, "myAutoIndexedProperty2" );
        assertEquals( 204, response.getStatus() );

        response = service.getAutoIndexedProperties( type );
        assertEquals( 200, response.getStatus() );
        entity = entityAsString( response );
        properties = (List<String>) JsonHelper.readJson( entity );
        assertEquals( 2, properties.size() );
        assertTrue( properties.contains( "myAutoIndexedProperty1" ) );
        assertTrue( properties.contains( "myAutoIndexedProperty2" ) );

        response = service.stopAutoIndexingProperty( type, "myAutoIndexedProperty2" );
        assertEquals( 204, response.getStatus() );

        response = service.getAutoIndexedProperties( type );
        assertEquals( 200, response.getStatus() );
        entity = entityAsString( response );
        properties = (List<String>) JsonHelper.readJson( entity );
        assertEquals( 1, properties.size() );
        assertTrue( properties.contains( "myAutoIndexedProperty1" ) );
    }
    private void testAutoIndexEnableForType( String type )
    {
        Response response = service.isAutoIndexerEnabled( type );
        assertEquals( 200, response.getStatus() );
        assertFalse( Boolean.parseBoolean( entityAsString( response ) ) );

        response = service.setAutoIndexerEnabled( type, "true" );
        assertEquals( 204, response.getStatus() );

        response = service.isAutoIndexerEnabled( type );
        assertEquals( 200, response.getStatus() );
        assertTrue( Boolean.parseBoolean( entityAsString( response ) ) );

        response = service.setAutoIndexerEnabled( type, "false" );
        assertEquals( 204, response.getStatus() );

        response = service.isAutoIndexerEnabled( type );
        assertEquals( 200, response.getStatus() );
        assertFalse( Boolean.parseBoolean( entityAsString( response ) ) );
    }

    @SuppressWarnings( "unchecked" )
    private String singleErrorCode( Response response ) throws JsonParseException
    {
        String json = entityAsString( response );
        Map<String, Object> map = JsonHelper.jsonToMap( json );
        List<Object> errors = (List<Object>) map.get( "errors" );
        assertEquals( 1, errors.size() );
        Map<String, String> error = (Map<String, String>) errors.get( 0 );
        return error.get( "code" );
    }
}<|MERGE_RESOLUTION|>--- conflicted
+++ resolved
@@ -106,13 +106,8 @@
                 new RestfulGraphDatabase(
                         new JsonFormat(),
                         output,
-<<<<<<< HEAD
-                        new DatabaseActions( new LeaseManager( Clocks.fakeClock() ), true, database.getGraph() ),
+                        databaseActions,
                         new ConfigAdapter( Config.defaults() )
-=======
-                        databaseActions,
-                        new ConfigAdapter( Config.embeddedDefaults() )
->>>>>>> 3bdbb719
                 )
         );
     }
