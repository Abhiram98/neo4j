/**
 * Copyright (c) 2002-2013 "Neo Technology,"
 * Network Engine for Objects in Lund AB [http://neotechnology.com]
 *
 * This file is part of Neo4j.
 *
 * Neo4j is free software: you can redistribute it and/or modify
 * it under the terms of the GNU General Public License as published by
 * the Free Software Foundation, either version 3 of the License, or
 * (at your option) any later version.
 *
 * This program is distributed in the hope that it will be useful,
 * but WITHOUT ANY WARRANTY; without even the implied warranty of
 * MERCHANTABILITY or FITNESS FOR A PARTICULAR PURPOSE.  See the
 * GNU General Public License for more details.
 *
 * You should have received a copy of the GNU General Public License
 * along with this program.  If not, see <http://www.gnu.org/licenses/>.
 */
package org.neo4j.server;

import java.io.File;
import java.net.URI;
import java.util.ArrayList;
import java.util.Collection;
import java.util.List;

import org.apache.commons.configuration.Configuration;

import org.neo4j.cypher.javacompat.ExecutionEngine;
import org.neo4j.graphdb.DependencyResolver;
import org.neo4j.helpers.Clock;
import org.neo4j.kernel.impl.transaction.xaframework.ForceMode;
import org.neo4j.kernel.impl.util.JobScheduler;
import org.neo4j.kernel.impl.util.StringLogger;
import org.neo4j.kernel.info.DiagnosticsManager;
import org.neo4j.kernel.logging.Logging;
import org.neo4j.server.configuration.ConfigurationProvider;
import org.neo4j.server.configuration.Configurator;
import org.neo4j.server.database.CypherExecutor;
import org.neo4j.server.database.CypherExecutorProvider;
import org.neo4j.server.database.Database;
import org.neo4j.server.database.DatabaseProvider;
import org.neo4j.server.database.GraphDatabaseServiceProvider;
import org.neo4j.server.database.InjectableProvider;
import org.neo4j.server.logging.Logger;
import org.neo4j.server.modules.RESTApiModule;
import org.neo4j.server.modules.ServerModule;
import org.neo4j.server.plugins.PluginInvocatorProvider;
import org.neo4j.server.plugins.PluginManager;
import org.neo4j.server.preflight.PreFlightTasks;
import org.neo4j.server.preflight.PreflightFailedException;
import org.neo4j.server.rest.paging.LeaseManager;
import org.neo4j.server.rest.repr.InputFormatProvider;
import org.neo4j.server.rest.repr.OutputFormatProvider;
import org.neo4j.server.rest.repr.RepresentationFormatRepository;
import org.neo4j.server.rest.transactional.TransactionFacade;
import org.neo4j.server.rest.transactional.TransactionFilter;
import org.neo4j.server.rest.transactional.TransactionHandleRegistry;
import org.neo4j.server.rest.transactional.TransactionRegistry;
import org.neo4j.server.rest.transactional.TransitionalPeriodTransactionMessContainer;
import org.neo4j.server.rest.web.DatabaseActions;
import org.neo4j.server.rrd.RrdDbProvider;
import org.neo4j.server.security.KeyStoreFactory;
import org.neo4j.server.security.KeyStoreInformation;
import org.neo4j.server.security.SslCertificateFactory;
import org.neo4j.server.statistic.StatisticCollector;
import org.neo4j.server.web.SimpleUriBuilder;
import org.neo4j.server.web.WebServer;
import org.neo4j.server.web.WebServerProvider;

import static java.lang.Math.round;
import static java.util.concurrent.TimeUnit.MILLISECONDS;
import static java.util.concurrent.TimeUnit.SECONDS;

import static org.neo4j.helpers.Clock.SYSTEM_CLOCK;
import static org.neo4j.helpers.collection.Iterables.option;
import static org.neo4j.server.configuration.Configurator.DEFAULT_SCRIPT_SANDBOXING_ENABLED;
import static org.neo4j.server.configuration.Configurator.DEFAULT_TRANSACTION_TIMEOUT;
import static org.neo4j.server.configuration.Configurator.SCRIPT_SANDBOXING_ENABLED_KEY;
import static org.neo4j.server.configuration.Configurator.TRANSACTION_TIMEOUT;
import static org.neo4j.server.database.InjectableProvider.providerForSingleton;

public abstract class AbstractNeoServer implements NeoServer
{
    @Deprecated // Please use #logging instead of this.
    public static final Logger log = Logger.getLogger( AbstractNeoServer.class );

    protected Database database;
    protected CypherExecutor cypherExecutor;
    protected Configurator configurator;
    protected WebServer webServer;
    protected final StatisticCollector statisticsCollector = new StatisticCollector();

    private PreFlightTasks preflight;
    private final List<ServerModule> serverModules = new ArrayList<>();
    private final SimpleUriBuilder uriBuilder = new SimpleUriBuilder();
    private InterruptThreadTimer interruptStartupTimer;
    private DatabaseActions databaseActions;
<<<<<<< HEAD
    private TransactionFacade transactionFacade;
    private TransactionHandleRegistry transactionRegistry;
    private Logging logging;
=======

    private final DependencyResolver dependencyResolver = new DependencyResolver.Adapter()
    {
        private <T> T resolveKnownSingleDependency( Class<T> type )
        {
            if ( type.equals( Database.class ) )
            {
                return (T) database;
            }
            else if ( type.equals( PreFlightTasks.class ) )
            {
                return (T) preflight;
            }
            else if ( type.equals( InterruptThreadTimer.class ) )
            {
                return (T) interruptStartupTimer;
            }
            else if ( type.equals( Logging.class ) )
            {
                // TODO logging should be owned by server, waiting for logging refactoring
                DependencyResolver kernelDependencyResolver = database.getGraph().getDependencyResolver();
                return (T) kernelDependencyResolver.resolveDependency( Logging.class );
            }
            return null;
        }

        @Override
        public <T> T resolveDependency( Class<T> type, SelectionStrategy selector )
        {
            return selector.select( type, option( resolveKnownSingleDependency( type ) ) );
        }
    };
>>>>>>> 218fadb0
    private static final boolean SUCCESS = true;
    private static final boolean FAILURE = ! SUCCESS;

    protected abstract PreFlightTasks createPreflightTasks();

    protected abstract Iterable<ServerModule> createServerModules();

    protected abstract Database createDatabase();

    protected abstract WebServer createWebServer();

    @Override
    public void init()
    {
        this.preflight = createPreflightTasks();
        this.database = createDatabase();
        this.webServer = createWebServer();

        for ( ServerModule moduleClass : createServerModules() )
        {
            registerModule( moduleClass );
        }
    }

    @Override
    public void start() throws ServerStartupException
    {
        interruptStartupTimer = createInterruptStartupTimer();

        try
        {
            // Pre-flight tasks run outside the boot timeout limit
            runPreflightTasks();

            interruptStartupTimer.startCountdown();

            try
            {
                database.start();

                DiagnosticsManager diagnosticsManager = resolveDependency(DiagnosticsManager.class);
                logging = resolveDependency( Logging.class );
    
                StringLogger diagnosticsLog = diagnosticsManager.getTargetLog();
                diagnosticsLog.info( "--- SERVER STARTED START ---" );
    
                databaseActions = createDatabaseActions();
    
                transactionFacade = createTransactionalActions();
    
                cypherExecutor = new CypherExecutor( database, logging.getMessagesLog( CypherExecutor.class ) );
    
                configureWebServer();

                cypherExecutor.start();

                diagnosticsManager.register( Configurator.DIAGNOSTICS, configurator );
    
                startModules( diagnosticsLog );

                startWebServer( diagnosticsLog );

                diagnosticsLog.info( "--- SERVER STARTED END ---" );
            }
            finally
            {
                interruptStartupTimer.stopCountdown();
            }
        }
        catch ( Throwable t )
        {
            // Guard against poor operating systems that don't clear interrupt flags
            // after having handled interrupts (looking at you, Bill).
            Thread.interrupted();

            if ( interruptStartupTimer.wasTriggered() )
            {
                // If the database has been started, attempt to cleanly shut it down to avoid unclean shutdowns.
                if(database.isRunning())
                {
                    stopDatabase();
                }

                throw new ServerStartupException(
                        "Startup took longer than " + interruptStartupTimer.getTimeoutMillis() + "ms, " +
                                "and was stopped. You can disable this behavior by setting '" + Configurator
                                .STARTUP_TIMEOUT + "' to 0.",
                        1 );
            }

            throw new ServerStartupException( String.format( "Starting Neo4j Server failed: %s", t.getMessage() ), t );
        }
    }

    public DependencyResolver getDependencyResolver()
    {
        return dependencyResolver;
    }

    protected DatabaseActions createDatabaseActions()
    {
        return new DatabaseActions(
                new LeaseManager( SYSTEM_CLOCK ),
                ForceMode.forced,
                configurator.configuration().getBoolean(
                        SCRIPT_SANDBOXING_ENABLED_KEY,
                        DEFAULT_SCRIPT_SANDBOXING_ENABLED ), database.getGraph() );
    }

    private TransactionFacade createTransactionalActions()
    {
        final long timeoutMillis = getTransactionTimeoutMillis();
        final Clock clock = SYSTEM_CLOCK;

        transactionRegistry =
            new TransactionHandleRegistry( clock, timeoutMillis, logging.getMessagesLog(TransactionRegistry.class) );

        // ensure that this is > 0
        long runEvery = round( timeoutMillis / 2.0 );

        resolveDependency( JobScheduler.class ).scheduleRecurring( new Runnable()
        {
            @Override
            public void run()
            {
                long maxAge = clock.currentTimeMillis() - timeoutMillis;
                transactionRegistry.rollbackSuspendedTransactionsIdleSince( maxAge );
            }
        }, runEvery, MILLISECONDS );

        return new TransactionFacade(
                new TransitionalPeriodTransactionMessContainer( database.getGraph() ),
                new ExecutionEngine( database.getGraph(), logging.getMessagesLog( ExecutionEngine.class ) ),
                transactionRegistry,
                baseUri(), logging.getMessagesLog( TransactionFacade.class )
        );
    }

    private long getTransactionTimeoutMillis()
    {
        final int timeout = configurator.configuration().getInt( TRANSACTION_TIMEOUT, DEFAULT_TRANSACTION_TIMEOUT );
        return Math.max( SECONDS.toMillis( timeout ), 1000L );
    }

    protected InterruptThreadTimer createInterruptStartupTimer()
    {
        long startupTimeout = SECONDS.toMillis(
                getConfiguration().getInt( Configurator.STARTUP_TIMEOUT, Configurator.DEFAULT_STARTUP_TIMEOUT ) );
        InterruptThreadTimer stopStartupTimer;
        if ( startupTimeout > 0 )
        {
            log.info( "Setting startup timeout to: " + startupTimeout + "ms based on " + getConfiguration().getInt(
                    Configurator.STARTUP_TIMEOUT, -1 ) );
            stopStartupTimer = InterruptThreadTimer.createTimer(
                    startupTimeout,
                    Thread.currentThread() );
        }
        else
        {
            stopStartupTimer = InterruptThreadTimer.createNoOpTimer();
        }
        return stopStartupTimer;
    }

    /**
     * Use this method to register server modules from subclasses
     *
     * @param module
     */
    protected final void registerModule( ServerModule module )
    {
        serverModules.add( module );
    }

    private void startModules( StringLogger logger )
    {
        for ( ServerModule module : serverModules )
        {
            module.start( logger );
        }
    }

    private void stopModules()
    {
        for ( ServerModule module : serverModules )
        {

            try
            {
                module.stop();
            }
            catch ( Exception e )
            {
                log.error( e );
            }
        }
    }

    private void runPreflightTasks()
    {
        if ( !preflight.run() )
        {
            throw new PreflightFailedException( preflight.failedTask() );
        }
    }

    @Override
    public Configuration getConfiguration()
    {
        return configurator.configuration();
    }

    protected Logging getLogging()
    {
        return logging;
    }

    // TODO: Once WebServer is fully implementing LifeCycle,
    // it should manage all but static (eg. unchangeable during runtime)
    // configuration itself.
    private void configureWebServer()
    {
        int webServerPort = getWebServerPort();
        String webServerAddr = getWebServerAddress();

        int maxThreads = getMaxThreads();

        int sslPort = getHttpsPort();
        boolean sslEnabled = getHttpsEnabled();

        log.info( "Starting HTTP on port :%s with %d threads available", webServerPort, maxThreads );
        webServer.setPort( webServerPort );
        webServer.setAddress( webServerAddr );
        webServer.setMaxThreads( maxThreads );

        webServer.setEnableHttps( sslEnabled );
        webServer.setHttpsPort( sslPort );

        webServer.setWadlEnabled(
                Boolean.valueOf( String.valueOf( getConfiguration().getProperty( Configurator.WADL_ENABLED ) ) ) );
        webServer.setDefaultInjectables( createDefaultInjectables() );

        if ( sslEnabled )
        {
            log.info( "Enabling HTTPS on port :%s", sslPort );
            webServer.setHttpsCertificateInformation( initHttpsKeyStore() );
        }
    }

    private int getMaxThreads()
    {
        return configurator.configuration()
                .containsKey( Configurator.WEBSERVER_MAX_THREADS_PROPERTY_KEY ) ? configurator.configuration()
                .getInt( Configurator.WEBSERVER_MAX_THREADS_PROPERTY_KEY ) : defaultMaxWebServerThreads();
    }

    private int defaultMaxWebServerThreads()
    {
        return 10 * Runtime.getRuntime()
                .availableProcessors();
    }

    private void startWebServer( StringLogger logger )
    {
        try
        {
            if ( httpLoggingProperlyConfigured() )
            {
                webServer.setHttpLoggingConfiguration(
                        new File( getConfiguration().getProperty( Configurator.HTTP_LOG_CONFIG_LOCATION ).toString()
                        ) );
            }

            webServer.start();

            Integer limit = getConfiguration().getInteger( Configurator.WEBSERVER_LIMIT_EXECUTION_TIME_PROPERTY_KEY,
                    null );
            if ( limit != null )
            {
                webServer.addExecutionLimitFilter( limit, database.getGraph().getGuard() );
            }

            if ( logger != null )
            {
                logger.logMessage( "Server started on: " + baseUri() );
            }
            log.info( "Remote interface ready and available at [%s]", baseUri() );
        }
        catch ( RuntimeException e )
        {
            log.error( "Failed to start Neo Server on port [%d], reason [%s]", getWebServerPort(), e.getMessage() );
            throw e;
        }
    }


    private boolean httpLoggingProperlyConfigured()
    {
        return loggingEnabled() && configLocated();
    }

    private boolean configLocated()
    {
        final Object property = getConfiguration().getProperty( Configurator.HTTP_LOG_CONFIG_LOCATION );
        return property != null && new File( String.valueOf( property ) ).exists();
    }

    private boolean loggingEnabled()
    {
        return "true".equals( String.valueOf( getConfiguration().getProperty( Configurator.HTTP_LOGGING ) ) );
    }

    protected int getWebServerPort()
    {
        return configurator.configuration()
                .getInt( Configurator.WEBSERVER_PORT_PROPERTY_KEY, Configurator.DEFAULT_WEBSERVER_PORT );
    }

    protected boolean getHttpsEnabled()
    {
        return configurator.configuration()
                .getBoolean( Configurator.WEBSERVER_HTTPS_ENABLED_PROPERTY_KEY,
                        Configurator.DEFAULT_WEBSERVER_HTTPS_ENABLED );
    }

    protected int getHttpsPort()
    {
        return configurator.configuration()
                .getInt( Configurator.WEBSERVER_HTTPS_PORT_PROPERTY_KEY, Configurator.DEFAULT_WEBSERVER_HTTPS_PORT );
    }

    protected String getWebServerAddress()
    {
        return configurator.configuration()
                .getString( Configurator.WEBSERVER_ADDRESS_PROPERTY_KEY,
                        Configurator.DEFAULT_WEBSERVER_ADDRESS );
    }

    // TODO: This is jetty-specific, move to Jetty9WebServer

    /**
     * Jetty wants certificates stored in a key store, which is nice, but
     * to make it easier for non-java savvy users, we let them put
     * their certificates directly on the file system (advising appropriate
     * permissions etc), like you do with Apache Web Server. On each startup
     * we set up a key store for them with their certificate in it.
     */
    protected KeyStoreInformation initHttpsKeyStore()
    {
        File keystorePath = new File( configurator.configuration().getString(
                Configurator.WEBSERVER_KEYSTORE_PATH_PROPERTY_KEY,
                Configurator.DEFAULT_WEBSERVER_KEYSTORE_PATH ) );

        File privateKeyPath = new File( configurator.configuration().getString(
                Configurator.WEBSERVER_HTTPS_KEY_PATH_PROPERTY_KEY,
                Configurator.DEFAULT_WEBSERVER_HTTPS_KEY_PATH ) );

        File certificatePath = new File( configurator.configuration().getString(
                Configurator.WEBSERVER_HTTPS_CERT_PATH_PROPERTY_KEY,
                Configurator.DEFAULT_WEBSERVER_HTTPS_CERT_PATH ) );

        if ( !certificatePath.exists() )
        {
            log.info( "No SSL certificate found, generating a self-signed certificate.." );
            SslCertificateFactory certFactory = new SslCertificateFactory();
            certFactory.createSelfSignedCertificate( certificatePath, privateKeyPath, getWebServerAddress() );
        }

        KeyStoreFactory keyStoreFactory = new KeyStoreFactory();
        return keyStoreFactory.createKeyStore( keystorePath, privateKeyPath, certificatePath );
    }

    @Override
    public void stop()
    {
        try
        {
            stopServerOnly();
            stopDatabase();
            log.info( "Successfully shutdown database." );
        }
        catch ( Exception e )
        {
            log.warn( "Failed to cleanly shutdown database." );
        }
    }

    /**
     * Stops everything but the database.
     * <p/>
     * This is deprecated. If you would like to disconnect the database
     * life cycle from server control, then use {@link WrappingNeoServer}.
     * <p/>
     * To stop the server, please use {@link #stop()}.
     * <p/>
     * This will be removed in 1.10
     */
    @Deprecated
    public void stopServerOnly()
    {
        try
        {
            stopWebServer();
            stopModules();
            log.info( "Successfully shutdown Neo4j Server." );
        }
        catch ( Exception e )
        {
            log.warn( "Failed to cleanly shutdown Neo4j Server." );
        }
    }

    private void stopWebServer()
    {
        if ( webServer != null )
        {
            webServer.stop();
        }
    }

    private void stopDatabase()
    {
        if ( database != null )
        {
            try
            {
                database.stop();
            }
            catch ( Throwable e )
            {
                throw new RuntimeException( e );
            }
        }
    }

    @Override
    public Database getDatabase()
    {
        return database;
    }

    @Override
    public TransactionRegistry getTransactionRegistry()
    {
        return transactionRegistry;
    }

    @Override
    public URI baseUri()
    {
        return uriBuilder.buildURI( getWebServerAddress(), getWebServerPort(), false );
    }

    public URI httpsUri()
    {
        return uriBuilder.buildURI( getWebServerAddress(), getHttpsPort(), true );
    }

    public WebServer getWebServer()
    {
        return webServer;
    }

    @Override
    public Configurator getConfigurator()
    {
        return configurator;
    }

    @Override
    public PluginManager getExtensionManager()
    {
        if ( hasModule( RESTApiModule.class ) )
        {
            return getModule( RESTApiModule.class ).getPlugins();
        }
        else
        {
            return null;
        }
    }

    protected Collection<InjectableProvider<?>> createDefaultInjectables()
    {
        Collection<InjectableProvider<?>> singletons = new ArrayList<InjectableProvider<?>>();

        Database database = getDatabase();

        singletons.add( new DatabaseProvider( database ) );
        singletons.add( new DatabaseActions.Provider( databaseActions ) );
        singletons.add( new GraphDatabaseServiceProvider( database ) );
        singletons.add( new NeoServerProvider( this ) );
        singletons.add( new ConfigurationProvider( getConfiguration() ) );

        singletons.add( new RrdDbProvider( database ) );

        singletons.add( new WebServerProvider( getWebServer() ) );

        PluginInvocatorProvider pluginInvocatorProvider = new PluginInvocatorProvider( this );
        singletons.add( pluginInvocatorProvider );
        RepresentationFormatRepository repository = new RepresentationFormatRepository( this );

        singletons.add( new InputFormatProvider( repository ) );
        singletons.add( new OutputFormatProvider( repository ) );
        singletons.add( new CypherExecutorProvider( cypherExecutor ) );
        singletons.add( providerForSingleton( transactionFacade, TransactionFacade.class ) );

        singletons.add( new TransactionFilter( database ) );

        return singletons;
    }

    private boolean hasModule( Class<? extends ServerModule> clazz )
    {
        for ( ServerModule sm : serverModules )
        {
            if ( sm.getClass() == clazz )
            {
                return true;
            }
        }
        return false;
    }

    @SuppressWarnings("unchecked")
    private <T extends ServerModule> T getModule( Class<T> clazz )
    {
        for ( ServerModule sm : serverModules )
        {
            if ( sm.getClass() == clazz )
            {
                return (T) sm;
            }
        }

        return null;
    }

    protected <T> T resolveDependency( Class<T> type )
    {
        return dependencyResolver.resolveDependency( type );
    }

    private final DependencyResolver dependencyResolver = new DependencyResolver.Adapter()
    {
        private <T> T resolveKnownSingleDependency( Class<T> type )
        {
            if ( type.equals( Database.class ) )
            {
                return (T) database;
            }
            else if ( type.equals( PreFlightTasks.class ) )
            {
                return (T) preflight;
            }
            else if ( type.equals( InterruptThreadTimer.class ) )
            {
                return (T) interruptStartupTimer;
            }

            // TODO: Note that several component dependencies are inverted here. For instance, logging
            // should be provided by the server to the kernel, not the other way around. Same goes for job
            // scheduling and configuration. Probably several others as well.

            DependencyResolver kernelDependencyResolver = database.getGraph().getDependencyResolver();
            return kernelDependencyResolver.resolveDependency( type );
        }

        @Override
        public <T> T resolveDependency( Class<T> type, SelectionStrategy<T> selector )
        {
            return selector.select( type, option( resolveKnownSingleDependency( type ) ) );
        }
    };
}<|MERGE_RESOLUTION|>--- conflicted
+++ resolved
@@ -97,44 +97,11 @@
     private final SimpleUriBuilder uriBuilder = new SimpleUriBuilder();
     private InterruptThreadTimer interruptStartupTimer;
     private DatabaseActions databaseActions;
-<<<<<<< HEAD
+
     private TransactionFacade transactionFacade;
     private TransactionHandleRegistry transactionRegistry;
     private Logging logging;
-=======
-
-    private final DependencyResolver dependencyResolver = new DependencyResolver.Adapter()
-    {
-        private <T> T resolveKnownSingleDependency( Class<T> type )
-        {
-            if ( type.equals( Database.class ) )
-            {
-                return (T) database;
-            }
-            else if ( type.equals( PreFlightTasks.class ) )
-            {
-                return (T) preflight;
-            }
-            else if ( type.equals( InterruptThreadTimer.class ) )
-            {
-                return (T) interruptStartupTimer;
-            }
-            else if ( type.equals( Logging.class ) )
-            {
-                // TODO logging should be owned by server, waiting for logging refactoring
-                DependencyResolver kernelDependencyResolver = database.getGraph().getDependencyResolver();
-                return (T) kernelDependencyResolver.resolveDependency( Logging.class );
-            }
-            return null;
-        }
-
-        @Override
-        public <T> T resolveDependency( Class<T> type, SelectionStrategy selector )
-        {
-            return selector.select( type, option( resolveKnownSingleDependency( type ) ) );
-        }
-    };
->>>>>>> 218fadb0
+
     private static final boolean SUCCESS = true;
     private static final boolean FAILURE = ! SUCCESS;
 
@@ -704,7 +671,7 @@
         }
 
         @Override
-        public <T> T resolveDependency( Class<T> type, SelectionStrategy<T> selector )
+        public <T> T resolveDependency( Class<T> type, SelectionStrategy selector )
         {
             return selector.select( type, option( resolveKnownSingleDependency( type ) ) );
         }
