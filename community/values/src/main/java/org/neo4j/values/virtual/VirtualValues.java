--- conflicted
+++ resolved
@@ -192,21 +192,7 @@
             throw new IllegalArgumentException(
                     "Tried to construct a path that is not built like a path: even number of elements" );
         }
-<<<<<<< HEAD
-        return new PathValue( nodes, relationships );
-=======
-        return new DirectPathValue( nodes, edges );
-    }
-
-    public static PointValue pointCartesian( double x, double y )
-    {
-        return new PointValue.CartesianPointValue( x, y );
-    }
-
-    public static PointValue pointGeographic( double longitude, double latitude )
-    {
-        return new PointValue.GeographicPointValue( longitude, latitude );
->>>>>>> 3ae9a369
+        return new DirectPathValue( nodes, relationships );
     }
 
     public static NodeValue nodeValue( long id, TextArray labels, MapValue properties )
