/*
 * Copyright (c) 2002-2018 "Neo4j,"
 * Neo4j Sweden AB [http://neo4j.com]
 *
 * This file is part of Neo4j.
 *
 * Neo4j is free software: you can redistribute it and/or modify
 * it under the terms of the GNU General Public License as published by
 * the Free Software Foundation, either version 3 of the License, or
 * (at your option) any later version.
 *
 * This program is distributed in the hope that it will be useful,
 * but WITHOUT ANY WARRANTY; without even the implied warranty of
 * MERCHANTABILITY or FITNESS FOR A PARTICULAR PURPOSE.  See the
 * GNU General Public License for more details.
 *
 * You should have received a copy of the GNU General Public License
 * along with this program.  If not, see <http://www.gnu.org/licenses/>.
 */
package org.neo4j.values.virtual;

import java.util.ArrayList;
import java.util.Arrays;
import java.util.Collections;
import java.util.Comparator;
import java.util.HashSet;
import java.util.Iterator;
import java.util.List;
import java.util.Map;
import java.util.NoSuchElementException;
import java.util.function.BiFunction;
import java.util.stream.StreamSupport;

import org.neo4j.function.ThrowingBiConsumer;
import org.neo4j.helpers.collection.PrefetchingIterator;
import org.neo4j.values.AnyValue;
import org.neo4j.values.AnyValueWriter;
import org.neo4j.values.ValueMapper;
import org.neo4j.values.VirtualValue;
import org.neo4j.values.storable.Values;

import static org.neo4j.values.storable.Values.NO_VALUE;

public abstract class MapValue extends VirtualValue
{
    public static MapValue EMPTY = new MapValue()
    {
        @Override
        public Iterable<String> keySet()
        {
            return Collections.emptyList();
        }

        @Override
        public <E extends Exception> void foreach( ThrowingBiConsumer<String,AnyValue,E> f )
        {
            //do nothing
        }

        @Override
        public boolean containsKey( String key )
        {
            return false;
        }

        @Override
        public AnyValue get( String key )
        {
            return NO_VALUE;
        }

        @Override
        public int size()
        {
            return 0;
        }
    };

    static final class MapWrappingMapValue extends MapValue
    {
        private final Map<String,AnyValue> map;

        MapWrappingMapValue( Map<String,AnyValue> map )
        {
            this.map = map;
        }

        public Iterable<String> keySet()
        {
            return map.keySet();
        }

        @Override
        public <E extends Exception> void foreach( ThrowingBiConsumer<String,AnyValue,E> f ) throws E
        {
            for ( Map.Entry<String,AnyValue> entry : map.entrySet() )
            {
                f.accept( entry.getKey(), entry.getValue() );
            }
        }

        public boolean containsKey( String key )
        {
            return map.containsKey( key );
        }

        public AnyValue get( String key )
        {
            return map.getOrDefault( key, NO_VALUE );
        }

        public int size()
        {
            return map.size();
        }
    }

    private static final class FilteringMapValue extends MapValue
    {
        private final MapValue map;
        private final BiFunction<String,AnyValue,Boolean> filter;
        private int size = -1;

        FilteringMapValue( MapValue map,
                BiFunction<String,AnyValue,Boolean> filter )
        {
            this.map = map;
            this.filter = filter;
        }

        @Override
        public Iterable<String> keySet()
        {
            List<String> keys = size >= 0 ? new ArrayList<>( size ) : new ArrayList<>();
            foreach( ( key, value ) -> {
                if ( filter.apply( key, value ) )
                {
                    keys.add( key );
                }
            } );

            return keys;
        }

        @Override
        public <E extends Exception> void foreach( ThrowingBiConsumer<String,AnyValue,E> f ) throws E
        {
            map.foreach( ( s, anyValue ) -> {
                if ( filter.apply( s, anyValue ) )
                {
                    f.accept( s, anyValue );
                }
            } );
        }

        public boolean containsKey( String key )
        {
            AnyValue value = map.get( key );
            if ( value == NO_VALUE )
            {
                return false;
            }
            else
            {
                return filter.apply( key, value );
            }
        }

        public AnyValue get( String key )
        {
            AnyValue value = map.get( key );
            if ( value == NO_VALUE )
            {
                return NO_VALUE;
            }
            else if ( filter.apply( key, value ) )
            {
                return value;
            }
            else
            {
                return NO_VALUE;
            }
        }

        public int size()
        {
            if ( size < 0 )
            {
                size = 0;
                foreach( ( k, v ) -> {
                    if ( filter.apply( k, v ) )
                    {
                        size++;
                    }
                } );
            }
            return size;
        }
    }

    private static final class MappedMapValue extends MapValue
    {
        private final MapValue map;
        private final BiFunction<String,AnyValue,AnyValue> mapFunction;

        MappedMapValue( MapValue map,
                BiFunction<String,AnyValue,AnyValue> mapFunction )
        {
            this.map = map;
            this.mapFunction = mapFunction;
        }

        public ListValue keys()
        {
            return map.keys();
        }

        public Iterable<String> keySet()
        {
            return map.keySet();
        }

        @Override
        public <E extends Exception> void foreach( ThrowingBiConsumer<String,AnyValue,E> f ) throws E
        {
            map.foreach( ( s, anyValue ) -> f.accept( s, mapFunction.apply( s, anyValue ) ) );
        }

        public boolean containsKey( String key )
        {
            return map.containsKey( key );
        }

        public AnyValue get( String key )
        {
            return mapFunction.apply( key, map.get( key ) );
        }

        public int size()
        {
            return map.size();
        }
    }

    private static final class UpdatedMapValue extends MapValue
    {
        private final MapValue map;
        private final String[] updatedKeys;
        private final AnyValue[] updatedValues;

        UpdatedMapValue( MapValue map, String[] updatedKeys, AnyValue[] updatedValues )
        {
            assert updatedKeys.length == updatedValues.length;
            assert !overlaps( map, updatedKeys );
            this.map = map;
            this.updatedKeys = updatedKeys;
            this.updatedValues = updatedValues;
        }

        private static boolean overlaps( MapValue map, String[] updatedKeys )
        {
            for ( String key : updatedKeys )
            {
                if ( map.containsKey( key ) )
                {
                    return true;
                }
            }

            return false;
        }

        @Override
        public ListValue keys()
        {
            return VirtualValues.concat( map.keys(), VirtualValues.fromArray( Values.stringArray( updatedKeys ) ) );
        }

        public Iterable<String> keySet()
        {
            return () -> new Iterator<String>()
            {
                private Iterator<String> internal = map.keySet().iterator();
                private int index;

                @Override
                public boolean hasNext()
                {
                    if ( internal.hasNext() )
                    {
                        return true;
                    }
                    else
                    {
                        return index < updatedKeys.length;
                    }
                }

                @Override
                public String next()
                {
                    if ( internal.hasNext() )
                    {
                        return internal.next();
                    }
                    else if ( index < updatedKeys.length )
                    {
                        return updatedKeys[index++];
                    }
                    else
                    {
                        throw new NoSuchElementException();
                    }
                }
            };
        }

        @Override
        public <E extends Exception> void foreach( ThrowingBiConsumer<String,AnyValue,E> f ) throws E
        {
            map.foreach( f );
            for ( int i = 0; i < updatedKeys.length; i++ )
            {
                f.accept( updatedKeys[i], updatedValues[i] );
            }
        }

        public boolean containsKey( String key )
        {
            for ( String updatedKey : updatedKeys )
            {
                if ( updatedKey.equals( key ) )
                {
                    return true;
                }
            }

            return map.containsKey( key );
        }

        public AnyValue get( String key )
        {
            for ( int i = 0; i < updatedKeys.length; i++ )
            {
                if ( updatedKeys[i].equals( key ) )
                {
                    return updatedValues[i];
                }
            }
            return map.get( key );
        }

        public int size()
        {
            return map.size() + updatedKeys.length;
        }
    }

    private static final class CombinedMapValue extends MapValue
    {
        private final MapValue[] maps;

        CombinedMapValue( MapValue... mapValues )
        {
            this.maps = mapValues;
        }

        @Override
        public Iterable<String> keySet()
        {
           return () -> new PrefetchingIterator<String>()
           {
               private int mapIndex;
               private Iterator<String> internal;

               @Override
               protected String fetchNextOrNull()
               {
                   while ( mapIndex < maps.length )
                   {
                       if ( internal == null || !internal.hasNext() )
                       {
                           internal = maps[mapIndex++].keySet().iterator();
                       }

                       if ( internal.hasNext() )
                       {
                           return internal.next();
                       }
                   }
                   return null;
               }
           };
        }

        @Override
        public <E extends Exception> void foreach( ThrowingBiConsumer<String,AnyValue,E> f ) throws E
        {
            HashSet<String> seen = new HashSet<>();
            ThrowingBiConsumer<String,AnyValue,E> consume = ( key, value ) ->
            {
                if ( seen.add( key ) )
                {
                    f.accept( key, value );
                }
            };
            for ( int i = maps.length - 1; i >= 0; i-- )
            {
                maps[i].foreach( consume );
            }
        }

        public boolean containsKey( String key )
        {
            for ( MapValue map : maps )
            {
                if ( map.containsKey( key ) )
                {
                    return true;
                }
            }
            return false;
        }

        public AnyValue get( String key )
        {
            for ( int i = maps.length - 1; i >= 0; i-- )
            {
                AnyValue value = maps[i].get( key );
                if ( value != NO_VALUE )
                {
                    return value;
                }
            }
            return NO_VALUE;
        }

        public int size()
        {
            int[] size = {0};
            HashSet<String> seen = new HashSet<>();
            ThrowingBiConsumer<String,AnyValue,RuntimeException> consume = ( key, value ) ->
            {
                if ( seen.add( key ) )
                {
                    size[0]++;
                }
            };
            for ( int i = maps.length - 1; i >= 0; i-- )
            {
                maps[i].foreach( consume );
            }
            return size[0];
        }
    }

    @Override
    public int computeHash()
    {
        int[] h = new int[1];
        foreach( ( key, value ) -> h[0] += key.hashCode() ^ value.hashCode() );
        return h[0];
    }

    @Override
    public <E extends Exception> void writeTo( AnyValueWriter<E> writer ) throws E
    {
        writer.beginMap( size() );
        foreach( ( s, anyValue ) -> {
            writer.writeString( s );
            anyValue.writeTo( writer );
        } );
        writer.endMap();
    }

    @Override
    public boolean equals( VirtualValue other )
    {
        if ( !(other instanceof MapValue) )
        {
            return false;
        }
        MapValue that = (MapValue) other;
        int size = size();
        if ( size != that.size() )
        {
            return false;
        }

        Iterable<String> keys = keySet();
        for ( String key : keys )
        {
            if ( !get( key ).equals( that.get( key ) ) )
            {
                return false;
            }
        }

        return true;
    }

    public abstract Iterable<String> keySet();

    public ListValue keys()
    {
        String[] keys = new String[size()];
        int i = 0;
        for ( String key : keySet() )
        {
            keys[i++] = key;
        }
        return VirtualValues.fromArray( Values.stringArray( keys ) );
    }

    @Override
    public VirtualValueGroup valueGroup()
    {
        return VirtualValueGroup.MAP;
    }

    @Override
    public int compareTo( VirtualValue other, Comparator<AnyValue> comparator )
    {
        if ( !(other instanceof MapValue) )
        {
            throw new IllegalArgumentException( "Cannot compare different virtual values" );
        }
        MapValue otherMap = (MapValue) other;
        int size = size();
        int compare = Integer.compare( size, otherMap.size() );
        if ( compare == 0 )
        {
            String[] thisKeys = StreamSupport.stream( keySet().spliterator(), false).toArray( String[]::new  );
            Arrays.sort( thisKeys, String::compareTo );
            String[] thatKeys = StreamSupport.stream( otherMap.keySet().spliterator(), false).toArray( String[]::new  );
            Arrays.sort( thatKeys, String::compareTo );
            for ( int i = 0; i < size; i++ )
            {
                compare = thisKeys[i].compareTo( thatKeys[i] );
                if ( compare != 0 )
                {
                    return compare;
                }
            }

            for ( int i = 0; i < size; i++ )
            {
                String key = thisKeys[i];
                compare = comparator.compare( get( key ), otherMap.get( key ) );
                if ( compare != 0 )
                {
                    return compare;
                }
            }
        }
        return compare;
    }

    @Override
    public Boolean ternaryEquals( AnyValue other )
    {
        if ( other == null || other == NO_VALUE )
        {
            return null;
        }
        else if ( !(other instanceof MapValue) )
        {
            return Boolean.FALSE;
        }
        MapValue otherMap = (MapValue) other;
        int size = size();
        if ( size != otherMap.size() )
        {
            return Boolean.FALSE;
        }
        String[] thisKeys = StreamSupport.stream( keySet().spliterator(), false ).toArray( String[]::new );
        Arrays.sort( thisKeys, String::compareTo );
        String[] thatKeys = StreamSupport.stream( otherMap.keySet().spliterator(), false ).toArray( String[]::new );
        Arrays.sort( thatKeys, String::compareTo );
        for ( int i = 0; i < size; i++ )
        {
            if ( thisKeys[i].compareTo( thatKeys[i] ) != 0 )
            {
                return Boolean.FALSE;
            }
        }
        Boolean equalityResult = Boolean.TRUE;

        for ( int i = 0; i < size; i++ )
        {
            String key = thisKeys[i];
            Boolean s = get( key ).ternaryEquals( otherMap.get( key ) );
            if ( s == null )
            {
                equalityResult = null;
            }
            else if ( !s )
            {
                return Boolean.FALSE;
            }
        }
        return equalityResult;
    }

    @Override
    public <T> T map( ValueMapper<T> mapper )
    {
        return mapper.mapMap( this );
    }

<<<<<<< HEAD
    public abstract <E extends Exception> void foreach( ThrowingBiConsumer<String,AnyValue,E> f ) throws E;
=======
    @Override
    public String getTypeName()
    {
        return "Map";
    }

    public void foreach( BiConsumer<String,AnyValue> f )
    {
        map.forEach( f );
    }
>>>>>>> 8385e7ce

    public abstract boolean containsKey( String key );

    public abstract AnyValue get( String key );

    public MapValue filter( BiFunction<String,AnyValue,Boolean> filterFunction )
    {
        return new FilteringMapValue( this, filterFunction );
    }

    public MapValue updatedWith( String key, AnyValue value )
    {
        AnyValue current = get( key );
        if ( current.equals( value ) )
        {
            return this;
        }
        else if ( current == NO_VALUE )
        {
            return new UpdatedMapValue( this, new String[]{key}, new AnyValue[]{value} );
        }
        else
        {
            return new MappedMapValue( this, ( k, v ) -> {
                if ( k.equals( key ) )
                {
                    return value;
                }
                else
                {
                    return v;
                }
            } );
        }
    }

    public MapValue updatedWith(  MapValue other )
    {
        return new CombinedMapValue( this, other );
    }

    @Override
    public String toString()
    {
<<<<<<< HEAD
        StringBuilder sb = new StringBuilder( "Map{" );
        final String[] sep = new String[]{""};
        foreach( ( key, value ) ->
=======
        StringBuilder sb = new StringBuilder( getTypeName() + "{" );
        String sep = "";
        for ( Map.Entry<String,AnyValue> entry : map.entrySet() )
>>>>>>> 8385e7ce
        {
            sb.append( sep[0] );
            sb.append( key );
            sb.append( " -> " );
            sb.append( value );
            sep[0] = ", ";
        } );
        sb.append( '}' );
        return sb.toString();
    }

    public abstract int size();
}<|MERGE_RESOLUTION|>--- conflicted
+++ resolved
@@ -609,20 +609,7 @@
         return mapper.mapMap( this );
     }
 
-<<<<<<< HEAD
     public abstract <E extends Exception> void foreach( ThrowingBiConsumer<String,AnyValue,E> f ) throws E;
-=======
-    @Override
-    public String getTypeName()
-    {
-        return "Map";
-    }
-
-    public void foreach( BiConsumer<String,AnyValue> f )
-    {
-        map.forEach( f );
-    }
->>>>>>> 8385e7ce
 
     public abstract boolean containsKey( String key );
 
@@ -664,18 +651,17 @@
         return new CombinedMapValue( this, other );
     }
 
+    public String getTypeName()
+    {
+        return "Map";
+    }
+
     @Override
     public String toString()
     {
-<<<<<<< HEAD
-        StringBuilder sb = new StringBuilder( "Map{" );
+        StringBuilder sb = new StringBuilder( getTypeName() + "{" );
         final String[] sep = new String[]{""};
         foreach( ( key, value ) ->
-=======
-        StringBuilder sb = new StringBuilder( getTypeName() + "{" );
-        String sep = "";
-        for ( Map.Entry<String,AnyValue> entry : map.entrySet() )
->>>>>>> 8385e7ce
         {
             sb.append( sep[0] );
             sb.append( key );
