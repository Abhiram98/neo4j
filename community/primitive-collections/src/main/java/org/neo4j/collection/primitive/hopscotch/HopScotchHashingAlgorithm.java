--- conflicted
+++ resolved
@@ -381,47 +381,12 @@
         /*No additional logic*/
     };
 
-<<<<<<< HEAD
-    public interface HashFunction
-    {
-        int hash( long value );
-    }
-
-    /**
-     * Same hash function as that used by the standard library hash collections. It generates a hash by splitting the
-     * input value into segments, and then re-distributing those segments, so the end result is effectively a striped
-     * and then jumbled version of the input data. For randomly distributed keys, this has a good chance at generating
-     * an even hash distribution over the full hash space.
-     *
-     * It performs exceptionally poorly for sequences of numbers, as the sequence increments all end up in the same
-     * stripe, generating hash values that will end up in the same buckets in collections.
-     */
-    public static final HashFunction JUL_HASHING = value ->
-    {
-        int h = (int) ((value >>> 32) ^ value);
-        h ^= (h >>> 20) ^ (h >>> 12);
-        return h ^ (h >>> 7) ^ (h >>> 4);
-    };
-
-=======
->>>>>>> a97ff939
     /**
      * The default hash function for primitive collections. This hash function is quite fast but has mediocre
      * statistics.
      * @see org.neo4j.hashing.HashFunction#xorShift32()
      */
-<<<<<<< HEAD
-    public static final HashFunction DEFAULT_HASHING = value ->
-    {
-        value ^= value << 21;
-        value ^= value >>> 35;
-        value ^= value << 4;
-
-        return (int) ((value >>> 32) ^ value);
-    };
-=======
     static final HashFunction DEFAULT_HASHING = HashFunction.xorShift32();
->>>>>>> a97ff939
 
     public interface ResizeMonitor<VALUE>
     {
