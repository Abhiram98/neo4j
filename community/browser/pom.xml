<?xml version="1.0" encoding="UTF-8"?>
<project xmlns="http://maven.apache.org/POM/4.0.0" xmlns:xsi="http://www.w3.org/2001/XMLSchema-instance" xsi:schemaLocation="http://maven.apache.org/POM/4.0.0 http://maven.apache.org/xsd/maven-4.0.0.xsd">

  <modelVersion>4.0.0</modelVersion>
  <parent>
    <groupId>org.neo4j</groupId>
    <artifactId>parent</artifactId>
<<<<<<< HEAD
    <version>2.2-SNAPSHOT</version>
=======
    <version>2.1.4-SNAPSHOT</version>
>>>>>>> 13e9653c
    <relativePath>../..</relativePath>
  </parent>

  <groupId>org.neo4j.app</groupId>
  <artifactId>neo4j-browser</artifactId>
<<<<<<< HEAD
  <version>2.2-SNAPSHOT</version>
=======
  <version>2.1.4-SNAPSHOT</version>
>>>>>>> 13e9653c
  <name>Neo4j Browser</name>
  <description>Graph database client.</description>

  <properties>
    <project.build.sourceEncoding>UTF-8</project.build.sourceEncoding>
    <license-text.header>GPL-3-header.txt</license-text.header>
    <licensing.prepend.text>notice-gpl-prefix.txt</licensing.prepend.text>
    <attach-javadoc-phase>none</attach-javadoc-phase>
    <attach-docs-phase>none</attach-docs-phase>
  </properties>

  <scm>
    <connection>scm:git:git://github.com/neo4j/neo4j-browser.git</connection>
    <developerConnection>scm:git:git@github.com:neo4j/neo4j-browser.git</developerConnection>
    <url>http://neo4j.github.io/neo4j-browser/</url>
  </scm>

  <licenses>
    <license>
      <name>GNU General Public License, Version 3</name>
      <url>http://www.gnu.org/licenses/gpl-3.0-standalone.html</url>
      <comments>The software ("Software") developed and owned by Network Engine for
        Objects in Lund AB (referred to in this notice as "Neo Technology") is
        licensed under the GNU GENERAL PUBLIC LICENSE Version 3 to all third
        parties and that license is included below.

        However, if you have executed an End User Software License and Services
        Agreement or an OEM Software License and Support Services Agreement, or
        another commercial license agreement with Neo Technology or one of its
        affiliates (each, a "Commercial Agreement"), the terms of the license in
        such Commercial Agreement will supersede the GNU GENERAL PUBLIC LICENSE
        Version 3 and you may use the Software solely pursuant to the terms of
        the relevant Commercial Agreement.
      </comments>
    </license>
  </licenses>

  <dependencies>
    <dependency>
      <groupId>org.neo4j</groupId>
      <artifactId>neo4j-kernel</artifactId>
      <version>${project.version}</version>
    </dependency>
  </dependencies>

  <build>
    <resources>
      <resource>
        <directory>dist</directory>
      </resource>
    </resources>

    <plugins>

      <plugin>
        <artifactId>maven-antrun-plugin</artifactId>
        <executions>
          <execution>
            <phase>generate-sources</phase>
            <configuration>
              <target name="hipster build">

                <exec executable="npm" dir="${project.basedir}" osfamily="unix" failonerror="true">
                  <arg line="--color=false install" />
                </exec>

                <exec executable="node_modules/.bin/grunt" dir="${project.basedir}" osfamily="unix" resultproperty="cmdresult">
                  <arg line="--no-color build" />
                </exec>

                <condition property="cmdsuccess">
                  <equals arg1="${cmdresult}" arg2="0" />
                </condition>
                <fail unless="cmdsuccess" />

              </target>
            </configuration>
            <goals>
              <goal>run</goal>
            </goals>
          </execution>
        </executions>
      </plugin>

      <plugin>
        <groupId>org.neo4j.build.plugins</groupId>
        <artifactId>clirr-maven-plugin</artifactId>
        <executions>
          <execution>
            <id>default</id>
            <phase>none</phase>
          </execution>
        </executions>
      </plugin>
    </plugins>

  </build>

  <profiles>
    <profile>
      <id>neo-full-build-with-javadoc</id>
      <activation>
        <activeByDefault>false</activeByDefault>
        <property>
          <name>fullBuild</name>
        </property>
      </activation>
      <build>
        <plugins>
          <plugin>
            <groupId>org.apache.maven.plugins</groupId>
            <artifactId>maven-jar-plugin</artifactId>
            <executions>
              <execution>
                <id>generate-dummy-javadocs-jar</id>
                <phase>package</phase>
		<goals>
		  <goal>jar</goal>
		</goals>
                <configuration>
                  <classifier>javadoc</classifier>
                  <excludes>
                    <exclude>**</exclude>
                  </excludes>
                </configuration>
              </execution>
            </executions>
          </plugin>
        </plugins>
      </build>
    </profile>
  </profiles>

  <distributionManagement>
    <repository>
      <id>releases@repo.neo4j.org</id>
      <uniqueVersion>true</uniqueVersion>
      <name>Neo4j Releases</name>
      <url>http://m2.neo4j.org/content/repositories/releases/</url>
      <layout>default</layout>
    </repository>
  </distributionManagement>

</project><|MERGE_RESOLUTION|>--- conflicted
+++ resolved
@@ -5,21 +5,13 @@
   <parent>
     <groupId>org.neo4j</groupId>
     <artifactId>parent</artifactId>
-<<<<<<< HEAD
     <version>2.2-SNAPSHOT</version>
-=======
-    <version>2.1.4-SNAPSHOT</version>
->>>>>>> 13e9653c
     <relativePath>../..</relativePath>
   </parent>
 
   <groupId>org.neo4j.app</groupId>
   <artifactId>neo4j-browser</artifactId>
-<<<<<<< HEAD
   <version>2.2-SNAPSHOT</version>
-=======
-  <version>2.1.4-SNAPSHOT</version>
->>>>>>> 13e9653c
   <name>Neo4j Browser</name>
   <description>Graph database client.</description>
 
@@ -136,9 +128,9 @@
               <execution>
                 <id>generate-dummy-javadocs-jar</id>
                 <phase>package</phase>
-		<goals>
-		  <goal>jar</goal>
-		</goals>
+		            <goals>
+		              <goal>jar</goal>
+		            </goals>
                 <configuration>
                   <classifier>javadoc</classifier>
                   <excludes>
