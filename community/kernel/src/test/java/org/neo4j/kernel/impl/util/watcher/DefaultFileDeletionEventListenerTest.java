--- conflicted
+++ resolved
@@ -47,17 +47,10 @@
         listener.fileDeleted( key, "testFile" );
         listener.fileDeleted( key, "anotherDirectory" );
 
-<<<<<<< HEAD
-        internalLogProvider.assertLogStringContains(
+        internalLogProvider.formattedMessageMatcher().assertContains(
                 "'testFile' which belongs to the 'testdatabase' database was deleted while it was running." );
-        internalLogProvider.assertLogStringContains(
+        internalLogProvider.formattedMessageMatcher().assertContains(
                 "'anotherDirectory' which belongs to the 'testdatabase' database was deleted while it was running." );
-=======
-        internalLogProvider.rawMessageMatcher().assertContains(
-                "'testFile.db' which belongs to the store was deleted while database was running." );
-        internalLogProvider.rawMessageMatcher().assertContains(
-                "'anotherDirectory' which belongs to the store was deleted while database was running." );
->>>>>>> cc1256e5
     }
 
     @Test
