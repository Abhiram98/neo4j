--- conflicted
+++ resolved
@@ -19,6 +19,11 @@
  */
 package org.neo4j.kernel.impl.transaction;
 
+import static org.junit.Assert.assertEquals;
+import static org.junit.Assert.assertTrue;
+import static org.junit.Assert.fail;
+import static org.neo4j.kernel.impl.transaction.xaframework.InjectedTransactionValidator.ALLOW_ALL;
+
 import java.io.File;
 import java.io.FilenameFilter;
 import java.io.IOException;
@@ -35,7 +40,6 @@
 
 import org.junit.Before;
 import org.junit.Test;
-
 import org.neo4j.graphdb.DependencyResolver;
 import org.neo4j.graphdb.Node;
 import org.neo4j.graphdb.factory.GraphDatabaseSettings;
@@ -71,12 +75,6 @@
 import org.neo4j.kernel.logging.DevNullLoggingService;
 import org.neo4j.kernel.monitoring.Monitors;
 
-import static org.junit.Assert.assertEquals;
-import static org.junit.Assert.assertTrue;
-import static org.junit.Assert.fail;
-
-import static org.neo4j.kernel.impl.transaction.xaframework.InjectedTransactionValidator.ALLOW_ALL;
-
 public class TestXaFramework extends AbstractNeo4jTestCase
 {
     private TransactionManager tm;
@@ -393,18 +391,11 @@
         FileSystemAbstraction fileSystem = new DefaultFileSystemAbstraction();
         xaDsMgr.registerDataSource( new DummyXaDataSource(
                 config, UTF8.encode( "DDDDDD" ), "dummy_datasource",
-<<<<<<< HEAD
                 new XaFactory(
                         new Config( config, GraphDatabaseSettings.class ), TxIdGenerator.DEFAULT,
                         new PlaceboTm( null, getGraphDbAPI().getDependencyResolver()
                                 .resolveDependency( TxIdGenerator.class ) ),
-                        new DefaultLogBufferFactory(),
-                        fileSystem, new DevNullLoggingService(),
-=======
-                new XaFactory( new Config( config, GraphDatabaseSettings.class ),
-                        TxIdGenerator.DEFAULT, new PlaceboTm( null, getGraphDbAPI().getTxIdGenerator() ),
                         fileSystem, new Monitors(), new DevNullLoggingService(),
->>>>>>> 4581acb4
                         RecoveryVerifier.ALWAYS_VALID, LogPruneStrategies.NO_PRUNING ) ) );
         XaDataSource xaDs = xaDsMgr.getXaDataSource( "dummy_datasource" );
         DummyXaConnection xaC = null;
