--- conflicted
+++ resolved
@@ -19,16 +19,10 @@
  */
 package org.neo4j.kernel.configuration;
 
-<<<<<<< HEAD
+import org.hamcrest.CoreMatchers;
 import org.hamcrest.Matchers;
 import org.junit.jupiter.api.Test;
 import org.junit.jupiter.api.extension.ExtendWith;
-=======
-import org.hamcrest.CoreMatchers;
-import org.junit.Rule;
-import org.junit.Test;
-import org.junit.rules.ExpectedException;
->>>>>>> 0e58d08e
 import org.mockito.InOrder;
 
 import java.io.File;
@@ -63,22 +57,13 @@
 import static org.hamcrest.CoreMatchers.is;
 import static org.hamcrest.MatcherAssert.assertThat;
 import static org.hamcrest.Matchers.equalTo;
-<<<<<<< HEAD
+import static org.hamcrest.Matchers.not;
 import static org.junit.jupiter.api.Assertions.assertEquals;
 import static org.junit.jupiter.api.Assertions.assertFalse;
 import static org.junit.jupiter.api.Assertions.assertThrows;
 import static org.junit.jupiter.api.Assertions.assertTrue;
 import static org.junit.jupiter.api.Assertions.fail;
 import static org.junit.jupiter.api.Assumptions.assumeTrue;
-=======
-import static org.hamcrest.Matchers.not;
-import static org.junit.Assert.assertEquals;
-import static org.junit.Assert.assertFalse;
-import static org.junit.Assert.assertThat;
-import static org.junit.Assert.assertTrue;
-import static org.junit.Assert.fail;
-import static org.junit.Assume.assumeTrue;
->>>>>>> 0e58d08e
 import static org.mockito.Mockito.inOrder;
 import static org.mockito.Mockito.mock;
 import static org.mockito.Mockito.verify;
@@ -91,11 +76,509 @@
 @ExtendWith( TestDirectoryExtension.class )
 class ConfigTest
 {
-<<<<<<< HEAD
     @Inject
     private TestDirectory testDirectory;
-=======
+
     private static final String ORIGIN = "test";
+    private static MyMigratingSettings myMigratingSettings = new MyMigratingSettings();
+    private static MySettingsWithDefaults mySettingsWithDefaults = new MySettingsWithDefaults();
+
+    @Test
+    void shouldApplyDefaults()
+    {
+        Config config = Config();
+
+        assertThat( config.get( MySettingsWithDefaults.hello ), is( "Hello, World!" ) );
+    }
+
+    @Test
+    void shouldApplyMigrations()
+    {
+        // When
+        Config config = Config( stringMap( "old", "hello!" ) );
+
+        // Then
+        assertThat( config.get( MyMigratingSettings.newer ), is( "hello!" ) );
+    }
+
+    @Test
+    void shouldNotAllowSettingInvalidValues()
+    {
+        assertThrows( InvalidSettingException.class, () -> Config( stringMap( MySettingsWithDefaults.boolSetting.name(), "asd" ) ) );
+    }
+
+    @Test
+    void shouldBeAbleToAugmentConfig()
+    {
+        // Given
+        Config config = Config();
+
+        assertTrue( config.get( MySettingsWithDefaults.boolSetting ) );
+        assertEquals( "Hello, World!",  config.get( MySettingsWithDefaults.hello ) );
+
+        // When
+        config.augment( MySettingsWithDefaults.boolSetting, Settings.FALSE );
+        config.augment( MySettingsWithDefaults.hello, "Bye" );
+
+        // Then
+        assertThat( config.get( MySettingsWithDefaults.boolSetting ), equalTo( false ) );
+        assertThat( config.get( MySettingsWithDefaults.hello ), equalTo( "Bye" ) );
+    }
+
+    @Test
+    void augmentAnotherConfig()
+    {
+        Config config = Config();
+        config.augment( MySettingsWithDefaults.hello, "Hi" );
+
+        Config anotherConfig = Config();
+        anotherConfig.augment( stringMap( MySettingsWithDefaults.boolSetting.name(),
+                Settings.FALSE, MySettingsWithDefaults.hello.name(), "Bye" ) );
+
+        config.augment( anotherConfig );
+
+        assertThat( config.get( MySettingsWithDefaults.boolSetting ), equalTo( false ) );
+        assertThat( config.get( MySettingsWithDefaults.hello ), equalTo( "Bye" ) );
+    }
+
+    @Test
+    void shouldWarnAndDiscardUnknownOptionsInReservedNamespaceAndPassOnBufferedLogInWithMethods() throws Exception
+    {
+        // Given
+        Log log = mock( Log.class );
+        File confFile = testDirectory.file( "test.conf" );
+        assertTrue( confFile.createNewFile() );
+
+        Config config = Config.fromFile( confFile )
+                              .withSetting( GraphDatabaseSettings.strict_config_validation, "false" )
+                              .withSetting( "dbms.jibberish", "booh" ).build();
+
+        // When
+        config.setLogger( log );
+        config.augment( "causal_clustering.jibberish", "baah" );
+
+        // Then
+        verify( log ).warn( "Unknown config option: %s", "dbms.jibberish" );
+        verifyNoMoreInteractions( log );
+    }
+
+    @Test
+    void shouldLogDeprecationWarnings() throws Exception
+    {
+        // Given
+        Log log = mock( Log.class );
+        File confFile = testDirectory.file( "test.conf" );
+        assertTrue( confFile.createNewFile() );
+
+        Config config = Config.fromFile( confFile )
+                              .withSetting( MySettingsWithDefaults.oldHello, "baah" )
+                              .withSetting( MySettingsWithDefaults.oldSetting, "booh" )
+                              .withConfigClasses( Arrays.asList( mySettingsWithDefaults, myMigratingSettings,
+                                      new GraphDatabaseSettings() ) )
+                              .build();
+
+        // When
+        config.setLogger( log );
+
+        // Then
+        verify( log ).warn( "%s is deprecated. Replaced by %s", MySettingsWithDefaults.oldHello.name(),
+                MySettingsWithDefaults.hello.name() );
+        verify( log ).warn( "%s is deprecated.", MySettingsWithDefaults.oldSetting.name() );
+        verifyNoMoreInteractions( log );
+    }
+
+    @Test
+    void shouldLogIfConfigFileCouldNotBeFound()
+    {
+        Log log = mock( Log.class );
+        File confFile = testDirectory.file( "test.conf" ); // Note: we don't create the file.
+
+        Config config = Config.fromFile( confFile ).withNoThrowOnFileLoadFailure().build();
+
+        config.setLogger( log );
+
+        verify( log ).warn( "Config file [%s] does not exist.", confFile );
+    }
+
+    @Test
+    void shouldLogIfConfigFileCouldNotBeRead() throws IOException
+    {
+        Log log = mock( Log.class );
+        File confFile = testDirectory.file( "test.conf" );
+        assertTrue( confFile.createNewFile() );
+        assumeTrue( confFile.setReadable( false ) );
+
+        Config config = Config.fromFile( confFile ).withNoThrowOnFileLoadFailure().build();
+
+        config.setLogger( log );
+
+        verify( log ).error( "Unable to load config file [%s]: %s", confFile, confFile + " (Permission denied)" );
+    }
+
+    @Test
+    void mustThrowIfConfigFileCouldNotBeFound()
+    {
+        assertThrows( ConfigLoadIOException.class, () ->
+        {
+            File confFile = testDirectory.file( "test.conf" );
+
+            Config.fromFile( confFile ).build();
+        } );
+    }
+
+    @Test
+    void mustThrowIfConfigFileCoutNotBeRead() throws IOException
+    {
+        File confFile = testDirectory.file( "test.conf" );
+        assertTrue( confFile.createNewFile() );
+        assumeTrue( confFile.setReadable( false ) );
+        assertThrows( ConfigLoadIOException.class, () ->
+        {
+            Config.fromFile( confFile ).build();
+        } );
+    }
+
+    @Test
+    void mustWarnIfFileContainsDuplicateSettings() throws Exception
+    {
+        Log log = mock( Log.class );
+        File confFile = testDirectory.createFile( "test.conf" );
+        Files.write( confFile.toPath(), Arrays.asList(
+                ExternalSettings.initialHeapSize.name() + "=5g",
+                ExternalSettings.initialHeapSize.name() + "=4g",
+                ExternalSettings.initialHeapSize.name() + "=3g",
+                ExternalSettings.maxHeapSize.name() + "=10g",
+                ExternalSettings.maxHeapSize.name() + "=10g" ) );
+
+        Config config = Config.fromFile( confFile ).build();
+        config.setLogger( log );
+
+        // We should only log the warning once for each.
+        verify( log ).warn( "The '%s' setting is specified more than once. Settings only be specified once, to avoid ambiguity. " +
+                        "The setting value that will be used is '%s'.",
+                ExternalSettings.initialHeapSize.name(), "5g" );
+        verify( log ).warn( "The '%s' setting is specified more than once. Settings only be specified once, to avoid ambiguity. " +
+                        "The setting value that will be used is '%s'.",
+                ExternalSettings.maxHeapSize.name(), "10g" );
+    }
+
+    @Test
+    void mustNotWarnAboutDuplicateJvmAdditionalSettings() throws Exception
+    {
+        Log log = mock( Log.class );
+        File confFile = testDirectory.createFile( "test.conf" );
+        Files.write( confFile.toPath(), Arrays.asList(
+                ExternalSettings.additionalJvm.name() + "=-Dsysprop=val",
+                ExternalSettings.additionalJvm.name() + "=-XX:+UseG1GC",
+                ExternalSettings.additionalJvm.name() + "=-XX:+AlwaysPreTouch" ) );
+
+        Config config = Config.fromFile( confFile ).build();
+        config.setLogger( log );
+
+        // The ExternalSettings.additionalJvm setting is allowed to be specified more than once.
+        verifyNoMoreInteractions( log );
+    }
+
+    @Test
+    void shouldSetInternalParameter()
+    {
+        // Given
+        Config config = Config.builder()
+                .withSetting( MySettingsWithDefaults.secretSetting, "false" )
+                .withSetting( MySettingsWithDefaults.hello, "ABC" )
+                .withConfigClasses( Arrays.asList( mySettingsWithDefaults, myMigratingSettings ) )
+                .build();
+
+        // Then
+        assertTrue( config.getConfigValues().get( MySettingsWithDefaults.secretSetting.name() ).internal() );
+        assertFalse( config.getConfigValues().get( MySettingsWithDefaults.hello.name() ).internal() );
+    }
+
+    @Test
+    public void shouldSetSecretParameter()
+    {
+        // Given
+        Config config = Config.builder()
+                .withSetting( MySettingsWithDefaults.password, "this should not be visible" )
+                .withSetting( MySettingsWithDefaults.hello, "ABC" )
+                .withConfigClasses( Arrays.asList( mySettingsWithDefaults, myMigratingSettings ) )
+                .build();
+
+        // Then
+        assertTrue( config.getConfigValues().get( MySettingsWithDefaults.password.name() ).secret() );
+        assertFalse( config.getConfigValues().get( MySettingsWithDefaults.hello.name() ).secret() );
+        String configText = config.toString();
+        assertTrue( configText.contains( Secret.OBSFUCATED ) );
+        assertFalse( configText.contains( "this should not be visible" ) );
+        assertFalse( configText.contains( config.get( MySettingsWithDefaults.password ) ) );
+    }
+
+    @Test
+    void shouldSetDocumentedDefaultValue()
+    {
+        // Given
+        Config config = Config.builder()
+                              .withSetting( MySettingsWithDefaults.secretSetting, "false" )
+                              .withSetting( MySettingsWithDefaults.hello, "ABC" )
+                              .withConfigClasses( Arrays.asList( new MySettingsWithDefaults(), myMigratingSettings ) )
+                              .build();
+
+        // Then
+        assertEquals( Optional.of( "<documented default value>" ),
+                config.getConfigValues().get( MySettingsWithDefaults.secretSetting.name() )
+                      .documentedDefaultValue() );
+        assertEquals( Optional.empty(),
+                config.getConfigValues().get( MySettingsWithDefaults.hello.name() ).documentedDefaultValue() );
+    }
+
+    @Test
+    void validatorsShouldBeCalledWhenBuilding()
+    {
+        // Should not throw
+        Config.builder()
+              .withSetting( MySettingsWithDefaults.hello, "neo4j" )
+              .withValidator( new HelloHasToBeNeo4jConfigurationValidator() )
+              .withConfigClasses( Arrays.asList( mySettingsWithDefaults, myMigratingSettings ) ).build();
+
+        InvalidSettingException exception = assertThrows( InvalidSettingException.class,
+                        () -> Config.builder().withSetting( MySettingsWithDefaults.hello, "not-neo4j" )
+                                .withValidator( new HelloHasToBeNeo4jConfigurationValidator() )
+                                .withConfigClasses( Arrays.asList( mySettingsWithDefaults, myMigratingSettings ) ).build() );
+        assertThat( exception.getMessage(), Matchers.containsString( "Setting hello has to set to neo4j" ) );
+    }
+
+    @Group( "a.b.c" )
+    private static class GroupedSetting
+    {
+    }
+
+    @Test
+    void identifiersFromGroup() throws Exception
+    {
+        // Given
+        File confFile = testDirectory.file( "test.conf" );
+        assertTrue( confFile.createNewFile() );
+
+        Config config = Config.fromFile( confFile )
+                              .withSetting( GraphDatabaseSettings.strict_config_validation, "false" )
+                              .withSetting( "a.b.c.first.jibberish", "baah" )
+                              .withSetting( "a.b.c.second.jibberish", "baah" )
+                              .withSetting( "a.b.c.third.jibberish", "baah" )
+                              .withSetting( "a.b.c.forth.jibberish", "baah" ).build();
+
+        Set<String> identifiers = config.identifiersFromGroup( GroupedSetting.class );
+        Set<String> expectedIdentifiers = new HashSet<>( Arrays.asList( "first", "second", "third", "forth" ) );
+
+        assertEquals( expectedIdentifiers, identifiers );
+    }
+
+    @Test
+    void isConfigured()
+    {
+        Config config = Config();
+        assertFalse( config.isConfigured( MySettingsWithDefaults.hello ) );
+        config.augment( MySettingsWithDefaults.hello, "Hi" );
+        assertTrue( config.isConfigured( MySettingsWithDefaults.hello ) );
+    }
+
+    @Test
+    void isConfiguredShouldNotReturnTrueEvenThoughDefaultValueExists()
+    {
+        Config config = Config();
+        assertFalse( config.isConfigured( MySettingsWithDefaults.hello ) );
+        assertEquals( "Hello, World!", config.get( MySettingsWithDefaults.hello ) );
+    }
+
+    @Test
+    void withConnectorsDisabled()
+    {
+        Connector httpConnector = new HttpConnector();
+        Connector boltConnector = new BoltConnector();
+        Config config = Config.builder()
+                              .withSetting( httpConnector.enabled, "true" )
+                              .withSetting( httpConnector.type, Connector.ConnectorType.HTTP.name() )
+                              .withSetting( boltConnector.enabled, "true" )
+                              .withSetting( boltConnector.type, Connector.ConnectorType.BOLT.name() )
+                              .withConnectorsDisabled().build();
+        assertFalse( config.get( httpConnector.enabled ) );
+        assertFalse( config.get( boltConnector.enabled ) );
+    }
+
+    @Test
+    void augmentDefaults()
+    {
+        Config config = Config();
+        assertEquals( "Hello, World!", config.get( MySettingsWithDefaults.hello ) );
+        config.augmentDefaults( MySettingsWithDefaults.hello, "new default" );
+        assertEquals( "new default", config.get( MySettingsWithDefaults.hello ) );
+    }
+
+    @Test
+    void updateDynamicShouldLogChanges()
+    {
+        String settingName = MyDynamicSettings.boolSetting.name();
+        String changedMessage = "Setting changed: '%s' changed from '%s' to '%s' via '%s'";
+        Config config = Config.builder().withConfigClasses( singletonList( new MyDynamicSettings() ) ).build();
+
+        Log log = mock( Log.class );
+        config.setLogger( log );
+
+        config.updateDynamicSetting( settingName, "false", ORIGIN );
+        config.updateDynamicSetting( settingName, "true", ORIGIN );
+        config.updateDynamicSetting( settingName, "", ORIGIN );
+
+        InOrder order = inOrder( log );
+        order.verify( log ).info( changedMessage, settingName, "default (true)", "false", "test" );
+        order.verify( log ).info( changedMessage, settingName, "false", "true", "test" );
+        order.verify( log ).info( changedMessage, settingName, "true", "default (true)", "test" );
+        verifyNoMoreInteractions( log );
+    }
+
+    @Test
+    void doNotParsePropertyOnEachLookup()
+    {
+        ParseCounterSettings counterSettings = new ParseCounterSettings();
+        Config config = Config.builder().withConfigClasses( singletonList( counterSettings ) ).build();
+        // we parse property first time during validation and throw that value away
+        assertEquals( 1, ParseCounterSettings.countingIntegerConverter.getCounterValue() );
+
+        assertEquals( 1, (int) config.get( ParseCounterSettings.integerSetting ) );
+        assertEquals( 2, ParseCounterSettings.countingIntegerConverter.getCounterValue() );
+
+        assertEquals( 1, (int) config.get( ParseCounterSettings.integerSetting ) );
+        assertEquals( 1, (int) config.get( ParseCounterSettings.integerSetting ) );
+        assertEquals( 1, (int) config.get( ParseCounterSettings.integerSetting ) );
+        assertEquals( 2, ParseCounterSettings.countingIntegerConverter.getCounterValue() );
+    }
+
+    @Test
+    void updateDynamicConfig()
+    {
+        Config config = Config.builder().withConfigClasses( singletonList( new MyDynamicSettings() ) ).build();
+        assertTrue( config.get( MyDynamicSettings.boolSetting ) );
+        config.updateDynamicSetting( MyDynamicSettings.boolSetting.name(), Settings.FALSE, "test" );
+        assertFalse( config.get( MyDynamicSettings.boolSetting ) );
+    }
+
+    @Test
+    void updateDynamicShouldThrowIfSettingIsNotDynamic()
+    {
+        Config config = Config.builder().withConfigClasses( singletonList( mySettingsWithDefaults ) ).build();
+        assertThrows( IllegalArgumentException.class, () -> config.updateDynamicSetting( MySettingsWithDefaults.hello.name(), "hello", ORIGIN ) );
+    }
+
+    @Test
+    void updateDynamicShouldInformRegisteredListeners()
+    {
+        Config config = Config.builder().withConfigClasses( singletonList( new MyDynamicSettings() ) ).build();
+        AtomicInteger counter = new AtomicInteger( 0 );
+        config.registerDynamicUpdateListener( MyDynamicSettings.boolSetting, ( previous, update ) ->
+        {
+            counter.getAndIncrement();
+            assertTrue( previous );
+            assertFalse( update );
+        } );
+        config.updateDynamicSetting( MyDynamicSettings.boolSetting.name(), "false", ORIGIN );
+        assertThat( counter.get(), is( 1 ) );
+    }
+
+    @Test
+    void updateDynamicShouldNotAllowInvalidSettings()
+    {
+        Config config = Config.builder().withConfigClasses( singletonList( new MyDynamicSettings() ) ).build();
+        assertThrows( InvalidSettingException.class,
+                () -> config.updateDynamicSetting( MyDynamicSettings.boolSetting.name(), "this is not a boolean", ORIGIN ) );
+    }
+
+    @Test
+    void registeringUpdateListenerOnNonDynamicSettingMustThrow()
+    {
+        Config config = Config.builder().withConfigClasses( singletonList( mySettingsWithDefaults ) ).build();
+        assertThrows( IllegalArgumentException.class,
+                () -> config.registerDynamicUpdateListener( MySettingsWithDefaults.hello, ( a, b ) -> fail( "never called" ) ) );
+    }
+
+    @Test
+    void updateDynamicShouldLogExceptionsFromUpdateListeners()
+    {
+        Config config = Config.builder().withConfigClasses( singletonList( new MyDynamicSettings() ) ).build();
+        IllegalStateException exception = new IllegalStateException( "Boo" );
+        config.registerDynamicUpdateListener( MyDynamicSettings.boolSetting, ( a, b ) ->
+        {
+            throw exception;
+        } );
+        Log log = mock( Log.class );
+        config.setLogger( log );
+        String settingName = MyDynamicSettings.boolSetting.name();
+
+        config.updateDynamicSetting( settingName, "", ORIGIN );
+
+        verify( log ).error( "Failure when notifying listeners after dynamic setting change; " +
+                             "new setting might not have taken effect: Boo", exception );
+    }
+
+    @Test
+    public void updateDynamicShouldWorkWithSecret() throws Exception
+    {
+        // Given a secret dynamic setting with a registered update listener
+        String settingName = MyDynamicSettings.secretSetting.name();
+        String changedMessage = "Setting changed: '%s' changed from '%s' to '%s' via '%s'";
+        Config config = Config.builder().withConfigClasses( singletonList( new MyDynamicSettings() ) ).build();
+
+        Log log = mock( Log.class );
+        config.setLogger( log );
+
+        AtomicInteger counter = new AtomicInteger( 0 );
+        config.registerDynamicUpdateListener( MyDynamicSettings.secretSetting, ( previous, update ) ->
+        {
+            counter.getAndIncrement();
+            assertThat( "Update listener should not see obsfucated secret", previous, not( CoreMatchers.equalTo( Secret.OBSFUCATED ) ) );
+            assertThat( "Update listener should not see obsfucated secret", update, not( CoreMatchers.equalTo( Secret.OBSFUCATED ) ) );
+        } );
+
+        // When changing secret settings three times
+        config.updateDynamicSetting( settingName, "another", ORIGIN );
+        config.updateDynamicSetting( settingName, "secret2", ORIGIN );
+        config.updateDynamicSetting( settingName, "", ORIGIN );
+
+        // Then we should see obsfucated log messages
+        InOrder order = inOrder( log );
+        order.verify( log ).info( changedMessage, settingName, "default (" + Secret.OBSFUCATED + ")", Secret.OBSFUCATED, ORIGIN );
+        order.verify( log ).info( changedMessage, settingName, Secret.OBSFUCATED, Secret.OBSFUCATED, ORIGIN );
+        order.verify( log ).info( changedMessage, settingName, Secret.OBSFUCATED, "default (" + Secret.OBSFUCATED + ")", ORIGIN );
+        verifyNoMoreInteractions( log );
+
+        // And see 3 calls to the update listener
+        assertThat( counter.get(), is( 3 ) );
+    }
+
+    @Test
+    void removeRegisteredSettingChangeListener()
+    {
+        Config config = Config.builder().withConfigClasses( singletonList( new MyDynamicSettings() ) ).build();
+        AtomicInteger updateCounter = new AtomicInteger( 0 );
+        SettingChangeListener<Boolean> listener = ( previous, update ) -> updateCounter.getAndIncrement();
+
+        config.registerDynamicUpdateListener( MyDynamicSettings.boolSetting, listener );
+        config.updateDynamicSetting( MyDynamicSettings.boolSetting.name(), "false", ORIGIN );
+        assertThat( updateCounter.get(), is( 1 ) );
+
+        config.unregisterDynamicUpdateListener( MyDynamicSettings.boolSetting, listener );
+
+        config.updateDynamicSetting( MyDynamicSettings.boolSetting.name(), "true", ORIGIN );
+        assertThat( updateCounter.get(), is( 1 ) );
+    }
+
+    private static Config Config()
+    {
+        return Config( Collections.emptyMap() );
+    }
+
+    private static Config Config( Map<String,String> params )
+    {
+        return Config.fromSettings( params )
+                .withConfigClasses( Arrays.asList( mySettingsWithDefaults, myMigratingSettings ) ).build();
+    }
 
     public static class MyMigratingSettings implements LoadableConfig
     {
@@ -152,348 +635,7 @@
             return Collections.emptyMap();
         }
     }
->>>>>>> 0e58d08e
-
-    private static final String ORIGIN = "test";
-    private static MyMigratingSettings myMigratingSettings = new MyMigratingSettings();
-    private static MySettingsWithDefaults mySettingsWithDefaults = new MySettingsWithDefaults();
-
-    @Test
-    void shouldApplyDefaults()
-    {
-        Config config = Config();
-
-        assertThat( config.get( MySettingsWithDefaults.hello ), is( "Hello, World!" ) );
-    }
-
-    @Test
-    void shouldApplyMigrations()
-    {
-        // When
-        Config config = Config( stringMap( "old", "hello!" ) );
-
-        // Then
-        assertThat( config.get( MyMigratingSettings.newer ), is( "hello!" ) );
-    }
-
-    @Test
-    void shouldNotAllowSettingInvalidValues()
-    {
-        assertThrows( InvalidSettingException.class, () -> Config( stringMap( MySettingsWithDefaults.boolSetting.name(), "asd" ) ) );
-    }
-
-    @Test
-    void shouldBeAbleToAugmentConfig()
-    {
-        // Given
-        Config config = Config();
-
-        assertTrue( config.get( MySettingsWithDefaults.boolSetting ) );
-        assertEquals( "Hello, World!",  config.get( MySettingsWithDefaults.hello ) );
-
-        // When
-        config.augment( MySettingsWithDefaults.boolSetting, Settings.FALSE );
-        config.augment( MySettingsWithDefaults.hello, "Bye" );
-
-        // Then
-        assertThat( config.get( MySettingsWithDefaults.boolSetting ), equalTo( false ) );
-        assertThat( config.get( MySettingsWithDefaults.hello ), equalTo( "Bye" ) );
-    }
-
-    @Test
-    void augmentAnotherConfig()
-    {
-        Config config = Config();
-        config.augment( MySettingsWithDefaults.hello, "Hi" );
-
-        Config anotherConfig = Config();
-        anotherConfig.augment( stringMap( MySettingsWithDefaults.boolSetting.name(),
-                Settings.FALSE, MySettingsWithDefaults.hello.name(), "Bye" ) );
-
-        config.augment( anotherConfig );
-
-        assertThat( config.get( MySettingsWithDefaults.boolSetting ), equalTo( false ) );
-        assertThat( config.get( MySettingsWithDefaults.hello ), equalTo( "Bye" ) );
-    }
-
-    @Test
-    void shouldWarnAndDiscardUnknownOptionsInReservedNamespaceAndPassOnBufferedLogInWithMethods() throws Exception
-    {
-        // Given
-        Log log = mock( Log.class );
-        File confFile = testDirectory.file( "test.conf" );
-        assertTrue( confFile.createNewFile() );
-
-        Config config = Config.fromFile( confFile )
-                              .withSetting( GraphDatabaseSettings.strict_config_validation, "false" )
-                              .withSetting( "dbms.jibberish", "booh" ).build();
-
-        // When
-        config.setLogger( log );
-        config.augment( "causal_clustering.jibberish", "baah" );
-
-        // Then
-        verify( log ).warn( "Unknown config option: %s", "dbms.jibberish" );
-        verifyNoMoreInteractions( log );
-    }
-
-    @Test
-    void shouldLogDeprecationWarnings() throws Exception
-    {
-        // Given
-        Log log = mock( Log.class );
-        File confFile = testDirectory.file( "test.conf" );
-        assertTrue( confFile.createNewFile() );
-
-        Config config = Config.fromFile( confFile )
-                              .withSetting( MySettingsWithDefaults.oldHello, "baah" )
-                              .withSetting( MySettingsWithDefaults.oldSetting, "booh" )
-                              .withConfigClasses( Arrays.asList( mySettingsWithDefaults, myMigratingSettings,
-                                      new GraphDatabaseSettings() ) )
-                              .build();
-
-        // When
-        config.setLogger( log );
-
-        // Then
-        verify( log ).warn( "%s is deprecated. Replaced by %s", MySettingsWithDefaults.oldHello.name(),
-                MySettingsWithDefaults.hello.name() );
-        verify( log ).warn( "%s is deprecated.", MySettingsWithDefaults.oldSetting.name() );
-        verifyNoMoreInteractions( log );
-    }
-
-    @Test
-    void shouldLogIfConfigFileCouldNotBeFound()
-    {
-        Log log = mock( Log.class );
-        File confFile = testDirectory.file( "test.conf" ); // Note: we don't create the file.
-
-        Config config = Config.fromFile( confFile ).withNoThrowOnFileLoadFailure().build();
-
-        config.setLogger( log );
-
-        verify( log ).warn( "Config file [%s] does not exist.", confFile );
-    }
-
-    @Test
-    void shouldLogIfConfigFileCouldNotBeRead() throws IOException
-    {
-        Log log = mock( Log.class );
-        File confFile = testDirectory.file( "test.conf" );
-        assertTrue( confFile.createNewFile() );
-        assumeTrue( confFile.setReadable( false ) );
-
-        Config config = Config.fromFile( confFile ).withNoThrowOnFileLoadFailure().build();
-
-        config.setLogger( log );
-
-        verify( log ).error( "Unable to load config file [%s]: %s", confFile, confFile + " (Permission denied)" );
-    }
-
-    @Test
-    void mustThrowIfConfigFileCouldNotBeFound()
-    {
-        assertThrows( ConfigLoadIOException.class, () ->
-        {
-            File confFile = testDirectory.file( "test.conf" );
-
-            Config.fromFile( confFile ).build();
-        } );
-    }
-
-    @Test
-    void mustThrowIfConfigFileCoutNotBeRead() throws IOException
-    {
-        File confFile = testDirectory.file( "test.conf" );
-        assertTrue( confFile.createNewFile() );
-        assumeTrue( confFile.setReadable( false ) );
-        assertThrows( ConfigLoadIOException.class, () ->
-        {
-            Config.fromFile( confFile ).build();
-        } );
-    }
-
-    @Test
-    void mustWarnIfFileContainsDuplicateSettings() throws Exception
-    {
-        Log log = mock( Log.class );
-        File confFile = testDirectory.createFile( "test.conf" );
-        Files.write( confFile.toPath(), Arrays.asList(
-                ExternalSettings.initialHeapSize.name() + "=5g",
-                ExternalSettings.initialHeapSize.name() + "=4g",
-                ExternalSettings.initialHeapSize.name() + "=3g",
-                ExternalSettings.maxHeapSize.name() + "=10g",
-                ExternalSettings.maxHeapSize.name() + "=10g" ) );
-
-        Config config = Config.fromFile( confFile ).build();
-        config.setLogger( log );
-
-        // We should only log the warning once for each.
-        verify( log ).warn( "The '%s' setting is specified more than once. Settings only be specified once, to avoid ambiguity. " +
-                        "The setting value that will be used is '%s'.",
-                ExternalSettings.initialHeapSize.name(), "5g" );
-        verify( log ).warn( "The '%s' setting is specified more than once. Settings only be specified once, to avoid ambiguity. " +
-                        "The setting value that will be used is '%s'.",
-                ExternalSettings.maxHeapSize.name(), "10g" );
-    }
-
-    @Test
-    void mustNotWarnAboutDuplicateJvmAdditionalSettings() throws Exception
-    {
-        Log log = mock( Log.class );
-        File confFile = testDirectory.createFile( "test.conf" );
-        Files.write( confFile.toPath(), Arrays.asList(
-                ExternalSettings.additionalJvm.name() + "=-Dsysprop=val",
-                ExternalSettings.additionalJvm.name() + "=-XX:+UseG1GC",
-                ExternalSettings.additionalJvm.name() + "=-XX:+AlwaysPreTouch" ) );
-
-        Config config = Config.fromFile( confFile ).build();
-        config.setLogger( log );
-
-        // The ExternalSettings.additionalJvm setting is allowed to be specified more than once.
-        verifyNoMoreInteractions( log );
-    }
-
-    @Test
-    void shouldSetInternalParameter()
-    {
-        // Given
-        Config config = Config.builder()
-                .withSetting( MySettingsWithDefaults.secretSetting, "false" )
-                .withSetting( MySettingsWithDefaults.hello, "ABC" )
-                .withConfigClasses( Arrays.asList( mySettingsWithDefaults, myMigratingSettings ) )
-                .build();
-
-        // Then
-        assertTrue( config.getConfigValues().get( MySettingsWithDefaults.secretSetting.name() ).internal() );
-        assertFalse( config.getConfigValues().get( MySettingsWithDefaults.hello.name() ).internal() );
-    }
-
-    @Test
-<<<<<<< HEAD
-    void shouldSetDocumentedDefaultValue()
-=======
-    public void shouldSetSecretParameter()
-    {
-        // Given
-        Config config = Config.builder()
-                .withSetting( MySettingsWithDefaults.password, "this should not be visible" )
-                .withSetting( MySettingsWithDefaults.hello, "ABC" )
-                .withConfigClasses( Arrays.asList( mySettingsWithDefaults, myMigratingSettings ) )
-                .build();
-
-        // Then
-        assertTrue( config.getConfigValues().get( MySettingsWithDefaults.password.name() ).secret() );
-        assertFalse( config.getConfigValues().get( MySettingsWithDefaults.hello.name() ).secret() );
-        String configText = config.toString();
-        assertTrue( configText.contains( Secret.OBSFUCATED ) );
-        assertFalse( configText.contains( "this should not be visible" ) );
-        assertFalse( configText.contains( config.get( MySettingsWithDefaults.password ) ) );
-    }
-
-    @Test
-    public void shouldSetDocumentedDefaultValue()
->>>>>>> 0e58d08e
-    {
-        // Given
-        Config config = Config.builder()
-                              .withSetting( MySettingsWithDefaults.secretSetting, "false" )
-                              .withSetting( MySettingsWithDefaults.hello, "ABC" )
-                              .withConfigClasses( Arrays.asList( new MySettingsWithDefaults(), myMigratingSettings ) )
-                              .build();
-
-        // Then
-        assertEquals( Optional.of( "<documented default value>" ),
-                config.getConfigValues().get( MySettingsWithDefaults.secretSetting.name() )
-                      .documentedDefaultValue() );
-        assertEquals( Optional.empty(),
-                config.getConfigValues().get( MySettingsWithDefaults.hello.name() ).documentedDefaultValue() );
-    }
-
-    @Test
-    void validatorsShouldBeCalledWhenBuilding()
-    {
-        // Should not throw
-        Config.builder()
-              .withSetting( MySettingsWithDefaults.hello, "neo4j" )
-              .withValidator( new HelloHasToBeNeo4jConfigurationValidator() )
-              .withConfigClasses( Arrays.asList( mySettingsWithDefaults, myMigratingSettings ) ).build();
-
-        InvalidSettingException exception = assertThrows( InvalidSettingException.class,
-                        () -> Config.builder().withSetting( MySettingsWithDefaults.hello, "not-neo4j" )
-                                .withValidator( new HelloHasToBeNeo4jConfigurationValidator() )
-                                .withConfigClasses( Arrays.asList( mySettingsWithDefaults, myMigratingSettings ) ).build() );
-        assertThat( exception.getMessage(), Matchers.containsString( "Setting hello has to set to neo4j" ) );
-    }
-
-    @Group( "a.b.c" )
-    private static class GroupedSetting
-    {
-    }
-
-    @Test
-    void identifiersFromGroup() throws Exception
-    {
-        // Given
-        File confFile = testDirectory.file( "test.conf" );
-        assertTrue( confFile.createNewFile() );
-
-        Config config = Config.fromFile( confFile )
-                              .withSetting( GraphDatabaseSettings.strict_config_validation, "false" )
-                              .withSetting( "a.b.c.first.jibberish", "baah" )
-                              .withSetting( "a.b.c.second.jibberish", "baah" )
-                              .withSetting( "a.b.c.third.jibberish", "baah" )
-                              .withSetting( "a.b.c.forth.jibberish", "baah" ).build();
-
-        Set<String> identifiers = config.identifiersFromGroup( GroupedSetting.class );
-        Set<String> expectedIdentifiers = new HashSet<>( Arrays.asList( "first", "second", "third", "forth" ) );
-
-        assertEquals( expectedIdentifiers, identifiers );
-    }
-
-    @Test
-    void isConfigured()
-    {
-        Config config = Config();
-        assertFalse( config.isConfigured( MySettingsWithDefaults.hello ) );
-        config.augment( MySettingsWithDefaults.hello, "Hi" );
-        assertTrue( config.isConfigured( MySettingsWithDefaults.hello ) );
-    }
-
-    @Test
-    void isConfiguredShouldNotReturnTrueEvenThoughDefaultValueExists()
-    {
-        Config config = Config();
-        assertFalse( config.isConfigured( MySettingsWithDefaults.hello ) );
-        assertEquals( "Hello, World!", config.get( MySettingsWithDefaults.hello ) );
-    }
-
-    @Test
-    void withConnectorsDisabled()
-    {
-        Connector httpConnector = new HttpConnector();
-        Connector boltConnector = new BoltConnector();
-        Config config = Config.builder()
-                              .withSetting( httpConnector.enabled, "true" )
-                              .withSetting( httpConnector.type, Connector.ConnectorType.HTTP.name() )
-                              .withSetting( boltConnector.enabled, "true" )
-                              .withSetting( boltConnector.type, Connector.ConnectorType.BOLT.name() )
-                              .withConnectorsDisabled().build();
-        assertFalse( config.get( httpConnector.enabled ) );
-        assertFalse( config.get( boltConnector.enabled ) );
-    }
-
-    @Test
-    void augmentDefaults()
-    {
-        Config config = Config();
-        assertEquals( "Hello, World!", config.get( MySettingsWithDefaults.hello ) );
-        config.augmentDefaults( MySettingsWithDefaults.hello, "new default" );
-        assertEquals( "new default", config.get( MySettingsWithDefaults.hello ) );
-    }
-
-<<<<<<< HEAD
-=======
+
     public static class MyDynamicSettings implements LoadableConfig
     {
         @Dynamic
@@ -502,199 +644,6 @@
         @Dynamic
         @Secret
         public static final Setting<String> secretSetting = setting( "password", STRING, "secret" );
-    }
-
->>>>>>> 0e58d08e
-    @Test
-    void updateDynamicShouldLogChanges()
-    {
-        String settingName = MyDynamicSettings.boolSetting.name();
-        String changedMessage = "Setting changed: '%s' changed from '%s' to '%s' via '%s'";
-        Config config = Config.builder().withConfigClasses( singletonList( new MyDynamicSettings() ) ).build();
-
-        Log log = mock( Log.class );
-        config.setLogger( log );
-
-        config.updateDynamicSetting( settingName, "false", ORIGIN );
-        config.updateDynamicSetting( settingName, "true", ORIGIN );
-        config.updateDynamicSetting( settingName, "", ORIGIN );
-
-        InOrder order = inOrder( log );
-        order.verify( log ).info( changedMessage, settingName, "default (true)", "false", "test" );
-        order.verify( log ).info( changedMessage, settingName, "false", "true", "test" );
-        order.verify( log ).info( changedMessage, settingName, "true", "default (true)", "test" );
-        verifyNoMoreInteractions( log );
-    }
-
-    @Test
-    void doNotParsePropertyOnEachLookup()
-    {
-        ParseCounterSettings counterSettings = new ParseCounterSettings();
-        Config config = Config.builder().withConfigClasses( singletonList( counterSettings ) ).build();
-        // we parse property first time during validation and throw that value away
-        assertEquals( 1, ParseCounterSettings.countingIntegerConverter.getCounterValue() );
-
-        assertEquals( 1, (int) config.get( ParseCounterSettings.integerSetting ) );
-        assertEquals( 2, ParseCounterSettings.countingIntegerConverter.getCounterValue() );
-
-        assertEquals( 1, (int) config.get( ParseCounterSettings.integerSetting ) );
-        assertEquals( 1, (int) config.get( ParseCounterSettings.integerSetting ) );
-        assertEquals( 1, (int) config.get( ParseCounterSettings.integerSetting ) );
-        assertEquals( 2, ParseCounterSettings.countingIntegerConverter.getCounterValue() );
-    }
-
-    @Test
-    void updateDynamicConfig()
-    {
-        Config config = Config.builder().withConfigClasses( singletonList( new MyDynamicSettings() ) ).build();
-        assertTrue( config.get( MyDynamicSettings.boolSetting ) );
-        config.updateDynamicSetting( MyDynamicSettings.boolSetting.name(), Settings.FALSE, "test" );
-        assertFalse( config.get( MyDynamicSettings.boolSetting ) );
-    }
-
-    @Test
-    void updateDynamicShouldThrowIfSettingIsNotDynamic()
-    {
-        Config config = Config.builder().withConfigClasses( singletonList( mySettingsWithDefaults ) ).build();
-        assertThrows( IllegalArgumentException.class, () -> config.updateDynamicSetting( MySettingsWithDefaults.hello.name(), "hello", ORIGIN ) );
-    }
-
-    @Test
-    void updateDynamicShouldInformRegisteredListeners()
-    {
-        Config config = Config.builder().withConfigClasses( singletonList( new MyDynamicSettings() ) ).build();
-        AtomicInteger counter = new AtomicInteger( 0 );
-        config.registerDynamicUpdateListener( MyDynamicSettings.boolSetting, ( previous, update ) ->
-        {
-            counter.getAndIncrement();
-            assertTrue( previous );
-            assertFalse( update );
-        } );
-        config.updateDynamicSetting( MyDynamicSettings.boolSetting.name(), "false", ORIGIN );
-        assertThat( counter.get(), is( 1 ) );
-    }
-
-    @Test
-    void updateDynamicShouldNotAllowInvalidSettings()
-    {
-        Config config = Config.builder().withConfigClasses( singletonList( new MyDynamicSettings() ) ).build();
-        assertThrows( InvalidSettingException.class,
-                () -> config.updateDynamicSetting( MyDynamicSettings.boolSetting.name(), "this is not a boolean", ORIGIN ) );
-    }
-
-    @Test
-    void registeringUpdateListenerOnNonDynamicSettingMustThrow()
-    {
-        Config config = Config.builder().withConfigClasses( singletonList( mySettingsWithDefaults ) ).build();
-        assertThrows( IllegalArgumentException.class,
-                () -> config.registerDynamicUpdateListener( MySettingsWithDefaults.hello, ( a, b ) -> fail( "never called" ) ) );
-    }
-
-    @Test
-    void updateDynamicShouldLogExceptionsFromUpdateListeners()
-    {
-        Config config = Config.builder().withConfigClasses( singletonList( new MyDynamicSettings() ) ).build();
-        IllegalStateException exception = new IllegalStateException( "Boo" );
-        config.registerDynamicUpdateListener( MyDynamicSettings.boolSetting, ( a, b ) ->
-        {
-            throw exception;
-        } );
-        Log log = mock( Log.class );
-        config.setLogger( log );
-        String settingName = MyDynamicSettings.boolSetting.name();
-
-        config.updateDynamicSetting( settingName, "", ORIGIN );
-
-        verify( log ).error( "Failure when notifying listeners after dynamic setting change; " +
-                             "new setting might not have taken effect: Boo", exception );
-    }
-
-    @Test
-<<<<<<< HEAD
-    void removeRegisteredSettingChangeListener()
-    {
-        Config config = Config.builder().withConfigClasses( singletonList( new MyDynamicSettings() ) ).build();
-        AtomicInteger updateCounter = new AtomicInteger( 0 );
-        SettingChangeListener<Boolean> listener = ( previous, update ) -> updateCounter.getAndIncrement();
-
-        config.registerDynamicUpdateListener( MyDynamicSettings.boolSetting, listener );
-        config.updateDynamicSetting( MyDynamicSettings.boolSetting.name(), "false", ORIGIN );
-        assertThat( updateCounter.get(), is( 1 ) );
-
-        config.unregisterDynamicUpdateListener( MyDynamicSettings.boolSetting, listener );
-
-        config.updateDynamicSetting( MyDynamicSettings.boolSetting.name(), "true", ORIGIN );
-        assertThat( updateCounter.get(), is( 1 ) );
-    }
-
-    private static Config Config()
-    {
-        return Config( Collections.emptyMap() );
-    }
-
-    private static Config Config( Map<String,String> params )
-    {
-        return Config.fromSettings( params )
-                .withConfigClasses( Arrays.asList( mySettingsWithDefaults, myMigratingSettings ) ).build();
-    }
-
-    public static class MyMigratingSettings implements LoadableConfig
-    {
-        @SuppressWarnings( "unused" ) // accessed by reflection
-        @Migrator
-        public static ConfigurationMigrator migrator = new BaseConfigurationMigrator()
-        {
-            {
-                add( new SpecificPropertyMigration( "old", "Old has been replaced by newer!" )
-                {
-                    @Override
-                    public void setValueWithOldSetting( String value, Map<String,String> rawConfiguration )
-                    {
-                        rawConfiguration.put( newer.name(), value );
-                    }
-                } );
-            }
-        };
-
-        public static Setting<String> newer = setting( "newer", STRING, "" );
-    }
-
-    public static class MySettingsWithDefaults implements LoadableConfig
-    {
-        public static final Setting<String> hello = setting( "hello", STRING, "Hello, World!" );
-
-        public static final Setting<Boolean> boolSetting = setting( "bool_setting", BOOLEAN, Settings.TRUE );
-
-        @Internal
-        @DocumentedDefaultValue( "<documented default value>" )
-        public static final Setting<Boolean> secretSetting = setting( "secret_setting", BOOLEAN, Settings.TRUE );
-
-        @Deprecated
-        @ReplacedBy( "hello" )
-        public static final Setting<String> oldHello = setting( "old_hello", STRING, "Hello, Bob" );
-
-        @Deprecated
-        public static final Setting<String> oldSetting = setting( "some_setting", STRING, "Has no replacement" );
-    }
-
-    private static class HelloHasToBeNeo4jConfigurationValidator implements ConfigurationValidator
-    {
-        @Override
-        public Map<String,String> validate( @Nonnull Config config, @Nonnull Log log ) throws InvalidSettingException
-        {
-            if ( !config.get( MySettingsWithDefaults.hello ).equals( "neo4j" ) )
-            {
-                throw new InvalidSettingException( "Setting hello has to set to neo4j" );
-            }
-
-            return Collections.emptyMap();
-        }
-    }
-
-    public static class MyDynamicSettings implements LoadableConfig
-    {
-        @Dynamic
-        public static final Setting<Boolean> boolSetting = setting( "bool_setting", BOOLEAN, Settings.TRUE );
     }
 
     public static class ParseCounterSettings implements LoadableConfig
@@ -721,39 +670,4 @@
         }
     }
 
-=======
-    public void updateDynamicShouldWorkWithSecret() throws Exception
-    {
-        // Given a secret dynamic setting with a registered update listener
-        String settingName = MyDynamicSettings.secretSetting.name();
-        String changedMessage = "Setting changed: '%s' changed from '%s' to '%s' via '%s'";
-        Config config = Config.builder().withConfigClasses( singletonList( new MyDynamicSettings() ) ).build();
-
-        Log log = mock( Log.class );
-        config.setLogger( log );
-
-        AtomicInteger counter = new AtomicInteger( 0 );
-        config.registerDynamicUpdateListener( MyDynamicSettings.secretSetting, ( previous, update ) ->
-        {
-            counter.getAndIncrement();
-            assertThat( "Update listener should not see obsfucated secret", previous, not( CoreMatchers.equalTo( Secret.OBSFUCATED ) ) );
-            assertThat( "Update listener should not see obsfucated secret", update, not( CoreMatchers.equalTo( Secret.OBSFUCATED ) ) );
-        } );
-
-        // When changing secret settings three times
-        config.updateDynamicSetting( settingName, "another", ORIGIN );
-        config.updateDynamicSetting( settingName, "secret2", ORIGIN );
-        config.updateDynamicSetting( settingName, "", ORIGIN );
-
-        // Then we should see obsfucated log messages
-        InOrder order = inOrder( log );
-        order.verify( log ).info( changedMessage, settingName, "default (" + Secret.OBSFUCATED + ")", Secret.OBSFUCATED, ORIGIN );
-        order.verify( log ).info( changedMessage, settingName, Secret.OBSFUCATED, Secret.OBSFUCATED, ORIGIN );
-        order.verify( log ).info( changedMessage, settingName, Secret.OBSFUCATED, "default (" + Secret.OBSFUCATED + ")", ORIGIN );
-        verifyNoMoreInteractions( log );
-
-        // And see 3 calls to the update listener
-        assertThat( counter.get(), is( 3 ) );
-    }
->>>>>>> 0e58d08e
 }