/*
 * Copyright (c) 2002-2019 "Neo4j,"
 * Neo4j Sweden AB [http://neo4j.com]
 *
 * This file is part of Neo4j.
 *
 * Neo4j is free software: you can redistribute it and/or modify
 * it under the terms of the GNU General Public License as published by
 * the Free Software Foundation, either version 3 of the License, or
 * (at your option) any later version.
 *
 * This program is distributed in the hope that it will be useful,
 * but WITHOUT ANY WARRANTY; without even the implied warranty of
 * MERCHANTABILITY or FITNESS FOR A PARTICULAR PURPOSE.  See the
 * GNU General Public License for more details.
 *
 * You should have received a copy of the GNU General Public License
 * along with this program.  If not, see <http://www.gnu.org/licenses/>.
 */
package org.neo4j.kernel.impl.api.index;

import org.hamcrest.Description;
import org.hamcrest.Matcher;
import org.hamcrest.Matchers;
import org.hamcrest.TypeSafeMatcher;
import org.junit.Before;
import org.junit.Rule;
import org.junit.Test;
import org.junit.rules.ExpectedException;
import org.mockito.ArgumentCaptor;
import org.mockito.InOrder;
import org.mockito.invocation.InvocationOnMock;
import org.mockito.stubbing.Answer;

import java.io.File;
import java.io.IOException;
import java.io.UncheckedIOException;
import java.util.ArrayList;
import java.util.Arrays;
import java.util.Collection;
import java.util.Collections;
import java.util.List;
import java.util.Optional;
import java.util.concurrent.CountDownLatch;
import java.util.concurrent.ExecutorService;
import java.util.concurrent.Executors;
import java.util.concurrent.atomic.AtomicLong;
import java.util.function.Consumer;
import java.util.function.IntPredicate;

import org.neo4j.common.DependencyResolver;
import org.neo4j.common.TokenNameLookup;
import org.neo4j.configuration.Config;
import org.neo4j.configuration.GraphDatabaseSettings;
import org.neo4j.exceptions.KernelException;
import org.neo4j.graphdb.ResourceIterator;
import org.neo4j.helpers.collection.BoundedIterable;
import org.neo4j.helpers.collection.Visitor;
import org.neo4j.internal.kernel.api.IndexCapability;
import org.neo4j.internal.kernel.api.InternalIndexState;
import org.neo4j.internal.kernel.api.PopulationProgress;
import org.neo4j.internal.kernel.api.exceptions.schema.IndexNotFoundKernelException;
import org.neo4j.io.fs.FileSystemAbstraction;
import org.neo4j.io.pagecache.IOLimiter;
import org.neo4j.io.pagecache.PageCache;
import org.neo4j.kernel.api.exceptions.index.IndexPopulationFailedKernelException;
import org.neo4j.kernel.api.index.IndexAccessor;
import org.neo4j.kernel.api.index.IndexPopulator;
import org.neo4j.kernel.api.index.IndexProvider;
import org.neo4j.kernel.api.index.IndexProviderDescriptor;
import org.neo4j.kernel.api.index.IndexReader;
import org.neo4j.kernel.api.index.IndexSample;
import org.neo4j.kernel.api.index.IndexUpdater;
import org.neo4j.kernel.api.schema.SchemaDescriptorFactory;
import org.neo4j.kernel.impl.api.SchemaState;
import org.neo4j.kernel.impl.api.index.sampling.IndexSamplingConfig;
import org.neo4j.kernel.impl.api.index.sampling.IndexSamplingController;
import org.neo4j.kernel.impl.api.index.sampling.IndexSamplingMode;
import org.neo4j.kernel.impl.api.index.stats.IndexStatisticsStore;
import org.neo4j.kernel.impl.index.schema.CapableIndexDescriptor;
import org.neo4j.kernel.impl.index.schema.IndexDescriptor;
import org.neo4j.kernel.impl.index.schema.NodeIdsIndexReaderQueryAnswer;
import org.neo4j.kernel.impl.index.schema.StoreIndexDescriptor;
import org.neo4j.kernel.impl.scheduler.JobSchedulerFactory;
import org.neo4j.kernel.impl.store.UnderlyingStorageException;
import org.neo4j.kernel.impl.transaction.state.DefaultIndexProviderMap;
import org.neo4j.kernel.impl.util.Dependencies;
import org.neo4j.kernel.lifecycle.LifecycleException;
import org.neo4j.logging.AssertableLogProvider;
import org.neo4j.logging.AssertableLogProvider.LogMatcherBuilder;
import org.neo4j.register.Register.DoubleLongRegister;
import org.neo4j.scheduler.JobScheduler;
import org.neo4j.storageengine.api.IndexEntryUpdate;
import org.neo4j.storageengine.api.NodePropertyAccessor;
import org.neo4j.storageengine.api.StorageIndexReference;
import org.neo4j.storageengine.api.schema.LabelSchemaDescriptor;
import org.neo4j.storageengine.api.schema.SchemaDescriptor;
import org.neo4j.storageengine.migration.StoreMigrationParticipant;
import org.neo4j.test.Barrier;
import org.neo4j.test.DoubleLatch;
import org.neo4j.test.rule.LifeRule;
import org.neo4j.test.rule.SuppressOutput;
import org.neo4j.test.rule.VerboseTimeout;
import org.neo4j.values.storable.Values;

import static java.lang.String.format;
import static java.lang.System.currentTimeMillis;
import static java.util.Arrays.asList;
import static java.util.concurrent.TimeUnit.SECONDS;
import static org.hamcrest.CoreMatchers.containsString;
import static org.hamcrest.CoreMatchers.startsWith;
import static org.hamcrest.Matchers.equalTo;
import static org.hamcrest.Matchers.instanceOf;
import static org.junit.Assert.assertEquals;
import static org.junit.Assert.assertNotNull;
import static org.junit.Assert.assertThat;
import static org.junit.Assert.fail;
import static org.mockito.ArgumentMatchers.any;
import static org.mockito.ArgumentMatchers.anyBoolean;
import static org.mockito.ArgumentMatchers.anyInt;
import static org.mockito.ArgumentMatchers.anyLong;
import static org.mockito.ArgumentMatchers.eq;
import static org.mockito.ArgumentMatchers.isNull;
import static org.mockito.Mockito.RETURNS_MOCKS;
import static org.mockito.Mockito.doAnswer;
import static org.mockito.Mockito.doThrow;
import static org.mockito.Mockito.inOrder;
import static org.mockito.Mockito.mock;
import static org.mockito.Mockito.never;
import static org.mockito.Mockito.reset;
import static org.mockito.Mockito.spy;
import static org.mockito.Mockito.timeout;
import static org.mockito.Mockito.times;
import static org.mockito.Mockito.verify;
import static org.mockito.Mockito.verifyNoMoreInteractions;
import static org.mockito.Mockito.verifyZeroInteractions;
import static org.mockito.Mockito.when;
import static org.neo4j.configuration.GraphDatabaseSettings.SchemaIndex.LUCENE10;
import static org.neo4j.configuration.GraphDatabaseSettings.SchemaIndex.NATIVE10;
import static org.neo4j.configuration.GraphDatabaseSettings.SchemaIndex.NATIVE20;
import static org.neo4j.configuration.GraphDatabaseSettings.SchemaIndex.NATIVE_BTREE10;
import static org.neo4j.configuration.GraphDatabaseSettings.default_schema_provider;
import static org.neo4j.helpers.collection.Iterators.asCollection;
import static org.neo4j.helpers.collection.Iterators.asResourceIterator;
import static org.neo4j.helpers.collection.Iterators.asSet;
import static org.neo4j.helpers.collection.Iterators.iterator;
import static org.neo4j.helpers.collection.Iterators.loop;
import static org.neo4j.internal.kernel.api.InternalIndexState.FAILED;
import static org.neo4j.internal.kernel.api.InternalIndexState.ONLINE;
import static org.neo4j.internal.kernel.api.InternalIndexState.POPULATING;
import static org.neo4j.kernel.api.schema.SchemaDescriptorFactory.forLabel;
import static org.neo4j.kernel.impl.api.index.IndexUpdateMode.RECOVERY;
import static org.neo4j.kernel.impl.api.index.TestIndexProviderDescriptor.PROVIDER_DESCRIPTOR;
import static org.neo4j.kernel.impl.api.index.sampling.IndexSamplingMode.TRIGGER_REBUILD_ALL;
import static org.neo4j.kernel.impl.index.schema.IndexDescriptorFactory.forSchema;
import static org.neo4j.kernel.impl.index.schema.IndexDescriptorFactory.uniqueForSchema;
import static org.neo4j.logging.AssertableLogProvider.inLog;
import static org.neo4j.register.Registers.newDoubleLongRegister;

public class IndexingServiceTest
{
    @Rule
    public final LifeRule life = new LifeRule();
    @Rule
    public ExpectedException expectedException = ExpectedException.none();
    @Rule
    public SuppressOutput suppressOutput = SuppressOutput.suppressAll();
    @Rule
    public VerboseTimeout timeoutThreadDumpRule = VerboseTimeout.builder().build();

    private static final LogMatcherBuilder logMatch = inLog( IndexingService.class );
    private static final IndexProviderDescriptor lucene10Descriptor = new IndexProviderDescriptor( LUCENE10.providerKey(), LUCENE10.providerVersion() );
    private static final IndexProviderDescriptor native10Descriptor = new IndexProviderDescriptor( NATIVE10.providerKey(), NATIVE10.providerVersion() );
    private static final IndexProviderDescriptor native20Descriptor = new IndexProviderDescriptor( NATIVE20.providerKey(), NATIVE20.providerVersion() );
    private static final IndexProviderDescriptor nativeBtree10Descriptor =
            new IndexProviderDescriptor( NATIVE_BTREE10.providerKey(), NATIVE_BTREE10.providerVersion() );
    private static final IndexProviderDescriptor fulltextDescriptor = new IndexProviderDescriptor( "fulltext", "1.0" );
    private final SchemaState schemaState = mock( SchemaState.class );
    private final int labelId = 7;
    private final int propertyKeyId = 15;
    private final int uniquePropertyKeyId = 15;
    private final IndexDescriptor index = forSchema( forLabel( labelId, propertyKeyId ), PROVIDER_DESCRIPTOR );
    private final IndexDescriptor uniqueIndex = uniqueForSchema( forLabel( labelId, uniquePropertyKeyId ), PROVIDER_DESCRIPTOR );
    private final IndexPopulator populator = mock( IndexPopulator.class );
    private final IndexUpdater updater = mock( IndexUpdater.class );
    private final IndexProvider indexProvider = mock( IndexProvider.class );
    private final IndexAccessor accessor = mock( IndexAccessor.class, RETURNS_MOCKS );
    private final IndexStoreView storeView  = mock( IndexStoreView.class );
    private final NodePropertyAccessor propertyAccessor = mock( NodePropertyAccessor.class );
    private final TokenNameLookup nameLookup = mock( TokenNameLookup.class );
    private final AssertableLogProvider internalLogProvider = new AssertableLogProvider();
    private final AssertableLogProvider userLogProvider = new AssertableLogProvider();
    private final IndexStatisticsStore indexStatisticsStore = mock( IndexStatisticsStore.class );

    @Before
    public void setUp()
    {
        when( populator.sampleResult() ).thenReturn( new IndexSample() );
        when( indexStatisticsStore.indexSample( anyLong(), any( DoubleLongRegister.class ) ) )
                .thenAnswer( invocation -> invocation.getArgument( 1 ) );
        when( storeView.newPropertyAccessor() ).thenReturn( propertyAccessor );
        when( indexProvider.getCapability( any() ) ).thenReturn( IndexCapability.NO_CAPABILITY );
    }

    @Test
    public void noMessagesWhenThereIsNoIndexes()
    {
        IndexMapReference indexMapReference = new IndexMapReference();
        IndexingService indexingService = createIndexServiceWithCustomIndexMap( indexMapReference );
        indexingService.start();

        internalLogProvider.assertNoLoggingOccurred();
    }

    @Test
    public void shouldBringIndexOnlineAndFlipOverToIndexAccessor() throws Exception
    {
        // given
        when( accessor.newUpdater( any( IndexUpdateMode.class ) ) ).thenReturn(updater);

        IndexingService indexingService = newIndexingServiceWithMockedDependencies( populator, accessor, withData() );

        life.start();

        // when
        indexingService.createIndexes( index.withId( 0 ) );
        IndexProxy proxy = indexingService.getIndexProxy( 0 );

        waitForIndexesToComeOnline( indexingService, 0 );
        verify( populator, timeout( 10000 ) ).close( true );

        try ( IndexUpdater updater = proxy.newUpdater( IndexUpdateMode.ONLINE ) )
        {
            updater.process( add( 10, "foo" ) );
        }

        // then
        assertEquals( InternalIndexState.ONLINE, proxy.getState() );
        InOrder order = inOrder( populator, accessor, updater);
        order.verify( populator ).create();
        order.verify( populator ).close( true );
        order.verify( accessor ).newUpdater( IndexUpdateMode.ONLINE_IDEMPOTENT );
        order.verify( updater ).process( add( 10, "foo" ) );
        order.verify( updater ).close();
    }

    @Test
    public void indexCreationShouldBeIdempotent() throws Exception
    {
        // given
        when( accessor.newUpdater( any( IndexUpdateMode.class ) ) ).thenReturn( updater );

        IndexingService indexingService = newIndexingServiceWithMockedDependencies( populator, accessor, withData() );

        life.start();

        // when
        indexingService.createIndexes( index.withId( 0 ) );
        indexingService.createIndexes( index.withId( 0 ) );

        // We are asserting that the second call to createIndex does not throw an exception.
        waitForIndexesToComeOnline( indexingService, 0 );
    }

    @SuppressWarnings( "unchecked" )
    @Test
    public void shouldDeliverUpdatesThatOccurDuringPopulationToPopulator() throws Exception
    {
        // given
        when( populator.newPopulatingUpdater( propertyAccessor ) ).thenReturn( updater );

        CountDownLatch populationLatch = new CountDownLatch( 1 );

        Barrier.Control populationStartBarrier = new Barrier.Control();
        IndexingService.Monitor monitor = new IndexingService.MonitorAdapter()
        {
            @Override
            public void indexPopulationScanStarting()
            {
                populationStartBarrier.reached();
            }

            @Override
            public void indexPopulationScanComplete()
            {
                try
                {
                    populationLatch.await();
                }
                catch ( InterruptedException e )
                {
                    Thread.currentThread().interrupt();
                    throw new RuntimeException( "Index population monitor was interrupted", e );
                }
            }
        };
        IndexingService indexingService =
                newIndexingServiceWithMockedDependencies( populator, accessor, withData( addNodeUpdate( 1, "value1" ) ), monitor );

        life.start();

        // when

        indexingService.createIndexes( index.withId( 0 ) );
        IndexProxy proxy = indexingService.getIndexProxy( 0 );
        assertEquals( InternalIndexState.POPULATING, proxy.getState() );
        populationStartBarrier.await();
        populationStartBarrier.release();

        IndexEntryUpdate<?> value2 = add( 2, "value2" );
        try ( IndexUpdater updater = proxy.newUpdater( IndexUpdateMode.ONLINE ) )
        {
            updater.process( value2 );
        }

        populationLatch.countDown();

        waitForIndexesToComeOnline( indexingService, 0 );
        verify( populator ).close( true );

        // then
        assertEquals( InternalIndexState.ONLINE, proxy.getState() );
        InOrder order = inOrder( populator, accessor, updater);
        order.verify( populator ).create();
        order.verify( populator ).includeSample( add( 1, "value1" ) );
        order.verify( populator, times( 1 ) ).add( any( Collection.class ) );
        order.verify( populator ).scanCompleted( any( PhaseTracker.class ) );
        order.verify( populator, times( 2 ) ).add( any( Collection.class ) );
        order.verify( populator ).newPopulatingUpdater( propertyAccessor );
        order.verify( updater ).close();
        order.verify( populator ).sampleResult();
        order.verify( populator ).close( true );
        verifyNoMoreInteractions( updater );
        verifyNoMoreInteractions( populator );

        verifyZeroInteractions( accessor );
    }

    @Test
    public void shouldStillReportInternalIndexStateAsPopulatingWhenConstraintIndexIsDonePopulating() throws Exception
    {
        // given
        when( accessor.newUpdater( any( IndexUpdateMode.class ) ) ).thenReturn( updater );
        IndexReader indexReader = mock( IndexReader.class );
        when( accessor.newReader() ).thenReturn( indexReader );
        doAnswer( new NodeIdsIndexReaderQueryAnswer( index ) ).when( indexReader ).query( any(), any(), any(), anyBoolean(), any() );

        IndexingService indexingService = newIndexingServiceWithMockedDependencies( populator, accessor, withData() );

        life.start();

        // when
        indexingService.createIndexes( constraintIndexRule( 0, labelId, propertyKeyId, PROVIDER_DESCRIPTOR ) );
        IndexProxy proxy = indexingService.getIndexProxy( 0 );

        // don't wait for index to come ONLINE here since we're testing that it doesn't
        verify( populator, timeout( 20000 ) ).close( true );

        try ( IndexUpdater updater = proxy.newUpdater( IndexUpdateMode.ONLINE ) )
        {
            updater.process( add( 10, "foo" ) );
        }

        // then
        assertEquals( InternalIndexState.POPULATING, proxy.getState() );
        InOrder order = inOrder( populator, accessor, updater );
        order.verify( populator ).create();
        order.verify( populator ).close( true );
        order.verify( accessor ).newUpdater( IndexUpdateMode.ONLINE );
        order.verify( updater ).process( add( 10, "foo" ) );
        order.verify( updater ).close();
    }

    @Test
    public void shouldBringConstraintIndexOnlineWhenExplicitlyToldTo() throws Exception
    {
        // given
        IndexingService indexingService = newIndexingServiceWithMockedDependencies( populator, accessor, withData() );

        life.start();

        // when
        StoreIndexDescriptor rule = constraintIndexRule( 0, labelId, propertyKeyId, PROVIDER_DESCRIPTOR );
        indexingService.createIndexes( rule );
        IndexProxy proxy = indexingService.getIndexProxy( 0 );

        indexingService.activateIndex( rule );

        // then
        assertEquals( ONLINE, proxy.getState() );
        InOrder order = inOrder( populator, accessor );
        order.verify( populator ).create();
        order.verify( populator ).close( true );
    }

    @Test
    public void shouldLogIndexStateOnInit() throws Exception
    {
        // given
        IndexProvider provider = mockIndexProviderWithAccessor( PROVIDER_DESCRIPTOR );
        Config config = Config.defaults( default_schema_provider, PROVIDER_DESCRIPTOR.name() );
        IndexProviderMap providerMap = life.add( new DefaultIndexProviderMap( buildIndexDependencies( provider ), config ) );
        TokenNameLookup mockLookup = mock( TokenNameLookup.class );

        StoreIndexDescriptor onlineIndex     = storeIndex( 1, 1, 1, PROVIDER_DESCRIPTOR );
        StoreIndexDescriptor populatingIndex = storeIndex( 2, 1, 2, PROVIDER_DESCRIPTOR );
        StoreIndexDescriptor failedIndex     = storeIndex( 3, 2, 2, PROVIDER_DESCRIPTOR );

        life.add( IndexingServiceFactory.createIndexingService( config, mock( JobScheduler.class ), providerMap,
                mock( IndexStoreView.class ), mockLookup, asList( onlineIndex, populatingIndex, failedIndex ),
                internalLogProvider, userLogProvider, IndexingService.NO_MONITOR, schemaState, indexStatisticsStore ) );

        when( provider.getInitialState( onlineIndex ) )
                .thenReturn( ONLINE );
        when( provider.getInitialState( populatingIndex ) )
                .thenReturn( InternalIndexState.POPULATING );
        when( provider.getInitialState( failedIndex ) )
                .thenReturn( InternalIndexState.FAILED );

        when(mockLookup.labelGetName( 1 )).thenReturn( "LabelOne" );
        when( mockLookup.labelGetName( 2 ) ).thenReturn( "LabelTwo" );
        when( mockLookup.propertyKeyGetName( 1 ) ).thenReturn( "propertyOne" );
        when( mockLookup.propertyKeyGetName( 2 ) ).thenReturn( "propertyTwo" );

        // when
        life.init();

        // then
        internalLogProvider.assertAtLeastOnce(
                logMatch.debug( "IndexingService.init: index 1 on :LabelOne(propertyOne) is ONLINE" ),
                logMatch.debug( "IndexingService.init: index 2 on :LabelOne(propertyTwo) is POPULATING" ),
                logMatch.debug( "IndexingService.init: index 3 on :LabelTwo(propertyTwo) is FAILED" )
        );
    }

    @Test
    public void shouldLogIndexStateOnStart() throws Exception
    {
        // given
        IndexProvider provider = mockIndexProviderWithAccessor( PROVIDER_DESCRIPTOR );
        Config config = Config.defaults( default_schema_provider, PROVIDER_DESCRIPTOR.name() );
        DefaultIndexProviderMap providerMap = new DefaultIndexProviderMap( buildIndexDependencies( provider ), config );
        providerMap.init();
        TokenNameLookup mockLookup = mock( TokenNameLookup.class );

        StoreIndexDescriptor onlineIndex     = storeIndex( 1, 1, 1, PROVIDER_DESCRIPTOR );
        StoreIndexDescriptor populatingIndex = storeIndex( 2, 1, 2, PROVIDER_DESCRIPTOR );
        StoreIndexDescriptor failedIndex     = storeIndex( 3, 2, 2, PROVIDER_DESCRIPTOR );

        IndexingService indexingService = IndexingServiceFactory.createIndexingService( config,
                mock( JobScheduler.class ), providerMap, storeView, mockLookup,
                asList( onlineIndex, populatingIndex, failedIndex ), internalLogProvider, userLogProvider, IndexingService.NO_MONITOR,
                schemaState, indexStatisticsStore );

        when( provider.getInitialState( onlineIndex ) ).thenReturn( ONLINE );
        when( provider.getInitialState( populatingIndex ) ).thenReturn( InternalIndexState.POPULATING );
        when( provider.getInitialState( failedIndex ) ).thenReturn( InternalIndexState.FAILED );
        when( provider.getCapability( any() ) ).thenReturn( IndexCapability.NO_CAPABILITY );

        indexingService.init();

        when(mockLookup.labelGetName( 1 )).thenReturn( "LabelOne" );
        when(mockLookup.labelGetName( 2 )).thenReturn( "LabelTwo" );
        when(mockLookup.propertyKeyGetName( 1 )).thenReturn( "propertyOne" );
        when(mockLookup.propertyKeyGetName( 2 )).thenReturn( "propertyTwo" );
        when( indexStatisticsStore.indexSample( anyLong(), any( DoubleLongRegister.class ) ) ).thenReturn( newDoubleLongRegister( 32L, 32L ) );

        internalLogProvider.clear();

        // when
        indexingService.start();

        // then
        verify( provider ).getPopulationFailure( failedIndex );
        internalLogProvider.assertAtLeastOnce(
                logMatch.debug( "IndexingService.start: index 1 on :LabelOne(propertyOne) is ONLINE" ),
                logMatch.debug( "IndexingService.start: index 2 on :LabelOne(propertyTwo) is POPULATING" ),
                logMatch.debug( "IndexingService.start: index 3 on :LabelTwo(propertyTwo) is FAILED" )
        );
    }

    @Test
    public void shouldNotLogWhenNoDeprecatedIndexesOnInit() throws IOException
    {
        // given
        StoreIndexDescriptor nativeBtree10Index  = storeIndex( 5, 1, 5, nativeBtree10Descriptor );
        StoreIndexDescriptor fulltextIndex  = storeIndex( 6, 1, 6, fulltextDescriptor );

        IndexProvider lucene10Provider = mockIndexProviderWithAccessor( lucene10Descriptor );
        IndexProvider native10Provider = mockIndexProviderWithAccessor( native10Descriptor );
        IndexProvider native20Provider = mockIndexProviderWithAccessor( native20Descriptor );
        IndexProvider nativeBtree10Provider = mockIndexProviderWithAccessor( nativeBtree10Descriptor );
        IndexProvider fulltextProvider = mockIndexProviderWithAccessor( fulltextDescriptor );

        when( nativeBtree10Provider.getInitialState( nativeBtree10Index ) ).thenReturn( ONLINE );
        when( fulltextProvider.getInitialState( fulltextIndex ) ).thenReturn( ONLINE );

        Config config = Config.defaults( default_schema_provider, nativeBtree10Descriptor.name() );
        DependencyResolver dependencies = buildIndexDependencies( lucene10Provider, native10Provider, native20Provider, nativeBtree10Provider );
        DefaultIndexProviderMap providerMap = new DefaultIndexProviderMap( dependencies, config );
        providerMap.init();
        TokenNameLookup mockLookup = mock( TokenNameLookup.class );

        IndexingService indexingService = IndexingServiceFactory.createIndexingService( config,
                mock( JobScheduler.class ), providerMap, storeView, mockLookup,
                Collections.singletonList( nativeBtree10Index ),internalLogProvider, userLogProvider, IndexingService.NO_MONITOR,
                schemaState, indexStatisticsStore );

        // when
        indexingService.init();

        // then
        onBothLogProviders( logProvider -> logProvider.assertNoMessagesContaining( "IndexingService.init: Deprecated index providers in use:" ) );
        onBothLogProviders( logProvider -> internalLogProvider.assertNoMessagesContaining( nativeBtree10Descriptor.name() ) );
        onBothLogProviders( logProvider -> internalLogProvider.assertNoMessagesContaining( fulltextDescriptor.name() ) );
    }

    @Test
    public void shouldNotLogWhenNoDeprecatedIndexesOnStart() throws IOException
    {
        // given
        StoreIndexDescriptor nativeBtree10Index  = storeIndex( 5, 1, 5, nativeBtree10Descriptor );
        StoreIndexDescriptor fulltextIndex  = storeIndex( 6, 1, 6, fulltextDescriptor );

        IndexProvider lucene10Provider = mockIndexProviderWithAccessor( lucene10Descriptor );
        IndexProvider native10Provider = mockIndexProviderWithAccessor( native10Descriptor );
        IndexProvider native20Provider = mockIndexProviderWithAccessor( native20Descriptor );
        IndexProvider nativeBtree10Provider = mockIndexProviderWithAccessor( nativeBtree10Descriptor );
        IndexProvider fulltextProvider = mockIndexProviderWithAccessor( fulltextDescriptor );

        when( nativeBtree10Provider.getInitialState( nativeBtree10Index ) ).thenReturn( ONLINE );
        when( fulltextProvider.getInitialState( fulltextIndex ) ).thenReturn( ONLINE );

        Config config = Config.defaults( default_schema_provider, nativeBtree10Descriptor.name() );
        DependencyResolver dependencies =
                buildIndexDependencies( lucene10Provider, native10Provider, native20Provider, nativeBtree10Provider, fulltextProvider );
        DefaultIndexProviderMap providerMap = new DefaultIndexProviderMap( dependencies, config );
        providerMap.init();
        TokenNameLookup mockLookup = mock( TokenNameLookup.class );

        IndexingService indexingService = IndexingServiceFactory.createIndexingService( config,
                mock( JobScheduler.class ), providerMap, storeView, mockLookup,
                Collections.singletonList( nativeBtree10Index ), internalLogProvider, userLogProvider, IndexingService.NO_MONITOR,
                schemaState, indexStatisticsStore );

        // when
        indexingService.init();
        internalLogProvider.clear();
        indexingService.start();

        // then
        onBothLogProviders( logProvider -> internalLogProvider.assertNoMessagesContaining( "IndexingService.start: Deprecated index providers in use:" ) );
        onBothLogProviders( logProvider -> internalLogProvider.assertNoMessagesContaining( nativeBtree10Descriptor.name() ) );
        onBothLogProviders( logProvider -> internalLogProvider.assertNoMessagesContaining( fulltextDescriptor.name() ) );
    }

    @Test
    public void shouldLogDeprecatedIndexesOnStart() throws IOException
    {
        // given
        StoreIndexDescriptor lucene10Index       = storeIndex( 1, 1, 1, lucene10Descriptor );
        StoreIndexDescriptor native10Index       = storeIndex( 2, 1, 2, native10Descriptor );
        StoreIndexDescriptor native20Index1      = storeIndex( 3, 1, 3, native20Descriptor );
        StoreIndexDescriptor native20Index2      = storeIndex( 4, 1, 4, native20Descriptor );
        StoreIndexDescriptor nativeBtree10Index  = storeIndex( 5, 1, 5, nativeBtree10Descriptor );
        StoreIndexDescriptor fulltextIndex  = storeIndex( 6, 1, 6, fulltextDescriptor );

        IndexProvider lucene10Provider = mockIndexProviderWithAccessor( lucene10Descriptor );
        IndexProvider native10Provider = mockIndexProviderWithAccessor( native10Descriptor );
        IndexProvider native20Provider = mockIndexProviderWithAccessor( native20Descriptor );
        IndexProvider nativeBtree10Provider = mockIndexProviderWithAccessor( nativeBtree10Descriptor );
        IndexProvider fulltextProvider = mockIndexProviderWithAccessor( fulltextDescriptor );

        when( lucene10Provider.getInitialState( lucene10Index ) ).thenReturn( ONLINE );
        when( native10Provider.getInitialState( native10Index ) ).thenReturn( ONLINE );
        when( native20Provider.getInitialState( native20Index1 ) ).thenReturn( ONLINE );
        when( native20Provider.getInitialState( native20Index2 ) ).thenReturn( ONLINE );
        when( nativeBtree10Provider.getInitialState( nativeBtree10Index ) ).thenReturn( ONLINE );
        when( fulltextProvider.getInitialState( fulltextIndex ) ).thenReturn( ONLINE );

        Config config = Config.defaults( default_schema_provider, nativeBtree10Descriptor.name() );
        DependencyResolver dependencies = buildIndexDependencies( lucene10Provider, native10Provider, native20Provider, nativeBtree10Provider );
        DefaultIndexProviderMap providerMap = new DefaultIndexProviderMap( dependencies, config );
        providerMap.init();
        TokenNameLookup mockLookup = mock( TokenNameLookup.class );

        IndexingService indexingService = IndexingServiceFactory.createIndexingService( config,
                mock( JobScheduler.class ), providerMap, storeView, mockLookup,
                asList( lucene10Index, native10Index, native20Index1, native20Index2, nativeBtree10Index ), internalLogProvider, userLogProvider,
                IndexingService.NO_MONITOR, schemaState, indexStatisticsStore );

        // when
        indexingService.init();
        userLogProvider.clear();
        indexingService.start();

        // then
        userLogProvider.assertContainsExactlyOneMessageMatching(
                Matchers.allOf(
                        Matchers.containsString( "Deprecated index providers in use:" ),
                        Matchers.containsString( lucene10Descriptor.name() + " (1 index)" ),
                        Matchers.containsString( native10Descriptor.name() + " (1 index)" ),
                        Matchers.containsString( native20Descriptor.name() + " (2 indexes)" ),
                        Matchers.containsString( "Use procedure 'db.indexes()' to see what indexes use which index provider." )
                )
        );
        onBothLogProviders( logProvider -> internalLogProvider.assertNoMessagesContaining( nativeBtree10Descriptor.name() ) );
        onBothLogProviders( logProvider -> internalLogProvider.assertNoMessagesContaining( fulltextDescriptor.name() ) );
        userLogProvider.print( System.out );
    }

    @Test
    public void shouldFailToStartIfMissingIndexProvider() throws Exception
    {
        // GIVEN an indexing service that has a schema index provider X
        String otherProviderKey = "something-completely-different";
        IndexProviderDescriptor otherDescriptor = new IndexProviderDescriptor(
                otherProviderKey, "no-version" );
        StoreIndexDescriptor rule = storeIndex( 1, 2, 3, otherDescriptor );
        newIndexingServiceWithMockedDependencies(
                mock( IndexPopulator.class ), mock( IndexAccessor.class ),
                new DataUpdates(), rule );

        // WHEN trying to start up and initialize it with an index from provider Y
        try
        {
            life.init();
            fail( "initIndexes with mismatching index provider should fail" );
        }
        catch ( LifecycleException e )
        {   // THEN starting up should fail
            assertThat( e.getCause().getMessage(), containsString( PROVIDER_DESCRIPTOR.name() ) );
            assertThat( e.getCause().getMessage(), containsString( otherProviderKey ) );
        }
    }

    @Test
    public void shouldSnapshotOnlineIndexes() throws Exception
    {
        // GIVEN
        int indexId = 1;
        int indexId2 = 2;
        StoreIndexDescriptor rule1 = storeIndex( indexId, 2, 3, PROVIDER_DESCRIPTOR );
        StoreIndexDescriptor rule2 = storeIndex( indexId2, 4, 5, PROVIDER_DESCRIPTOR );

        IndexAccessor indexAccessor = mock( IndexAccessor.class );
        IndexingService indexing = newIndexingServiceWithMockedDependencies(
                mock( IndexPopulator.class ), indexAccessor,
                new DataUpdates( ), rule1, rule2 );
        File theFile = new File( "Blah" );

        when( indexAccessor.snapshotFiles()).thenAnswer( newResourceIterator( theFile ) );
        when( indexProvider.getInitialState( rule1 ) ).thenReturn( ONLINE );
        when( indexProvider.getInitialState( rule2 ) ).thenReturn( ONLINE );
        when( indexStatisticsStore.indexSample( anyLong(), any( DoubleLongRegister.class ) ) )
                .thenReturn( newDoubleLongRegister( 32L, 32L ) );

        life.start();

        // WHEN
        ResourceIterator<File> files = indexing.snapshotIndexFiles();

        // THEN
        // We get a snapshot per online index
        assertThat( asCollection( files ), equalTo( asCollection( iterator( theFile, theFile ) ) ) );
    }

    @Test
    public void shouldNotSnapshotPopulatingIndexes() throws Exception
    {
        // GIVEN
        CountDownLatch populatorLatch = new CountDownLatch( 1 );
        IndexAccessor indexAccessor = mock(IndexAccessor.class);
        int indexId = 1;
        int indexId2 = 2;
        StoreIndexDescriptor rule1 = storeIndex( indexId, 2, 3, PROVIDER_DESCRIPTOR );
        StoreIndexDescriptor rule2 = storeIndex( indexId2, 4, 5, PROVIDER_DESCRIPTOR );
        IndexingService indexing = newIndexingServiceWithMockedDependencies(
                populator, indexAccessor,
                new DataUpdates(), rule1, rule2 );
        File theFile = new File( "Blah" );

        doAnswer( waitForLatch( populatorLatch ) ).when( populator ).create();
        when( indexAccessor.snapshotFiles() ).thenAnswer( newResourceIterator( theFile ) );
        when( indexProvider.getInitialState( rule1 ) ).thenReturn( POPULATING );
        when( indexProvider.getInitialState( rule2 ) ).thenReturn( ONLINE );
        when( indexStatisticsStore.indexSample( anyLong(), any( DoubleLongRegister.class ) ) ).thenReturn( newDoubleLongRegister( 32L, 32L ) );
        life.start();

        // WHEN
        ResourceIterator<File> files = indexing.snapshotIndexFiles();
        populatorLatch.countDown(); // only now, after the snapshot, is the population job allowed to finish
        waitForIndexesToComeOnline( indexing, indexId, indexId2 );

        // THEN
        // We get a snapshot from the online index, but no snapshot from the populating one
        assertThat( asCollection( files ), equalTo( asCollection( iterator( theFile ) ) ) );
    }

    @Test
    public void shouldIgnoreActivateCallDuringRecovery() throws Exception
    {
        // given
        IndexingService indexingService = newIndexingServiceWithMockedDependencies( populator, accessor, withData() );
        StoreIndexDescriptor index = new IndexDescriptor( SchemaDescriptorFactory.forLabel( 0, 0 ),
                IndexDescriptor.Type.GENERAL, Optional.empty(), PROVIDER_DESCRIPTOR, false ).withId( 0 );

        // when
        indexingService.activateIndex( index );

        // then no exception should be thrown.
    }

    @Test
    public void shouldLogTriggerSamplingOnAllIndexes() throws Exception
    {
        // given
        IndexingService indexingService = newIndexingServiceWithMockedDependencies( populator, accessor, withData() );
        IndexSamplingMode mode = TRIGGER_REBUILD_ALL;

        // when
        indexingService.triggerIndexSampling( mode );

        // then
        internalLogProvider.assertAtLeastOnce(
                logMatch.info( "Manual trigger for sampling all indexes [" + mode + "]" )
        );
    }

    @Test
    public void shouldLogTriggerSamplingOnAnIndexes() throws Exception
    {
        // given
        long indexId = 0;
        IndexSamplingMode mode = TRIGGER_REBUILD_ALL;
        IndexDescriptor descriptor = forSchema( forLabel( 0, 1 ), PROVIDER_DESCRIPTOR );
        IndexingService indexingService = newIndexingServiceWithMockedDependencies( populator, accessor, withData(),
                                                                                    descriptor.withId( indexId ) );
        life.init();
        life.start();

        // when
        indexingService.triggerIndexSampling( descriptor.schema() , mode );

        // then
        String userDescription = descriptor.schema().userDescription( nameLookup );
        internalLogProvider.assertAtLeastOnce(
                logMatch.info( "Manual trigger for sampling index " + userDescription + " [" + mode + "]" )
        );
    }

    @Test
    public void applicationOfIndexUpdatesShouldThrowIfServiceIsShutdown() throws IOException, KernelException
    {
        // Given
        IndexingService indexingService = newIndexingServiceWithMockedDependencies( populator, accessor, withData() );
        life.start();
        life.shutdown();

        try
        {
            // When
            indexingService.applyUpdates( asSet( add( 1, "foo" ) ) );
            fail( "Should have thrown " + IllegalStateException.class.getSimpleName() );
        }
        catch ( IllegalStateException e )
        {
            // Then
            assertThat( e.getMessage(), startsWith( "Can't apply index updates" ) );
        }
    }

    @Test
    public void applicationOfUpdatesShouldFlush() throws Exception
    {
        // Given
        when( accessor.newUpdater( any( IndexUpdateMode.class ) ) ).thenReturn( updater );
        IndexingService indexing = newIndexingServiceWithMockedDependencies( populator, accessor, withData() );
        life.start();

        indexing.createIndexes( index.withId( 0 ) );
        waitForIndexesToComeOnline( indexing, 0 );
        verify( populator, timeout( 10000 ) ).close( true );

        // When
        indexing.applyUpdates( asList( add( 1, "foo" ), add( 2, "bar" ) ) );

        // Then
        InOrder inOrder = inOrder( updater );
        inOrder.verify( updater ).process( add( 1, "foo" ) );
        inOrder.verify( updater ).process( add( 2, "bar" ) );
        inOrder.verify( updater ).close();
        inOrder.verifyNoMoreInteractions();
    }

    @Test
    public void closingOfValidatedUpdatesShouldCloseUpdaters() throws Exception
    {
        // Given
        long indexId1 = 1;
        long indexId2 = 2;

        int labelId1 = 24;
        int labelId2 = 42;

        StoreIndexDescriptor index1 = storeIndex( indexId1, labelId1, propertyKeyId, PROVIDER_DESCRIPTOR );
        StoreIndexDescriptor index2 = storeIndex( indexId2, labelId2, propertyKeyId, PROVIDER_DESCRIPTOR );

        IndexingService indexing = newIndexingServiceWithMockedDependencies( populator, accessor, withData() );

        IndexAccessor accessor1 = mock( IndexAccessor.class );
        IndexUpdater updater1 = mock( IndexUpdater.class );
        when( accessor1.newUpdater( any( IndexUpdateMode.class ) ) ).thenReturn( updater1 );

        IndexAccessor accessor2 = mock( IndexAccessor.class );
        IndexUpdater updater2 = mock( IndexUpdater.class );
        when( accessor2.newUpdater( any( IndexUpdateMode.class ) ) ).thenReturn( updater2 );

        when( indexProvider.getOnlineAccessor( eq( index1 ), any( IndexSamplingConfig.class ) ) ).thenReturn( accessor1 );
        when( indexProvider.getOnlineAccessor( eq( index2 ), any( IndexSamplingConfig.class ) ) ).thenReturn( accessor2 );

        life.start();

        indexing.createIndexes( index1 );
        indexing.createIndexes( index2 );

        waitForIndexesToComeOnline( indexing, indexId1, indexId2 );

        verify( populator, timeout( 10000 ).times( 2 ) ).close( true );

        // When
        indexing.applyUpdates( asList(
                add( 1, "foo", labelId1 ),
                add( 2, "bar", labelId2 ) ) );

        // Then
        verify( updater1 ).close();
        verify( updater2 ).close();
    }

    private void waitForIndexesToComeOnline( IndexingService indexing, long... indexRuleIds )
            throws IndexNotFoundKernelException
    {
        waitForIndexesToGetIntoState( indexing, ONLINE, indexRuleIds );
    }

    private void waitForIndexesToGetIntoState( IndexingService indexing, InternalIndexState state,
            long... indexRuleIds )
            throws IndexNotFoundKernelException
    {
        long end = currentTimeMillis() + SECONDS.toMillis( 30 );
        while ( !allInState( indexing, state, indexRuleIds ) )
        {
            if ( currentTimeMillis() > end )
            {
                fail( "Indexes couldn't come online" );
            }
        }
    }

    private boolean allInState( IndexingService indexing, InternalIndexState state,
            long[] indexRuleIds ) throws IndexNotFoundKernelException
    {
        for ( long indexRuleId : indexRuleIds )
        {
            if ( indexing.getIndexProxy( indexRuleId ).getState() != state )
            {
                return false;
            }
        }
        return true;
    }

    private Iterable<IndexEntryUpdate<SchemaDescriptor>> nodeIdsAsIndexUpdates( long... nodeIds )
    {
        return () ->
        {
            List<IndexEntryUpdate<SchemaDescriptor>> updates = new ArrayList<>();
            for ( long nodeId : nodeIds )
            {
                updates.add( IndexEntryUpdate.add( nodeId, index.schema(), Values.of( 1 ) ) );
            }
            return updates.iterator();
        };
    }

    /*
     * See comments in IndexingService#createIndex
     */
    @Test
    public void shouldNotLoseIndexDescriptorDueToOtherSimilarIndexDuringRecovery() throws Exception
    {
        // GIVEN
        long nodeId = 0;
        long indexId = 1;
        long otherIndexId = 2;
        EntityUpdates update = addNodeUpdate( nodeId, "value" );
        DoubleLongRegister register = mock( DoubleLongRegister.class );
        when( register.readSecond() ).thenReturn( 42L );
        when( indexStatisticsStore.indexSample( anyLong(), any( DoubleLongRegister.class ) ) )
                .thenReturn( register );
        // For some reason the usual accessor returned null from newUpdater, even when told to return the updater
        // so spying on a real object instead.
        IndexAccessor accessor = spy( new TrackingIndexAccessor() );
        StoreIndexDescriptor storeIndex = index.withId( indexId );
        IndexingService indexing = newIndexingServiceWithMockedDependencies(
                populator, accessor, withData( update ), storeIndex
        );
        when( indexProvider.getInitialState( storeIndex ) ).thenReturn( ONLINE );
        life.init();

        // WHEN dropping another index, which happens to have the same label/property... while recovering
        StoreIndexDescriptor otherIndex = storeIndex.withId( otherIndexId );
        indexing.createIndexes( otherIndex );
        indexing.dropIndex( otherIndex );
        // and WHEN finally creating our index again (at a later point in recovery)
        indexing.createIndexes( storeIndex );
        reset( accessor );
        indexing.applyUpdates( nodeIdsAsIndexUpdates( nodeId ) );
        // and WHEN starting, i.e. completing recovery
        life.start();

        verify( accessor ).newUpdater( RECOVERY );
    }

    @Test
    public void shouldWaitForRecoveredUniquenessConstraintIndexesToBeFullyPopulated() throws Exception
    {
        // I.e. when a uniqueness constraint is created, but database crashes before that schema record
        // ends up in the store, so that next start have no choice but to rebuild it.

        // GIVEN
        final DoubleLatch latch = new DoubleLatch();
        ControlledIndexPopulator populator = new ControlledIndexPopulator( latch );
        final AtomicLong indexId = new AtomicLong( -1 );
        IndexingService.Monitor monitor = new IndexingService.MonitorAdapter()
        {
            @Override
            public void awaitingPopulationOfRecoveredIndex( StoreIndexDescriptor descriptor )
            {
                // When we see that we start to await the index to populate, notify the slow-as-heck
                // populator that it can actually go and complete its job.
                indexId.set( descriptor.getId() );
                latch.startAndWaitForAllToStart();
            }
        };
        // leaving out the IndexRule here will have the index being populated from scratch
        IndexingService indexing = newIndexingServiceWithMockedDependencies( populator, accessor,
                withData( addNodeUpdate( 0, "value", 1 ) ), monitor );

        // WHEN initializing, i.e. preparing for recovery
        life.init();
        // simulating an index being created as part of applying recovered transactions
        long fakeOwningConstraintRuleId = 1;
        indexing.createIndexes( constraintIndexRule( 2, labelId, propertyKeyId, PROVIDER_DESCRIPTOR,
                fakeOwningConstraintRuleId ) );
        // and then starting, i.e. considering recovery completed
        life.start();

        // THEN afterwards the index should be ONLINE
        assertEquals( 2, indexId.get() );
        assertEquals( ONLINE, indexing.getIndexProxy( indexId.get() ).getState() );
    }

    @Test
    public void shouldCreateMultipleIndexesInOneCall() throws Exception
    {
        // GIVEN
        IndexingService.Monitor monitor = IndexingService.NO_MONITOR;
        IndexingService indexing = newIndexingServiceWithMockedDependencies( populator, accessor,
                withData( addNodeUpdate( 0, "value", 1 ) ), monitor );
        life.start();

        // WHEN
        StoreIndexDescriptor indexRule1 = storeIndex( 0, 0, 0, PROVIDER_DESCRIPTOR );
        StoreIndexDescriptor indexRule2 = storeIndex( 1, 0, 1, PROVIDER_DESCRIPTOR );
        StoreIndexDescriptor indexRule3 = storeIndex( 2, 1, 0, PROVIDER_DESCRIPTOR );
        indexing.createIndexes( indexRule1, indexRule2, indexRule3 );

        // THEN
        verify( indexProvider ).getPopulator( eq( forSchema( forLabel( 0, 0 ), PROVIDER_DESCRIPTOR ).withId( 0 ) ),
                any( IndexSamplingConfig.class ) );
        verify( indexProvider ).getPopulator( eq( forSchema( forLabel( 0, 1 ), PROVIDER_DESCRIPTOR ).withId( 1 ) ),
                any( IndexSamplingConfig.class ) );
        verify( indexProvider ).getPopulator( eq( forSchema( forLabel( 1, 0 ), PROVIDER_DESCRIPTOR ).withId( 2 ) ),
                any( IndexSamplingConfig.class ) );

        waitForIndexesToComeOnline( indexing, 0, 1, 2 );
    }

    @Test
    public void shouldStoreIndexFailureWhenFailingToCreateOnlineAccessorAfterPopulating() throws Exception
    {
        // given
        long indexId = 1;
        IndexingService indexing = newIndexingServiceWithMockedDependencies( populator, accessor, withData() );

        IOException exception = new IOException( "Expected failure" );
        when( nameLookup.labelGetName( labelId ) ).thenReturn( "TheLabel" );
        when( nameLookup.propertyKeyGetName( propertyKeyId ) ).thenReturn( "propertyKey" );

        when( indexProvider.getOnlineAccessor( any( StoreIndexDescriptor.class ), any( IndexSamplingConfig.class ) ) )
                .thenThrow( exception );

        life.start();
        ArgumentCaptor<Boolean> closeArgs = ArgumentCaptor.forClass( Boolean.class );

        // when
        indexing.createIndexes( index.withId( indexId ) );
        waitForIndexesToGetIntoState( indexing, InternalIndexState.FAILED, indexId );
        verify( populator, timeout( 10000 ).times( 2 ) ).close( closeArgs.capture() );

        // then
        assertEquals( FAILED, indexing.getIndexProxy( 1 ).getState() );
        assertEquals( asList( true, false ), closeArgs.getAllValues() );
        assertThat( storedFailure(), containsString( format( "java.io.IOException: Expected failure%n\tat " ) ) );
        internalLogProvider.assertAtLeastOnce( inLog( IndexPopulationJob.class ).error( equalTo(
                "Failed to populate index: [:TheLabel(propertyKey) [provider: {key=quantum-dex, version=25.0}]]" ),
                causedBy( exception ) ) );
        internalLogProvider.assertNone( inLog( IndexPopulationJob.class ).info(
                "Index population completed. Index is now online: [%s]",
                ":TheLabel(propertyKey) [provider: {key=quantum-dex, version=25.0}]" ) );
    }

    @Test
    public void shouldStoreIndexFailureWhenFailingToCreateOnlineAccessorAfterRecoveringPopulatingIndex() throws Exception
    {
        // given
        long indexId = 1;
        StoreIndexDescriptor indexRule = index.withId( indexId );
        IndexingService indexing = newIndexingServiceWithMockedDependencies( populator, accessor, withData(), indexRule );

        IOException exception = new IOException( "Expected failure" );
        when( nameLookup.labelGetName( labelId ) ).thenReturn( "TheLabel" );
        when( nameLookup.propertyKeyGetName( propertyKeyId ) ).thenReturn( "propertyKey" );

        when( indexProvider.getInitialState( indexRule ) ).thenReturn( POPULATING );
        when( indexProvider.getOnlineAccessor( any( StoreIndexDescriptor.class ), any( IndexSamplingConfig.class ) ) )
                .thenThrow( exception );

        life.start();
        ArgumentCaptor<Boolean> closeArgs = ArgumentCaptor.forClass( Boolean.class );

        // when
        waitForIndexesToGetIntoState( indexing, InternalIndexState.FAILED, indexId );
        verify( populator, timeout( 10000 ).times( 2 ) ).close( closeArgs.capture() );

        // then
        assertEquals( FAILED, indexing.getIndexProxy( 1 ).getState() );
        assertEquals( asList( true, false ), closeArgs.getAllValues() );
        assertThat( storedFailure(), containsString( format( "java.io.IOException: Expected failure%n\tat " ) ) );
        internalLogProvider.assertAtLeastOnce( inLog( IndexPopulationJob.class ).error( equalTo(
                "Failed to populate index: [:TheLabel(propertyKey) [provider: {key=quantum-dex, version=25.0}]]" ),
                causedBy( exception ) ) );
        internalLogProvider.assertNone( inLog( IndexPopulationJob.class ).info(
                "Index population completed. Index is now online: [%s]",
                ":TheLabel(propertyKey) [provider: {key=quantum-dex, version=25.0}]" ) );
    }

    @Test( timeout = 60_000L )
    public void shouldReportCauseOfPopulationFailureIfPopulationFailsDuringRecovery() throws IOException, IndexNotFoundKernelException, InterruptedException
    {
        // given
        long indexId = 1;
        CapableIndexDescriptor indexRule = uniqueIndex.withId( indexId ).withoutCapabilities();
        Barrier.Control barrier = new Barrier.Control();
        CountDownLatch exceptionBarrier = new CountDownLatch( 1 );
        IndexingService indexing = newIndexingServiceWithMockedDependencies( populator, accessor, withData(), new IndexingService.MonitorAdapter()
        {
            @Override
            public void awaitingPopulationOfRecoveredIndex( StoreIndexDescriptor descriptor )
            {
                barrier.reached();
            }
        }, indexRule );
        when( indexProvider.getInitialState( indexRule ) ).thenReturn( POPULATING );

        life.init();
        ExecutorService executor = Executors.newSingleThreadExecutor();
        try
        {
            executor.submit( () -> {
                try
                {
                    life.start();
                }
                finally
                {
                    exceptionBarrier.countDown();
                }
            } );

            // Thread is just about to start checking index status. We flip to failed proxy to indicate population failure during recovery.
            barrier.await();
            // Wait for the index to come online, otherwise we'll race the failed flip below with its flip and sometimes the POPULATING -> ONLINE
            // flip will win and make the index NOT fail and therefor hanging this test awaiting on the exceptionBarrier below
            waitForIndexesToComeOnline( indexing, indexId );
            IndexProxy indexProxy = indexing.getIndexProxy( indexRule.schema() );
            assertThat( indexProxy, instanceOf( ContractCheckingIndexProxy.class ) );
            ContractCheckingIndexProxy contractCheckingIndexProxy = (ContractCheckingIndexProxy) indexProxy;
            IndexProxy delegate = contractCheckingIndexProxy.getDelegate();
            assertThat( delegate, instanceOf( FlippableIndexProxy.class ) );
            FlippableIndexProxy flippableIndexProxy = (FlippableIndexProxy) delegate;
            Exception expectedCause = new Exception( "index was failed on purpose" );
            IndexPopulationFailure indexFailure = IndexPopulationFailure.failure( expectedCause );
<<<<<<< HEAD
            flippableIndexProxy.flipTo( new FailedIndexProxy( mock( CapableIndexDescriptor.class ), "string", mock( IndexPopulator.class ),
                    indexFailure, mock( IndexStatisticsStore.class ), internalLogProvider ) );
=======
            flippableIndexProxy.flipTo( new FailedIndexProxy( indexRule, "string", mock( IndexPopulator.class ),
                    indexFailure, mock( IndexCountsRemover.class ), internalLogProvider ) );
>>>>>>> 18f02f02
            barrier.release();
            exceptionBarrier.await();

<<<<<<< HEAD
            internalLogProvider.assertContainsMessageContaining( expectedCause.getMessage() );
=======
            assertThat( actual.getMessage(), Matchers.containsString( indexRule.toString() ) );
            assertThat( actual.getCause(), instanceOf( IllegalStateException.class ) );
            assertThat( Exceptions.stringify( actual.getCause() ), Matchers.containsString( Exceptions.stringify( expectedCause ) ) );
>>>>>>> 18f02f02
        }
        finally
        {
            executor.shutdown();
        }
    }

    @Test
    public void shouldLogIndexStateOutliersOnInit() throws Exception
    {
        // given
        IndexProvider provider = mockIndexProviderWithAccessor( PROVIDER_DESCRIPTOR );
        Config config = Config.defaults( default_schema_provider, PROVIDER_DESCRIPTOR.name() );
        IndexProviderMap providerMap = life.add( new DefaultIndexProviderMap( buildIndexDependencies( provider ), config ) );
        TokenNameLookup mockLookup = mock( TokenNameLookup.class );

        List<StorageIndexReference> indexes = new ArrayList<>();
        int nextIndexId = 1;
        StoreIndexDescriptor populatingIndex = storeIndex( nextIndexId, nextIndexId++, 1, PROVIDER_DESCRIPTOR );
        when( provider.getInitialState( populatingIndex ) ).thenReturn( POPULATING );
        indexes.add( populatingIndex );
        StoreIndexDescriptor failedIndex = storeIndex( nextIndexId, nextIndexId++, 1, PROVIDER_DESCRIPTOR );
        when( provider.getInitialState( failedIndex ) ).thenReturn( FAILED );
        indexes.add( failedIndex );
        for ( int i = 0; i < 10; i++ )
        {
            StoreIndexDescriptor indexRule = storeIndex( nextIndexId, nextIndexId++, 1, PROVIDER_DESCRIPTOR );
            when( provider.getInitialState( indexRule ) ).thenReturn( ONLINE );
            indexes.add( indexRule );
        }
        for ( int i = 0; i < nextIndexId; i++ )
        {
            when( mockLookup.labelGetName( i ) ).thenReturn( "Label" + i );
        }

        life.add( IndexingServiceFactory.createIndexingService( config, mock( JobScheduler.class ), providerMap,
                mock( IndexStoreView.class ), mockLookup, indexes, internalLogProvider, userLogProvider, IndexingService.NO_MONITOR,
                schemaState, indexStatisticsStore ) );

        when( mockLookup.propertyKeyGetName( 1 ) ).thenReturn( "prop" );

        // when
        life.init();

        // then
        internalLogProvider.assertAtLeastOnce(
                logMatch.info( "IndexingService.init: index 1 on :Label1(prop) is POPULATING" ),
                logMatch.info( "IndexingService.init: index 2 on :Label2(prop) is FAILED" ),
                logMatch.info( "IndexingService.init: indexes not specifically mentioned above are ONLINE" )
        );
        internalLogProvider.assertNone( logMatch.info( "IndexingService.init: index 3 on :Label3(prop) is ONLINE" ) );
    }

    @Test
    public void shouldLogIndexStateOutliersOnStart() throws Exception
    {
        // given
        IndexProvider provider = mockIndexProviderWithAccessor( PROVIDER_DESCRIPTOR );
        Config config = Config.defaults( default_schema_provider, PROVIDER_DESCRIPTOR.name() );
        DefaultIndexProviderMap providerMap = new DefaultIndexProviderMap( buildIndexDependencies( provider ), config );
        providerMap.init();
        TokenNameLookup mockLookup = mock( TokenNameLookup.class );

        List<StorageIndexReference> indexes = new ArrayList<>();
        int nextIndexId = 1;
        StoreIndexDescriptor populatingIndex = storeIndex( nextIndexId, nextIndexId++, 1, PROVIDER_DESCRIPTOR );
        when( provider.getInitialState( populatingIndex ) ).thenReturn( POPULATING );
        indexes.add( populatingIndex );
        StoreIndexDescriptor failedIndex = storeIndex( nextIndexId, nextIndexId++, 1, PROVIDER_DESCRIPTOR );
        when( provider.getInitialState( failedIndex ) ).thenReturn( FAILED );
        when( provider.getCapability( any() ) ).thenReturn( IndexCapability.NO_CAPABILITY );
        indexes.add( failedIndex );
        for ( int i = 0; i < 10; i++ )
        {
            StoreIndexDescriptor indexRule = storeIndex( nextIndexId, nextIndexId++, 1, PROVIDER_DESCRIPTOR );
            when( provider.getInitialState( indexRule ) ).thenReturn( ONLINE );
            indexes.add( indexRule );
        }
        for ( int i = 0; i < nextIndexId; i++ )
        {
            when( mockLookup.labelGetName( i ) ).thenReturn( "Label" + i );
        }

        IndexingService indexingService = IndexingServiceFactory.createIndexingService( config,
                mock( JobScheduler.class ), providerMap, storeView, mockLookup, indexes,
                internalLogProvider, userLogProvider, IndexingService.NO_MONITOR, schemaState, indexStatisticsStore );
        when( indexStatisticsStore.indexSample( anyLong(), any( DoubleLongRegister.class ) ) )
                .thenReturn( newDoubleLongRegister( 32L, 32L ) );
        when( mockLookup.propertyKeyGetName( 1 ) ).thenReturn( "prop" );

        // when
        indexingService.init();
        internalLogProvider.clear();
        indexingService.start();

        // then
        internalLogProvider.assertAtLeastOnce(
                logMatch.info( "IndexingService.start: index 1 on :Label1(prop) is POPULATING" ),
                logMatch.info( "IndexingService.start: index 2 on :Label2(prop) is FAILED" ),
                logMatch.info( "IndexingService.start: indexes not specifically mentioned above are ONLINE" )
        );
        internalLogProvider.assertNone( logMatch.info( "IndexingService.start: index 3 on :Label3(prop) is ONLINE" ) );
    }

    @Test
    public void flushAllIndexesWhileSomeOfThemDropped() throws IOException
    {
        IndexMapReference indexMapReference = new IndexMapReference();
        IndexProxy validIndex1 = createIndexProxyMock(1);
        IndexProxy validIndex2 = createIndexProxyMock(2);
        IndexProxy deletedIndexProxy = createIndexProxyMock(3);
        IndexProxy validIndex3 = createIndexProxyMock(4);
        IndexProxy validIndex4 = createIndexProxyMock(5);
        indexMapReference.modify( indexMap ->
        {
            indexMap.putIndexProxy( validIndex1 );
            indexMap.putIndexProxy( validIndex2 );
            indexMap.putIndexProxy( deletedIndexProxy );
            indexMap.putIndexProxy( validIndex3 );
            indexMap.putIndexProxy( validIndex4 );
            return indexMap;
        } );

        doAnswer( invocation ->
        {
            indexMapReference.modify( indexMap ->
            {
                indexMap.removeIndexProxy( 3 );
                return indexMap;
            } );
            throw new RuntimeException( "Index deleted." );
        } ).when( deletedIndexProxy ).force( any( IOLimiter.class ) );

        IndexingService indexingService = createIndexServiceWithCustomIndexMap( indexMapReference );

        indexingService.forceAll( IOLimiter.UNLIMITED );
        verify( validIndex1 ).force( IOLimiter.UNLIMITED );
        verify( validIndex2 ).force( IOLimiter.UNLIMITED );
        verify( validIndex3 ).force( IOLimiter.UNLIMITED );
        verify( validIndex4 ).force( IOLimiter.UNLIMITED );
    }

    @Test
    public void failForceAllWhenOneOfTheIndexesFailToForce() throws IOException
    {
        IndexMapReference indexMapReference = new IndexMapReference();
        IndexProxy strangeIndexProxy = createIndexProxyMock( 1 );
        doThrow( new UncheckedIOException( new IOException( "Can't force" ) ) ).when( strangeIndexProxy ).force( any( IOLimiter.class ) );
        indexMapReference.modify( indexMap ->
        {
            IndexProxy validIndex = createIndexProxyMock( 0 );
            indexMap.putIndexProxy( validIndex );
            indexMap.putIndexProxy( validIndex );
            indexMap.putIndexProxy( strangeIndexProxy );
            indexMap.putIndexProxy( validIndex );
            indexMap.putIndexProxy( validIndex );
            return indexMap;
        } );

        IndexingService indexingService = createIndexServiceWithCustomIndexMap( indexMapReference );

        expectedException.expectMessage( "Unable to force" );
        expectedException.expect( UnderlyingStorageException.class );
        indexingService.forceAll( IOLimiter.UNLIMITED );
    }

    @Test
    public void shouldRefreshIndexesOnStart() throws Exception
    {
        // given
        StoreIndexDescriptor rule = index.withId( 0 );
        newIndexingServiceWithMockedDependencies( populator, accessor, withData(), rule );

        IndexAccessor accessor = mock( IndexAccessor.class );
        IndexUpdater updater = mock( IndexUpdater.class );
        when( accessor.newUpdater( any( IndexUpdateMode.class ) ) ).thenReturn( updater );
        when( indexProvider.getOnlineAccessor( any( StoreIndexDescriptor.class ),
                any( IndexSamplingConfig.class ) ) ).thenReturn( accessor );

        life.init();

        verify( accessor, never() ).refresh();

        life.start();

        // Then
        verify( accessor ).refresh();
    }

    @Test
    public void shouldForgetDeferredIndexDropDuringRecoveryIfCreatedIndexWithSameRuleId() throws Exception
    {
        // given
        StoreIndexDescriptor rule = index.withId( 0 );
        IndexingService indexing = newIndexingServiceWithMockedDependencies( populator, accessor, withData(), rule );
        life.init();

        // when
        indexing.dropIndex( rule );
        indexing.createIndexes( rule );
        life.start();

        // then
        IndexProxy proxy = indexing.getIndexProxy( rule.getId() );
        assertNotNull( proxy );
        verify( accessor, never() ).drop();
    }

    private static IndexProxy createIndexProxyMock( long indexId )
    {
        IndexProxy proxy = mock( IndexProxy.class );
        CapableIndexDescriptor descriptor = storeIndex( indexId, 1, 2, PROVIDER_DESCRIPTOR ).withoutCapabilities();
        when( proxy.getDescriptor() ).thenReturn( descriptor );
        return proxy;
    }

    private static Matcher<? extends Throwable> causedBy( final Throwable exception )
    {
        return new TypeSafeMatcher<Throwable>()
        {
            @Override
            protected boolean matchesSafely( Throwable item )
            {
                while ( item != null )
                {
                    if ( item == exception )
                    {
                        return true;
                    }
                    item = item.getCause();
                }
                return false;
            }

            @Override
            public void describeTo( Description description )
            {
                description.appendText( "exception caused by " ).appendValue( exception );
            }
        };
    }

    private String storedFailure()
    {
        ArgumentCaptor<String> reason = ArgumentCaptor.forClass( String.class );
        verify( populator ).markAsFailed( reason.capture() );
        return reason.getValue();
    }

    private static class ControlledIndexPopulator extends IndexPopulator.Adapter
    {
        private final DoubleLatch latch;

        ControlledIndexPopulator( DoubleLatch latch )
        {
            this.latch = latch;
        }

        @Override
        public void add( Collection<? extends IndexEntryUpdate<?>> updates )
        {
            latch.waitForAllToStart();
        }

        @Override
        public void close( boolean populationCompletedSuccessfully )
        {
            latch.finish();
        }
    }

    private static Answer<Void> waitForLatch( final CountDownLatch latch )
    {
        return invocationOnMock ->
        {
            latch.await();
            return null;
        };
    }

    private static Answer<ResourceIterator<File>> newResourceIterator( final File theFile )
    {
        return invocationOnMock -> asResourceIterator(iterator( theFile ));
    }

    private EntityUpdates addNodeUpdate( long nodeId, Object propertyValue )
    {
        return addNodeUpdate( nodeId, propertyValue, labelId );
    }

    private EntityUpdates addNodeUpdate( long nodeId, Object propertyValue, int labelId )
    {
        return EntityUpdates.forEntity( nodeId ).withTokens( labelId )
                .added( index.schema().getPropertyId(), Values.of( propertyValue ) ).build();
    }

    private IndexEntryUpdate<SchemaDescriptor> add( long nodeId, Object propertyValue )
    {
        return IndexEntryUpdate.add( nodeId, index.schema(), Values.of( propertyValue ) );
    }

    private IndexEntryUpdate<SchemaDescriptor> add( long nodeId, Object propertyValue, int labelId )
    {
        LabelSchemaDescriptor schema = forLabel( labelId, index.schema().getPropertyId() );
        return IndexEntryUpdate.add( nodeId, schema, Values.of( propertyValue ) );
    }

    private IndexingService newIndexingServiceWithMockedDependencies( IndexPopulator populator,
                                                                      IndexAccessor accessor,
                                                                      DataUpdates data,
                                                                      StoreIndexDescriptor... rules ) throws IOException
    {
        return newIndexingServiceWithMockedDependencies( populator, accessor, data, IndexingService.NO_MONITOR, rules );
    }

    private IndexingService newIndexingServiceWithMockedDependencies( IndexPopulator populator,
                                                                      IndexAccessor accessor,
                                                                      DataUpdates data,
                                                                      IndexingService.Monitor monitor,
                                                                      StoreIndexDescriptor... rules ) throws IOException
    {
        when( indexProvider.getInitialState( any( StoreIndexDescriptor.class ) ) ).thenReturn( ONLINE );
        when( indexProvider.getProviderDescriptor() ).thenReturn( PROVIDER_DESCRIPTOR );
        when( indexProvider.getPopulator( any( StoreIndexDescriptor.class ), any( IndexSamplingConfig.class ) ) )
                .thenReturn( populator );
        data.getsProcessedByStoreScanFrom( storeView );
        when( indexProvider.getOnlineAccessor( any( StoreIndexDescriptor.class ), any( IndexSamplingConfig.class ) ) )
                .thenReturn( accessor );
        when( indexProvider.storeMigrationParticipant( any( FileSystemAbstraction.class ), any( PageCache.class ), any() ) )
                .thenReturn( StoreMigrationParticipant.NOT_PARTICIPATING );

        when( nameLookup.labelGetName( anyInt() ) ).thenAnswer( new NameLookupAnswer( "label" ) );
        when( nameLookup.propertyKeyGetName( anyInt() ) ).thenAnswer( new NameLookupAnswer( "property" ) );

        Config config = Config.defaults( GraphDatabaseSettings.multi_threaded_schema_index_population_enabled, "false" );
        config.augment( GraphDatabaseSettings.default_schema_provider, PROVIDER_DESCRIPTOR.name() );

        DefaultIndexProviderMap providerMap = life.add( new DefaultIndexProviderMap( buildIndexDependencies( indexProvider ), config ) );
        return life.add( IndexingServiceFactory.createIndexingService( config,
                        life.add( JobSchedulerFactory.createScheduler() ), providerMap,
                        storeView,
                        nameLookup,
                        loop( iterator( rules ) ),
                        internalLogProvider,
                        userLogProvider,
                        monitor,
                        schemaState,
                        indexStatisticsStore )
        );
    }

    private static DataUpdates withData( EntityUpdates... updates )
    {
        return new DataUpdates( updates );
    }

    private static class DataUpdates implements Answer<StoreScan<IndexPopulationFailedKernelException>>
    {
        private final EntityUpdates[] updates;

        DataUpdates()
        {
            this.updates = new EntityUpdates[0];
        }

        DataUpdates( EntityUpdates[] updates )
        {
            this.updates = updates;
        }

        @SuppressWarnings( "unchecked" )
        void getsProcessedByStoreScanFrom( IndexStoreView mock )
        {
            when( mock.visitNodes( any(int[].class), any( IntPredicate.class ),
                    any( Visitor.class ), isNull(), anyBoolean() ) ).thenAnswer( this );
        }

        @Override
        public StoreScan<IndexPopulationFailedKernelException> answer( InvocationOnMock invocation )
        {
            final Visitor<EntityUpdates,IndexPopulationFailedKernelException> visitor =
                    visitor( invocation.getArgument( 2 ) );
            return new StoreScan<IndexPopulationFailedKernelException>()
            {
                private volatile boolean stop;

                @Override
                public void run() throws IndexPopulationFailedKernelException
                {
                    for ( EntityUpdates update : updates )
                    {
                        if ( stop )
                        {
                            return;
                        }
                        visitor.visit( update );
                    }
                }

                @Override
                public void stop()
                {
                    stop = true;
                }

                @Override
                public void acceptUpdate( MultipleIndexPopulator.MultipleIndexUpdater updater,
                        IndexEntryUpdate<?> update,
                        long currentlyIndexedNodeId )
                {
                    // no-op
                }

                @Override
                public PopulationProgress getProgress()
                {
                    return PopulationProgress.single( 42, 100 );
                }
            };
        }

        @SuppressWarnings( {"unchecked", "rawtypes"} )
        private static Visitor<EntityUpdates, IndexPopulationFailedKernelException> visitor( Object v )
        {
            return (Visitor) v;
        }

        @Override
        public String toString()
        {
            return Arrays.toString( updates );
        }
    }

    private static class NameLookupAnswer implements Answer<String>
    {
        private final String kind;

        NameLookupAnswer( String kind )
        {

            this.kind = kind;
        }

        @Override
        public String answer( InvocationOnMock invocation )
        {
            int id = invocation.getArgument( 0 );
            return kind + "[" + id + "]";
        }
    }

    private static class TrackingIndexAccessor extends IndexAccessor.Adapter
    {
        private final IndexUpdater updater = mock( IndexUpdater.class );

        @Override
        public void drop()
        {
            throw new UnsupportedOperationException( "Not required" );
        }

        @Override
        public IndexUpdater newUpdater( IndexUpdateMode mode )
        {
            return updater;
        }

        @Override
        public IndexReader newReader()
        {
            throw new UnsupportedOperationException( "Not required" );
        }

        @Override
        public BoundedIterable<Long> newAllEntriesReader()
        {
            throw new UnsupportedOperationException( "Not required" );
        }

        @Override
        public ResourceIterator<File> snapshotFiles()
        {
            throw new UnsupportedOperationException( "Not required" );
        }
    }

    private static StoreIndexDescriptor storeIndex( long ruleId, int labelId, int propertyKeyId, IndexProviderDescriptor providerDescriptor )
    {
        return forSchema( forLabel( labelId, propertyKeyId ), providerDescriptor ).withId( ruleId );
    }

    private static StoreIndexDescriptor constraintIndexRule( long ruleId, int labelId, int propertyKeyId, IndexProviderDescriptor providerDescriptor )
    {
        return uniqueForSchema( forLabel( labelId, propertyKeyId ), providerDescriptor ).withId( ruleId );
    }

    private static StoreIndexDescriptor constraintIndexRule( long ruleId, int labelId, int propertyKeyId, IndexProviderDescriptor providerDescriptor,
            long constraintId )
    {
        return uniqueForSchema( forLabel( labelId, propertyKeyId ), providerDescriptor ).withIds( ruleId, constraintId );
    }

    private IndexingService createIndexServiceWithCustomIndexMap( IndexMapReference indexMapReference )
    {
        return new IndexingService( mock( IndexProxyCreator.class ), mock( IndexProviderMap.class ),
                indexMapReference, mock( IndexStoreView.class ), Collections.emptyList(),
                mock( IndexSamplingController.class ), mock( TokenNameLookup.class ),
                mock( JobScheduler.class ), mock( SchemaState.class ), mock( MultiPopulatorFactory.class ),
                internalLogProvider, userLogProvider, IndexingService.NO_MONITOR, mock( IndexStatisticsStore.class ) );
    }

    private static DependencyResolver buildIndexDependencies( IndexProvider provider )
    {
        return buildIndexDependencies( new IndexProvider[]{provider} );
    }

    private static DependencyResolver buildIndexDependencies( IndexProvider... providers )
    {
        Dependencies dependencies = new Dependencies();
        dependencies.satisfyDependencies( (Object[]) providers );
        return dependencies;
    }

    private IndexProvider mockIndexProviderWithAccessor( IndexProviderDescriptor descriptor ) throws IOException
    {
        IndexProvider provider = mock( IndexProvider.class );
        when( provider.getProviderDescriptor() ).thenReturn( descriptor );
        IndexAccessor indexAccessor = mock( IndexAccessor.class );
        when( provider.getOnlineAccessor( any( StoreIndexDescriptor.class ), any( IndexSamplingConfig.class ) ) )
                .thenReturn( indexAccessor );
        return provider;
    }

    private void onBothLogProviders( Consumer<AssertableLogProvider> logProviderAction )
    {
        logProviderAction.accept( internalLogProvider );
        logProviderAction.accept( userLogProvider );
    }
}<|MERGE_RESOLUTION|>--- conflicted
+++ resolved
@@ -1103,23 +1103,13 @@
             FlippableIndexProxy flippableIndexProxy = (FlippableIndexProxy) delegate;
             Exception expectedCause = new Exception( "index was failed on purpose" );
             IndexPopulationFailure indexFailure = IndexPopulationFailure.failure( expectedCause );
-<<<<<<< HEAD
-            flippableIndexProxy.flipTo( new FailedIndexProxy( mock( CapableIndexDescriptor.class ), "string", mock( IndexPopulator.class ),
+            flippableIndexProxy.flipTo( new FailedIndexProxy( indexRule, "string", mock( IndexPopulator.class ),
                     indexFailure, mock( IndexStatisticsStore.class ), internalLogProvider ) );
-=======
-            flippableIndexProxy.flipTo( new FailedIndexProxy( indexRule, "string", mock( IndexPopulator.class ),
-                    indexFailure, mock( IndexCountsRemover.class ), internalLogProvider ) );
->>>>>>> 18f02f02
             barrier.release();
             exceptionBarrier.await();
 
-<<<<<<< HEAD
             internalLogProvider.assertContainsMessageContaining( expectedCause.getMessage() );
-=======
-            assertThat( actual.getMessage(), Matchers.containsString( indexRule.toString() ) );
-            assertThat( actual.getCause(), instanceOf( IllegalStateException.class ) );
-            assertThat( Exceptions.stringify( actual.getCause() ), Matchers.containsString( Exceptions.stringify( expectedCause ) ) );
->>>>>>> 18f02f02
+            internalLogProvider.assertContainsMessageContaining( String.format( "Index %s entered %s state ", indexRule.toString(), FAILED ) );
         }
         finally
         {
