--- conflicted
+++ resolved
@@ -501,13 +501,9 @@
         when( indexProvider.storeMigrationParticipant() ).thenReturn( StoreMigrationParticipant.NOT_PARTICIPATING );
 
         return life.add( new IndexingService(
-<<<<<<< HEAD
-                life.add( new Neo4jJobScheduler( logger ) ), new DefaultSchemaIndexProviderMap( indexProvider ),
-                storeView, mock( TokenNameLookup.class ), schemaState, loop( rules ), mockLogging( logger ), IndexingService.NO_MONITOR ) );
-=======
                 life.add( new Neo4jJobScheduler() ), new DefaultSchemaIndexProviderMap( indexProvider ),
-                storeView, mock( TokenNameLookup.class ), schemaState, mockLogging( logger ), IndexingService.NO_MONITOR ) );
->>>>>>> 8a6c706c
+                storeView, mock( TokenNameLookup.class ), schemaState, loop( rules ), mockLogging( logger ),
+                IndexingService.NO_MONITOR ) );
     }
 
     private DataUpdates withData( NodePropertyUpdate... updates )
