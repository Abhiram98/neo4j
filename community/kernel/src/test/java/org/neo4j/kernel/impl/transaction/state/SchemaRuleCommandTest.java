--- conflicted
+++ resolved
@@ -88,15 +88,9 @@
             new WorkSync<>( labelScanStore );
     private final WorkSync<IndexingUpdateService,IndexUpdatesWork> indexUpdatesSync = new WorkSync<>( indexes );
     private final PropertyStore propertyStore = mock( PropertyStore.class );
-<<<<<<< HEAD
     private final IndexBatchTransactionApplier indexApplier =
             new IndexBatchTransactionApplier( indexes, labelScanStoreSynchronizer, indexUpdatesSync, mock( NodeStore.class ), neoStores.getRelationshipStore(),
-                    new PropertyPhysicalToLogicalConverter( propertyStore ) );
-=======
-    private final IndexBatchTransactionApplier indexApplier = new IndexBatchTransactionApplier( indexes,
-            labelScanStoreSynchronizer, indexUpdatesSync, mock( NodeStore.class ),
-            new PropertyPhysicalToLogicalConverter( propertyStore ), new IndexActivator( indexes ) );
->>>>>>> c92f8916
+                    new PropertyPhysicalToLogicalConverter( propertyStore ), new IndexActivator( indexes ) );
     private final BaseCommandReader reader = new PhysicalLogCommandReaderV3_0_2();
     private final StoreIndexDescriptor rule = TestIndexDescriptorFactory.forLabel( labelId, propertyKey ).withId( id );
 
