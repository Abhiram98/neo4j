/**
 * Copyright (c) 2002-2014 "Neo Technology,"
 * Network Engine for Objects in Lund AB [http://neotechnology.com]
 *
 * This file is part of Neo4j.
 *
 * Neo4j is free software: you can redistribute it and/or modify
 * it under the terms of the GNU General Public License as published by
 * the Free Software Foundation, either version 3 of the License, or
 * (at your option) any later version.
 *
 * This program is distributed in the hope that it will be useful,
 * but WITHOUT ANY WARRANTY; without even the implied warranty of
 * MERCHANTABILITY or FITNESS FOR A PARTICULAR PURPOSE.  See the
 * GNU General Public License for more details.
 *
 * You should have received a copy of the GNU General Public License
 * along with this program.  If not, see <http://www.gnu.org/licenses/>.
 */
package org.neo4j.kernel.impl.api.state;

<<<<<<< HEAD
=======
import static org.junit.Assert.assertEquals;
import static org.junit.Assert.assertNull;
import static org.junit.Assert.fail;
import static org.mockito.Mockito.mock;
import static org.mockito.Mockito.verify;
import static org.mockito.Mockito.verifyNoMoreInteractions;
import static org.mockito.Mockito.when;
import static org.neo4j.helpers.Exceptions.launderedException;
import static org.neo4j.helpers.collection.Iterables.option;
import static org.neo4j.helpers.collection.IteratorUtil.asSet;
import static org.neo4j.helpers.collection.IteratorUtil.emptySetOf;

>>>>>>> b55e6aec
import java.util.ArrayList;
import java.util.Arrays;
import java.util.Collection;
import java.util.Collections;
import java.util.HashMap;
import java.util.Iterator;
import java.util.Map;

import org.junit.Before;
import org.junit.Test;
import org.mockito.invocation.InvocationOnMock;
import org.mockito.stubbing.Answer;

import org.neo4j.helpers.collection.IteratorUtil;
import org.neo4j.kernel.api.TxState;
import org.neo4j.kernel.api.exceptions.schema.SchemaRuleNotFoundException;
import org.neo4j.kernel.api.index.IndexDescriptor;
import org.neo4j.kernel.api.index.InternalIndexState;
import org.neo4j.kernel.impl.api.KernelStatement;
import org.neo4j.kernel.impl.api.LegacyPropertyTrackers;
import org.neo4j.kernel.impl.api.StateHandlingStatementOperations;
import org.neo4j.kernel.impl.api.StatementOperationsTestHelper;
import org.neo4j.kernel.impl.api.store.StoreReadLayer;
import org.neo4j.kernel.impl.index.LegacyIndexStore;

import static org.junit.Assert.assertEquals;
import static org.junit.Assert.fail;
import static org.mockito.Mockito.mock;
import static org.mockito.Mockito.verify;
import static org.mockito.Mockito.verifyNoMoreInteractions;
import static org.mockito.Mockito.when;

import static org.neo4j.helpers.Exceptions.launderedException;
import static org.neo4j.helpers.collection.Iterables.option;
import static org.neo4j.helpers.collection.IteratorUtil.asSet;
import static org.neo4j.helpers.collection.IteratorUtil.emptySetOf;

public class SchemaTransactionStateTest
{
    @Test
    public void addedRuleShouldBeVisibleInTx() throws Exception
    {
        // GIVEN
        commitNoLabels();

        // WHEN
        IndexDescriptor rule = txContext.indexCreate( state, labelId1, key1 );

        // THEN
        assertEquals( asSet( rule ), IteratorUtil.asSet( txContext.indexesGetForLabel( state, labelId1 ) ) );
        verify( store ).indexesGetForLabel( labelId1 );

        assertEquals( asSet( rule ), IteratorUtil.asSet( txContext.indexesGetAll( state ) ) );
        verify( store ).indexesGetAll();

        verifyNoMoreInteractions( store );
    }

    @Test
    public void addedRulesShouldBeVisibleInTx() throws Exception
    {
        // GIVEN
        commitNoLabels();

        // WHEN
        IndexDescriptor rule1 = txContext.indexCreate( state, labelId1, key1 );
        IndexDescriptor rule2 = txContext.indexCreate( state, labelId2, key2 );

        // THEN
        assertEquals( asSet( rule1 ), IteratorUtil.asSet( txContext.indexesGetForLabel( state, labelId1 ) ) );
        verify( store ).indexesGetForLabel( labelId1 );

        assertEquals( asSet( rule2 ), IteratorUtil.asSet( txContext.indexesGetForLabel( state, labelId2 ) ) );
        verify( store ).indexesGetForLabel( labelId2 );

        assertEquals( asSet( rule1, rule2 ), IteratorUtil.asSet( txContext.indexesGetAll( state ) ) );
        verify( store ).indexesGetAll();

        verifyNoMoreInteractions( store );
    }

    @Test
    public void addedAdditionalRuleShouldBeVisibleInTx() throws Exception
    {
        // GIVEN
        commitNoLabels();

        // WHEN
        IndexDescriptor rule1 = txContext.indexCreate( state, labelId1, key1 );
        IndexDescriptor rule2 = txContext.indexCreate( state, labelId1, key2 );

        // THEN
        assertEquals( asSet( rule1, rule2 ), IteratorUtil.asSet( txContext.indexesGetForLabel( state, labelId1 ) ) );
    }

    @Test
    public void creatingAnIndexShouldBePopulatingStateWithinTX() throws Exception
    {
        // GIVEN
        commitLabels( labelId1 );
        IndexDescriptor rule = txContext.indexCreate( state, labelId1, key1 );

        // THEN
        assertEquals( InternalIndexState.POPULATING, txContext.indexGetState( state, rule ) );
    }

    @Test
    public void shouldReturnNonExistentRuleAddedInTransaction() throws Exception
    {
        // GIVEN
        // -- non-existent rule added in the transaction
        txContext.indexCreate( state, labelId1, key1 );

        // WHEN
        IndexDescriptor rule = txContext.indexesGetForLabelAndPropertyKey( state, labelId1, key1 );
        Iterator<IndexDescriptor> labelRules = txContext.indexesGetForLabel( state, labelId1 );

        // THEN
        IndexDescriptor expectedRule = new IndexDescriptor( labelId1, key1 );
        assertEquals( expectedRule, rule );
        assertEquals( asSet( expectedRule ), asSet( labelRules ) );
    }

    @Test
    public void shouldReturnNonExistentRuleAddedInTransactionFromLookup() throws Exception
    {
        // GIVEN
        // -- the store already have an index on the label and a different property
        IndexDescriptor existingRule1 = new IndexDescriptor( labelId1, key1 );
        when( store.indexesGetForLabelAndPropertyKey( labelId1, key1 ) ).thenReturn( existingRule1 );
        // -- the store already have an index on a different label with the same property
        IndexDescriptor existingRule2 = new IndexDescriptor( labelId2, key2 );
        when( store.indexesGetForLabelAndPropertyKey( labelId2, key2 ) ).thenReturn( existingRule2 );
        // -- a non-existent rule has been added in the transaction
        txContext.indexCreate( state, labelId1, key2 );

        // WHEN
        IndexDescriptor rule = txContext.indexesGetForLabelAndPropertyKey( state, labelId1, key2 );

        // THEN
        assertEquals( new IndexDescriptor( labelId1, key2 ), rule );
    }

    @Test
    public void shouldNotReturnRulesAddedInTransactionWithDifferentLabelOrPropertyFromLookup() throws Exception
    {
        // GIVEN
        // -- the store already have an index on the label and a different property
        IndexDescriptor existingRule1 = new IndexDescriptor( labelId1, key1 );
        when( store.indexesGetForLabelAndPropertyKey( labelId1, key1 ) ).thenReturn( existingRule1 );
        // -- the store already have an index on a different label with the same property
        IndexDescriptor existingRule2 = new IndexDescriptor( labelId2, key2 );
        when( store.indexesGetForLabelAndPropertyKey( labelId2, key2 ) ).thenReturn( existingRule2 );
        // -- a non-existent rule has been added in the transaction
        txContext.indexCreate( state, labelId1, key2 );

        // WHEN
        IndexDescriptor lookupRule1 = txContext.indexesGetForLabelAndPropertyKey( state, labelId1, key1 );
        IndexDescriptor lookupRule2 = txContext.indexesGetForLabelAndPropertyKey( state, labelId2, key2 );

        // THEN
        assertEquals( existingRule1, lookupRule1 );
        assertEquals( existingRule2, lookupRule2 );
    }

    @Test
    public void shouldNotReturnExistentRuleDroppedInTransaction() throws Exception
    {
        // GIVEN
        // -- a rule that exists in the store
        IndexDescriptor rule = new IndexDescriptor( labelId1, key1 );
        when( store.indexesGetForLabel( labelId1 ) ).thenReturn( option( rule ).iterator() );
        // -- that same rule dropped in the transaction
        txContext.indexDrop( state, rule );

        // WHEN
        assertNull( txContext.indexesGetForLabelAndPropertyKey( state, labelId1, key1 ) );
        Iterator<IndexDescriptor> rulesByLabel = txContext.indexesGetForLabel( state, labelId1 );

        // THEN
        assertEquals( emptySetOf( IndexDescriptor.class ), asSet( rulesByLabel ) );
    }

    private interface ExceptionExpectingFunction<E extends Exception>
    {
        void call() throws E;
    }

    private <E extends Exception> void assertException( ExceptionExpectingFunction<E> function,
                                                        Class<? extends E> exception )
    {
        try
        {
            function.call();
            fail( "Should have thrown " + exception.getName() + " exception" );
        }
        catch ( Exception e )
        {
            if ( !exception.isAssignableFrom( e.getClass() ) )
            {
                throw launderedException( e );
            }
        }
    }

    // exists

    private final int labelId1 = 10, labelId2 = 12, key1 = 45, key2 = 46;
    private final long nodeId = 20;

    private StoreReadLayer store;
    private TxState txState;
    private StateHandlingStatementOperations txContext;
    private KernelStatement state;

    @Before
    public void before() throws Exception
    {
        txState = new TxStateImpl(
                mock( LegacyIndexTransactionState.class ) );
        state = StatementOperationsTestHelper.mockedState( txState );

        store = mock( StoreReadLayer.class );
        when( store.indexesGetForLabel( labelId1 ) ).then( asAnswer( Collections.<IndexDescriptor>emptyList() ) );
        when( store.indexesGetForLabel( labelId2 ) ).then( asAnswer( Collections.<IndexDescriptor>emptyList() ) );
        when( store.indexesGetAll() ).then( asAnswer( Collections.<IndexDescriptor>emptyList() ) );

        txContext = new StateHandlingStatementOperations( store, mock( LegacyPropertyTrackers.class ),
                mock( ConstraintIndexCreator.class ), mock( LegacyIndexStore.class ) );
    }

    private static <T> Answer<Iterator<T>> asAnswer( final Iterable<T> values )
    {
        return new Answer<Iterator<T>>()
        {
            @Override
            public Iterator<T> answer( InvocationOnMock invocation ) throws Throwable
            {
                return values.iterator();
            }
        };
    }

    private static class Labels
    {
        private final long nodeId;
        private final Integer[] labelIds;

        Labels( long nodeId, Integer... labelIds )
        {
            this.nodeId = nodeId;
            this.labelIds = labelIds;
        }
    }

    private static Labels labels( long nodeId, Integer... labelIds )
    {
        return new Labels( nodeId, labelIds );
    }

    private void commitLabels( Labels... labels ) throws Exception
    {
        Map<Integer, Collection<Long>> allLabels = new HashMap<>();
        for ( Labels nodeLabels : labels )
        {
            when( store.nodeGetLabels( nodeLabels.nodeId ) ).then(
                    asAnswer( Arrays.<Integer>asList( nodeLabels.labelIds ) ) );
            for ( int label : nodeLabels.labelIds )
            {
                when( store.nodeHasLabel( nodeLabels.nodeId, label ) ).thenReturn( true );

                Collection<Long> nodes = allLabels.get( label );
                if ( nodes == null )
                {
                    nodes = new ArrayList<>();
                    allLabels.put( label, nodes );
                }
                nodes.add( nodeLabels.nodeId );
            }
        }

        for ( Map.Entry<Integer, Collection<Long>> entry : allLabels.entrySet() )
        {
            when( store.nodesGetForLabel( state, entry.getKey() ) ).then( asAnswer( entry.getValue() ) );
        }
    }

    private void commitNoLabels() throws Exception
    {
        commitLabels( new Integer[0] );
    }

    private void commitLabels( Integer... labels ) throws Exception
    {
        commitLabels( labels( nodeId, labels ) );
    }
}<|MERGE_RESOLUTION|>--- conflicted
+++ resolved
@@ -19,21 +19,6 @@
  */
 package org.neo4j.kernel.impl.api.state;
 
-<<<<<<< HEAD
-=======
-import static org.junit.Assert.assertEquals;
-import static org.junit.Assert.assertNull;
-import static org.junit.Assert.fail;
-import static org.mockito.Mockito.mock;
-import static org.mockito.Mockito.verify;
-import static org.mockito.Mockito.verifyNoMoreInteractions;
-import static org.mockito.Mockito.when;
-import static org.neo4j.helpers.Exceptions.launderedException;
-import static org.neo4j.helpers.collection.Iterables.option;
-import static org.neo4j.helpers.collection.IteratorUtil.asSet;
-import static org.neo4j.helpers.collection.IteratorUtil.emptySetOf;
-
->>>>>>> b55e6aec
 import java.util.ArrayList;
 import java.util.Arrays;
 import java.util.Collection;
@@ -49,7 +34,6 @@
 
 import org.neo4j.helpers.collection.IteratorUtil;
 import org.neo4j.kernel.api.TxState;
-import org.neo4j.kernel.api.exceptions.schema.SchemaRuleNotFoundException;
 import org.neo4j.kernel.api.index.IndexDescriptor;
 import org.neo4j.kernel.api.index.InternalIndexState;
 import org.neo4j.kernel.impl.api.KernelStatement;
@@ -60,6 +44,7 @@
 import org.neo4j.kernel.impl.index.LegacyIndexStore;
 
 import static org.junit.Assert.assertEquals;
+import static org.junit.Assert.assertNull;
 import static org.junit.Assert.fail;
 import static org.mockito.Mockito.mock;
 import static org.mockito.Mockito.verify;
@@ -137,7 +122,7 @@
         IndexDescriptor rule = txContext.indexCreate( state, labelId1, key1 );
 
         // THEN
-        assertEquals( InternalIndexState.POPULATING, txContext.indexGetState( state, rule ) );
+        assertEquals( InternalIndexState.POPULATING, txContext.indexGetState(state, rule) );
     }
 
     @Test
@@ -153,7 +138,7 @@
 
         // THEN
         IndexDescriptor expectedRule = new IndexDescriptor( labelId1, key1 );
-        assertEquals( expectedRule, rule );
+        assertEquals(expectedRule, rule);
         assertEquals( asSet( expectedRule ), asSet( labelRules ) );
     }
 
@@ -183,7 +168,7 @@
         // GIVEN
         // -- the store already have an index on the label and a different property
         IndexDescriptor existingRule1 = new IndexDescriptor( labelId1, key1 );
-        when( store.indexesGetForLabelAndPropertyKey( labelId1, key1 ) ).thenReturn( existingRule1 );
+        when( store.indexesGetForLabelAndPropertyKey(labelId1, key1) ).thenReturn( existingRule1 );
         // -- the store already have an index on a different label with the same property
         IndexDescriptor existingRule2 = new IndexDescriptor( labelId2, key2 );
         when( store.indexesGetForLabelAndPropertyKey( labelId2, key2 ) ).thenReturn( existingRule2 );
