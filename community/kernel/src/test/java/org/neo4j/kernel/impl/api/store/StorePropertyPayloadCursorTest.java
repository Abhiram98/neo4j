/*
 * Copyright (c) 2002-2016 "Neo Technology,"
 * Network Engine for Objects in Lund AB [http://neotechnology.com]
 *
 * This file is part of Neo4j.
 *
 * Neo4j is free software: you can redistribute it and/or modify
 * it under the terms of the GNU General Public License as published by
 * the Free Software Foundation, either version 3 of the License, or
 * (at your option) any later version.
 *
 * This program is distributed in the hope that it will be useful,
 * but WITHOUT ANY WARRANTY; without even the implied warranty of
 * MERCHANTABILITY or FITNESS FOR A PARTICULAR PURPOSE.  See the
 * GNU General Public License for more details.
 *
 * You should have received a copy of the GNU General Public License
 * along with this program.  If not, see <http://www.gnu.org/licenses/>.
 */
package org.neo4j.kernel.impl.api.store;

import org.apache.commons.lang3.RandomStringUtils;
import org.junit.Test;
import org.junit.experimental.runners.Enclosed;
import org.junit.runner.RunWith;
import org.junit.runners.Parameterized;
import org.junit.runners.Parameterized.Parameter;

import java.util.Arrays;
import java.util.Iterator;
import java.util.List;

import org.neo4j.helpers.Strings;
import org.neo4j.helpers.collection.Iterators;
import org.neo4j.kernel.impl.store.AbstractDynamicStore;
import org.neo4j.kernel.impl.store.DynamicArrayStore;
import org.neo4j.kernel.impl.store.DynamicRecordAllocator;
import org.neo4j.kernel.impl.store.DynamicStringStore;
import org.neo4j.kernel.impl.store.PropertyStore;
import org.neo4j.kernel.impl.store.PropertyType;
import org.neo4j.kernel.impl.store.RecordCursor;
import org.neo4j.kernel.impl.store.record.DynamicRecord;
import org.neo4j.kernel.impl.store.record.PropertyBlock;
import org.neo4j.kernel.impl.store.record.RecordLoad;

import static org.junit.Assert.assertEquals;
import static org.junit.Assert.assertFalse;
import static org.junit.Assert.assertNotNull;
import static org.junit.Assert.assertTrue;
import static org.mockito.Matchers.any;
import static org.mockito.Matchers.anyLong;
import static org.mockito.Mockito.mock;
import static org.mockito.Mockito.verify;
import static org.mockito.Mockito.when;
import static org.neo4j.kernel.impl.api.store.StorePropertyPayloadCursorTest.Param.param;
import static org.neo4j.kernel.impl.api.store.StorePropertyPayloadCursorTest.Param.paramArg;
import static org.neo4j.kernel.impl.api.store.StorePropertyPayloadCursorTest.Params.params;
import static org.neo4j.test.Assert.assertObjectOrArrayEquals;

@RunWith( Enclosed.class )
public class StorePropertyPayloadCursorTest
{
    public static class BasicContract
    {
        @Test
        public void nextShouldAlwaysReturnFalseWhenNotInitialized()
        {
            StorePropertyPayloadCursor cursor = new StorePropertyPayloadCursor( mock( DynamicStringStore.class ),
                    mock( DynamicArrayStore.class ) );

            assertFalse( cursor.next() );

            // Should still be true the Nth time
            assertFalse( cursor.next() );
        }

        @Test
        public void nextShouldAlwaysReturnFalseWhenCleared()
        {
            StorePropertyPayloadCursor cursor = newCursor( "cat-dog" );

            assertTrue( cursor.next() );

            cursor.clear();

            // Should still be true the Nth time
            assertFalse( cursor.next() );
            assertFalse( cursor.next() );
        }

        @Test
        public void shouldBeOkToClearUnusedCursor()
        {
            // Given
            StorePropertyPayloadCursor cursor = newCursor( "cat-dog" );

            // When
            cursor.clear();

            // Then
            // clear() on an unused cursor works just fine
        }

        @Test
        public void shouldBeOkToClearPartiallyExhaustedCursor()
        {
            // Given
            StorePropertyPayloadCursor cursor = newCursor( 1, 2, 3L );

            assertTrue( cursor.next() );
            assertTrue( cursor.next() );

            // When
            cursor.clear();

            // Then
            // clear() on an used cursor works just fine
        }

        @Test
        public void shouldBeOkToClearExhaustedCursor()
        {
            // Given
            StorePropertyPayloadCursor cursor = newCursor( 1, 2, 3 );

            assertTrue( cursor.next() );
            assertTrue( cursor.next() );
            assertTrue( cursor.next() );

            // When
            cursor.clear();

            // Then
            // clear() on an exhausted cursor works just fine
        }

        @Test
        public void shouldBePossibleToCallClearOnEmptyCursor()
        {
            // Given
            StorePropertyPayloadCursor cursor = newCursor();

            // When
            cursor.clear();

            // Then
            // clear() on an empty cursor works just fine
        }

        @Test
        public void shouldBePossibleToCallNextOnEmptyCursor()
        {
            // Given
            StorePropertyPayloadCursor cursor = newCursor();

            // When
            assertFalse( cursor.next() );

            // Then
            // next() on an empty cursor works just fine
        }

        @Test
        public void shouldUseDynamicStringAndArrayStoresThroughDifferentCursors()
        {
            // Given
            DynamicStringStore dynamicStringStore = newDynamicStoreMock( DynamicStringStore.class );
            DynamicArrayStore dynamicArrayStore = newDynamicStoreMock( DynamicArrayStore.class );

            String string = RandomStringUtils.randomAlphanumeric( 5000 );
            byte[] array = RandomStringUtils.randomAlphanumeric( 10000 ).getBytes();
            StorePropertyPayloadCursor cursor = newCursor( dynamicStringStore, dynamicArrayStore, string, array );

            // When
            assertTrue( cursor.next() );
            assertNotNull( cursor.stringValue() );

            assertTrue( cursor.next() );
            assertNotNull( cursor.arrayValue() );

            assertFalse( cursor.next() );

            // Then
            verify( dynamicStringStore ).newRecordCursor( any( DynamicRecord.class ) );
            verify( dynamicArrayStore ).newRecordCursor( any( DynamicRecord.class ) );
        }

        @Test
        public void nextMultipleInvocations()
        {
            StorePropertyPayloadCursor cursor = newCursor();

            assertFalse( cursor.next() );
            assertFalse( cursor.next() );
            assertFalse( cursor.next() );
            assertFalse( cursor.next() );
        }

    }

    @RunWith( Parameterized.class )
    public static class SingleValuePayload
    {
        @Parameter( 0 )
        public Param param;

        @Parameterized.Parameters( name = "{0}" )
        public static List<Object[]> parameters()
        {
            return Arrays.asList(
                    param( false, PropertyType.BOOL ),
                    param( true, PropertyType.BOOL ),
                    param( (byte) 24, PropertyType.BYTE ),
                    param( Byte.MIN_VALUE, PropertyType.BYTE ),
                    param( Byte.MAX_VALUE, PropertyType.BYTE ),
                    param( (short) 99, PropertyType.SHORT ),
                    param( Short.MIN_VALUE, PropertyType.SHORT ),
                    param( Short.MAX_VALUE, PropertyType.SHORT ),
                    param( 'c', PropertyType.CHAR ),
                    param( Character.MIN_LOW_SURROGATE, PropertyType.CHAR ),
                    param( Character.MAX_HIGH_SURROGATE, PropertyType.CHAR ),
                    param( 10293, PropertyType.INT ),
                    param( Integer.MIN_VALUE, PropertyType.INT ),
                    param( Integer.MAX_VALUE, PropertyType.INT ),
                    param( (float) 564.29393, PropertyType.FLOAT ),
                    param( Float.MIN_VALUE, PropertyType.FLOAT ),
                    param( Float.MAX_VALUE, PropertyType.FLOAT ),
                    param( 93039173.12848, PropertyType.DOUBLE ),
                    param( Double.MIN_VALUE, PropertyType.DOUBLE ),
                    param( Double.MAX_VALUE, PropertyType.DOUBLE ),
                    param( 484381293L, PropertyType.LONG ),
                    param( Long.MIN_VALUE, PropertyType.LONG ),
                    param( Long.MAX_VALUE, PropertyType.LONG ),
                    param( "short", PropertyType.SHORT_STRING ),
                    param( "alongershortstring", PropertyType.SHORT_STRING ),
                    param( "areallylongshortstringbutstillnotsobig", PropertyType.SHORT_STRING ),
                    param( new boolean[]{true}, PropertyType.SHORT_ARRAY ),
                    param( new byte[]{(byte) 250}, PropertyType.SHORT_ARRAY ),
                    param( new short[]{(short) 12000}, PropertyType.SHORT_ARRAY ),
                    param( new char[]{'T'}, PropertyType.SHORT_ARRAY ),
                    param( new int[]{314}, PropertyType.SHORT_ARRAY ),
                    param( new float[]{(float) 3.14}, PropertyType.SHORT_ARRAY ),
                    param( new double[]{314159.2653}, PropertyType.SHORT_ARRAY ),
                    param( new long[]{1234567890123L}, PropertyType.SHORT_ARRAY )
            );
        }

        @Test
        public void shouldReturnCorrectSingleValue()
        {
            // Given
            StorePropertyPayloadCursor cursor = newCursor( param );

            // When
            boolean next = cursor.next();

            // Then
            assertTrue( next );
            assertEquals( param.type, cursor.type() );
            assertObjectOrArrayEquals( param.value, cursor.value() );
        }
    }

    @RunWith( Parameterized.class )
    public static class MultipleValuePayload
    {
        @Parameter( 0 )
        public Params parameters;

        @Parameterized.Parameters( name = "{0}" )
        public static List<Object[]> parameters()
        {
            return Arrays.asList(
                    params(
                            paramArg( false, PropertyType.BOOL ),
                            paramArg( true, PropertyType.BOOL )
                    ),
                    params(
                            paramArg( (byte) 24, PropertyType.BYTE ),
                            paramArg( Byte.MIN_VALUE, PropertyType.BYTE )
                    ),
                    params(
                            paramArg( (short) 99, PropertyType.SHORT ),
                            paramArg( Short.MAX_VALUE, PropertyType.SHORT )
                    ),
                    params(
                            paramArg( 'c', PropertyType.CHAR ),
                            paramArg( Character.MAX_HIGH_SURROGATE, PropertyType.CHAR )
                    ),
                    params(
                            paramArg( 10293, PropertyType.INT ),
                            paramArg( Integer.MIN_VALUE, PropertyType.INT )
                    ),
                    params(
                            paramArg( (float) 564.29393, PropertyType.FLOAT ),
                            paramArg( Float.MAX_VALUE, PropertyType.FLOAT )
                    ),
                    params(
                            paramArg( Double.MAX_VALUE, PropertyType.DOUBLE ),
                            paramArg( Double.MIN_VALUE, PropertyType.DOUBLE )
                    ),
                    params(
                            paramArg( Long.MIN_VALUE, PropertyType.LONG ),
                            paramArg( Long.MAX_VALUE, PropertyType.LONG )
                    ),
                    params(
                            paramArg( new boolean[]{true}, PropertyType.SHORT_ARRAY ),
                            paramArg( new byte[]{(byte) 250}, PropertyType.SHORT_ARRAY )
                    ),
                    params(
                            paramArg( new short[]{(short) 12000}, PropertyType.SHORT_ARRAY ),
                            paramArg( new short[]{Short.MIN_VALUE}, PropertyType.SHORT_ARRAY )
                    ),
                    params(
                            paramArg( new char[]{'T'}, PropertyType.SHORT_ARRAY ),
                            paramArg( new int[]{314}, PropertyType.SHORT_ARRAY )
                    ),
                    params(
                            paramArg( new float[]{(float) 3.14}, PropertyType.SHORT_ARRAY ),
                            paramArg( new long[]{1234567890123L}, PropertyType.SHORT_ARRAY )
                    ),
                    params(
                            paramArg( new double[]{Double.MIN_VALUE}, PropertyType.SHORT_ARRAY ),
                            paramArg( new long[]{Long.MAX_VALUE}, PropertyType.SHORT_ARRAY )
                    ),
                    params(
                            paramArg( new long[]{1234567890123L}, PropertyType.SHORT_ARRAY ),
                            paramArg( new long[]{Long.MIN_VALUE}, PropertyType.SHORT_ARRAY )
                    ),
                    params(
                            paramArg( new long[]{1234567890123L}, PropertyType.SHORT_ARRAY ),
                            paramArg( new long[]{Long.MIN_VALUE}, PropertyType.SHORT_ARRAY )
                    ),
                    params(
                            paramArg( false, PropertyType.BOOL ),
                            paramArg( true, PropertyType.BOOL ),
                            paramArg( false, PropertyType.BOOL ),
                            paramArg( true, PropertyType.BOOL )
                    ),
                    params(
                            paramArg( (byte) 24, PropertyType.BYTE ),
                            paramArg( true, PropertyType.BOOL ),
                            paramArg( (short) 99, PropertyType.SHORT )
                    ),
                    params(
                            paramArg( Byte.MIN_VALUE, PropertyType.BYTE ),
                            paramArg( Byte.MAX_VALUE, PropertyType.BYTE ),
                            paramArg( (short) 99, PropertyType.SHORT ),
                            paramArg( true, PropertyType.BOOL )
                    ),
                    params(
                            paramArg( (short) 99, PropertyType.SHORT ),
                            paramArg( (byte) 1, PropertyType.BYTE ),
                            paramArg( Short.MIN_VALUE, PropertyType.SHORT ),
                            paramArg( Short.MAX_VALUE, PropertyType.SHORT )
                    ),
                    params(
                            paramArg( Short.MAX_VALUE, PropertyType.SHORT ),
                            paramArg( 5L, PropertyType.LONG ),
                            paramArg( 6L, PropertyType.LONG )
                    ),
                    params(
                            paramArg( 'c', PropertyType.CHAR ),
                            paramArg( 'h', PropertyType.CHAR ),
                            paramArg( 'a', PropertyType.CHAR ),
                            paramArg( 'r', PropertyType.CHAR )
                    ),
                    params(
                            paramArg( 10293, PropertyType.INT ),
                            paramArg( 'r', PropertyType.CHAR ),
                            paramArg( 3.14, PropertyType.DOUBLE )
                    ),
                    params(
                            paramArg( Integer.MIN_VALUE, PropertyType.INT ),
                            paramArg( Integer.MAX_VALUE, PropertyType.INT ),
                            paramArg( Integer.MAX_VALUE, PropertyType.INT ),
                            paramArg( Integer.MAX_VALUE, PropertyType.INT )
                    ),
                    params(
                            paramArg( Float.MIN_VALUE, PropertyType.FLOAT ),
                            paramArg( (float) 256.256, PropertyType.FLOAT )
                    ),
                    params(
                            paramArg( Double.MIN_VALUE + 1, PropertyType.DOUBLE ),
                            paramArg( Double.MAX_VALUE - 1, PropertyType.DOUBLE )
                    ),
                    params(
                            paramArg( Double.MIN_VALUE, PropertyType.DOUBLE ),
                            paramArg( Short.MAX_VALUE, PropertyType.SHORT ),
                            paramArg( Byte.MAX_VALUE, PropertyType.BYTE )
                    ),
                    params(
                            paramArg( 484381293L, PropertyType.LONG ),
                            paramArg( 'c', PropertyType.CHAR ),
                            paramArg( 1, PropertyType.INT ),
                            paramArg( true, PropertyType.BOOL )
                    ),
                    params(
                            paramArg( 's', PropertyType.CHAR ),
                            paramArg( 'o', PropertyType.CHAR ),
                            paramArg( "rt", PropertyType.SHORT_STRING ),
                            paramArg( true, PropertyType.BOOL )
                    ),
                    params(
                            paramArg( "abc", PropertyType.SHORT_STRING ),
                            paramArg( 11L, PropertyType.LONG )
                    ),
                    params(
                            paramArg( new boolean[]{true}, PropertyType.SHORT_ARRAY ),
                            paramArg( new boolean[]{true, false, false}, PropertyType.SHORT_ARRAY ),
                            paramArg( new byte[]{(byte) 1024}, PropertyType.SHORT_ARRAY )
                    ),

                    params(
                            paramArg( new byte[]{(byte) 250, (byte) 251, (byte) 252}, PropertyType.SHORT_ARRAY ),
                            paramArg( new char[]{'C', 'T'}, PropertyType.SHORT_ARRAY ),
                            paramArg( true, PropertyType.BOOL )
                    ),
                    params(
                            paramArg( new long[]{1234567890123L, Long.MAX_VALUE}, PropertyType.SHORT_ARRAY ),
                            paramArg( (byte) 42, PropertyType.BYTE )
                    )
            );
        }

        @Test
        public void shouldReturnCorrectValues()
        {
            // Given
            StorePropertyPayloadCursor cursor = newCursor( parameters );

            for ( Param param : parameters )
            {
                // When
                boolean next = cursor.next();

                // Then
                assertTrue( next );
                assertEquals( param.type, cursor.type() );
                assertObjectOrArrayEquals( param.value, cursor.value() );
            }
        }
    }

    private static StorePropertyPayloadCursor newCursor( Params input )
    {
        return newCursor( input.params );
    }

    private static StorePropertyPayloadCursor newCursor( Param... params )
    {
        Object[] values = new Object[params.length];
        for ( int i = 0; i < params.length; i++ )
        {
            values[i] = params[i].value;
        }
        return newCursor( values );
    }

    private static StorePropertyPayloadCursor newCursor( Object... values )
    {
        DynamicStringStore dynamicStringStore = mock( DynamicStringStore.class );
        DynamicArrayStore dynamicArrayStore = mock( DynamicArrayStore.class );

        return newCursor( dynamicStringStore, dynamicArrayStore, values );
    }

    private static StorePropertyPayloadCursor newCursor( DynamicStringStore dynamicStringStore,
            DynamicArrayStore dynamicArrayStore, Object... values )
    {
        StorePropertyPayloadCursor cursor = new StorePropertyPayloadCursor( dynamicStringStore, dynamicArrayStore );

        long[] blocks = asBlocks( values );
        cursor.init( blocks, blocks.length );

        return cursor;
    }

    private static long[] asBlocks( Object... values )
    {
        RecordAllocator stringAllocator = new RecordAllocator();
        RecordAllocator arrayAllocator = new RecordAllocator();
        long[] blocks = new long[PropertyType.getPayloadSizeLongs()];
        int cursor = 0;
        for ( int i = 0; i < values.length; i++ )
        {
            Object value = values[i];

            PropertyBlock block = new PropertyBlock();
            PropertyStore.encodeValue( block, i, value, stringAllocator, arrayAllocator );
            long[] valueBlocks = block.getValueBlocks();
            System.arraycopy( valueBlocks, 0, blocks, cursor, valueBlocks.length );
            cursor += valueBlocks.length;
        }
        return blocks;
    }

    @SuppressWarnings( "unchecked" )
    private static <S extends AbstractDynamicStore> S newDynamicStoreMock( Class<S> clazz )
    {
        RecordCursor<DynamicRecord> recordCursor = mock( RecordCursor.class );
        when( recordCursor.next() ).thenReturn( true ).thenReturn( false );
        DynamicRecord dynamicRecord = new DynamicRecord( 42 );
        dynamicRecord.setData( new byte[]{1, 1, 1, 1, 1} );
        when( recordCursor.get() ).thenReturn( dynamicRecord );
        when( recordCursor.acquire( anyLong(), any( RecordLoad.class ) ) ).thenReturn( recordCursor );

        S store = mock( clazz );
<<<<<<< HEAD
        when( store.newRecordCursor( any( DynamicRecord.class ) ) ).thenReturn( recordCursor );
=======
        when( store.newDynamicRecordCursor() ).thenReturn( mock( AbstractDynamicStore.DynamicRecordCursor.class ) );
        when( store.getRecordsCursor( anyLong(), any( AbstractDynamicStore.DynamicRecordCursor.class ) ) )
                .thenReturn( recordCursor );
>>>>>>> d091dc84

        return store;
    }

    static class Param
    {
        final Object value;
        final PropertyType type;

        Param( Object value, PropertyType type )
        {
            this.value = value;
            this.type = type;
        }

        static Object[] param( Object value, PropertyType type )
        {
            return new Object[]{paramArg( value, type )};
        }

        static Param paramArg( Object value, PropertyType type )
        {
            return new Param( value, type );
        }

        @Override
        public String toString()
        {
            return "{type=" + type + ", value=" + Strings.prettyPrint( value ) + "}";
        }
    }

    static class Params implements Iterable<Param>
    {
        final Param[] params;

        Params( Param[] params )
        {
            this.params = params;
        }

        static Object[] params( Param... input )
        {
            return new Object[]{new Params( input )};
        }

        @Override
        public Iterator<Param> iterator()
        {
            return Iterators.iterator( params );
        }

        @Override
        public String toString()
        {
            return "{params=" + Arrays.toString( params ) + "}";
        }
    }

    private static class RecordAllocator implements DynamicRecordAllocator
    {
        long id;

        @Override
        public int getRecordDataSize()
        {
            return 120;
        }

        @Override
        public DynamicRecord nextUsedRecordOrNew( Iterator<DynamicRecord> recordsToUseFirst )
        {
            DynamicRecord record = new DynamicRecord( id++ );
            record.setCreated();
            record.setInUse( true );
            return record;
        }
    }
}<|MERGE_RESOLUTION|>--- conflicted
+++ resolved
@@ -506,13 +506,7 @@
         when( recordCursor.acquire( anyLong(), any( RecordLoad.class ) ) ).thenReturn( recordCursor );
 
         S store = mock( clazz );
-<<<<<<< HEAD
         when( store.newRecordCursor( any( DynamicRecord.class ) ) ).thenReturn( recordCursor );
-=======
-        when( store.newDynamicRecordCursor() ).thenReturn( mock( AbstractDynamicStore.DynamicRecordCursor.class ) );
-        when( store.getRecordsCursor( anyLong(), any( AbstractDynamicStore.DynamicRecordCursor.class ) ) )
-                .thenReturn( recordCursor );
->>>>>>> d091dc84
 
         return store;
     }
