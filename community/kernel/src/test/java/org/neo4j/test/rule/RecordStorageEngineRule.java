--- conflicted
+++ resolved
@@ -90,11 +90,8 @@
     private RecordStorageEngine get( FileSystemAbstraction fs, PageCache pageCache,
                                      IndexProvider indexProvider, DatabaseHealth databaseHealth, DatabaseLayout databaseLayout,
                                      Function<BatchTransactionApplierFacade, BatchTransactionApplierFacade> transactionApplierTransformer,
-<<<<<<< HEAD
-                                     IndexUpdateListener indexUpdateListener, NodeLabelUpdateListener nodeLabelUpdateListener )
-=======
-                                     Monitors monitors, LockService lockService )
->>>>>>> 87e2e151
+                                     IndexUpdateListener indexUpdateListener, NodeLabelUpdateListener nodeLabelUpdateListener,
+                                     LockService lockService )
     {
         IdGeneratorFactory idGeneratorFactory = new EphemeralIdGenerator.Factory();
         JobScheduler scheduler = life.add( createScheduler() );
@@ -112,20 +109,11 @@
         RecordStorageEngine engine = life.add( new ExtendedRecordStorageEngine( databaseLayout, config, pageCache, fs,
                 nullLogProvider, mockedTokenHolders(),
                 mock( SchemaState.class ), new StandardConstraintSemantics(),
-<<<<<<< HEAD
-                new ReentrantLockService(),
-                databaseHealth, idGeneratorFactory,
+                lockService, databaseHealth, idGeneratorFactory,
                 new BufferedIdController( bufferingIdGeneratorFactory, scheduler ), transactionApplierTransformer ) );
         engine.addIndexUpdateListener( indexUpdateListener );
         engine.addNodeLabelUpdateListener( nodeLabelUpdateListener );
         return engine;
-=======
-                scheduler, mock( TokenNameLookup.class ), lockService, indexProviderMap,
-                IndexingService.NO_MONITOR, databaseHealth, explicitIndexProviderLookup, indexConfigStore,
-                new SynchronizedArrayIdOrderingQueue(), idGeneratorFactory,
-                new BufferedIdController( bufferingIdGeneratorFactory, scheduler ), transactionApplierTransformer, monitors,
-                RecoveryCleanupWorkCollector.immediate(), OperationalMode.single ) );
->>>>>>> 87e2e151
     }
 
     @Override
@@ -146,13 +134,9 @@
         private Function<BatchTransactionApplierFacade,BatchTransactionApplierFacade> transactionApplierTransformer =
                 applierFacade -> applierFacade;
         private IndexProvider indexProvider = IndexProvider.EMPTY;
-<<<<<<< HEAD
         private IndexUpdateListener indexUpdateListener = new IndexUpdateListener.Adapter();
         private NodeLabelUpdateListener nodeLabelUpdateListener = new NodeLabelUpdateListener.Adapter();
-=======
-        private Monitors monitors = new Monitors();
         private LockService lockService = new ReentrantLockService();
->>>>>>> 87e2e151
 
         public Builder( FileSystemAbstraction fs, PageCache pageCache, DatabaseLayout databaseLayout )
         {
@@ -201,11 +185,7 @@
         public RecordStorageEngine build()
         {
             return get( fs, pageCache, indexProvider, databaseHealth, databaseLayout,
-<<<<<<< HEAD
-                    transactionApplierTransformer, indexUpdateListener, nodeLabelUpdateListener );
-=======
-                    transactionApplierTransformer, monitors, lockService );
->>>>>>> 87e2e151
+                    transactionApplierTransformer, indexUpdateListener, nodeLabelUpdateListener, lockService );
         }
     }
 
