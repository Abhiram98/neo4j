/*
 * Copyright (c) 2002-2017 "Neo Technology,"
 * Network Engine for Objects in Lund AB [http://neotechnology.com]
 *
 * This file is part of Neo4j.
 *
 * Neo4j is free software: you can redistribute it and/or modify
 * it under the terms of the GNU General Public License as published by
 * the Free Software Foundation, either version 3 of the License, or
 * (at your option) any later version.
 *
 * This program is distributed in the hope that it will be useful,
 * but WITHOUT ANY WARRANTY; without even the implied warranty of
 * MERCHANTABILITY or FITNESS FOR A PARTICULAR PURPOSE.  See the
 * GNU General Public License for more details.
 *
 * You should have received a copy of the GNU General Public License
 * along with this program.  If not, see <http://www.gnu.org/licenses/>.
 */
package org.neo4j.test.rule;

import java.io.File;
<<<<<<< HEAD
import java.util.Map;
=======
import java.util.function.Function;
>>>>>>> f7170342
import org.neo4j.graphdb.DependencyResolver;
import org.neo4j.index.internal.gbptree.GroupingRecoveryCleanupWorkCollector;
import org.neo4j.index.internal.gbptree.RecoveryCleanupWorkCollector;
import org.neo4j.io.fs.FileSystemAbstraction;
import org.neo4j.io.pagecache.IOLimiter;
import org.neo4j.io.pagecache.PageCache;
import org.neo4j.kernel.AvailabilityGuard;
import org.neo4j.kernel.NeoStoreDataSource;
import org.neo4j.kernel.api.TokenNameLookup;
import org.neo4j.kernel.api.index.SchemaIndexProvider;
import org.neo4j.kernel.configuration.Config;
import org.neo4j.kernel.impl.api.SchemaWriteGuard;
import org.neo4j.kernel.impl.api.index.IndexStoreView;
import org.neo4j.kernel.impl.api.index.IndexingService;
import org.neo4j.kernel.impl.api.legacyindex.InternalAutoIndexing;
import org.neo4j.kernel.impl.api.scan.LabelScanStoreProvider;
import org.neo4j.kernel.impl.api.scan.NativeLabelScanStoreExtension;
import org.neo4j.kernel.impl.constraints.StandardConstraintSemantics;
import org.neo4j.kernel.impl.core.DatabasePanicEventGenerator;
import org.neo4j.kernel.impl.core.LabelTokenHolder;
import org.neo4j.kernel.impl.core.PropertyKeyTokenHolder;
import org.neo4j.kernel.impl.core.RelationshipTypeTokenHolder;
import org.neo4j.kernel.impl.core.StartupStatisticsProvider;
import org.neo4j.kernel.impl.factory.CanWrite;
import org.neo4j.kernel.impl.factory.CommunityCommitProcessFactory;
import org.neo4j.kernel.impl.factory.DatabaseInfo;
import org.neo4j.kernel.impl.locking.Locks;
import org.neo4j.kernel.impl.locking.StatementLocks;
import org.neo4j.kernel.impl.locking.StatementLocksFactory;
import org.neo4j.kernel.impl.logging.LogService;
import org.neo4j.kernel.impl.logging.NullLogService;
import org.neo4j.kernel.impl.logging.SimpleLogService;
import org.neo4j.kernel.impl.proc.Procedures;
import org.neo4j.kernel.impl.spi.KernelContext;
import org.neo4j.kernel.impl.spi.SimpleKernelContext;
import org.neo4j.kernel.impl.store.id.DefaultIdGeneratorFactory;
import org.neo4j.kernel.impl.store.id.IdGeneratorFactory;
import org.neo4j.kernel.impl.store.id.IdReuseEligibility;
import org.neo4j.kernel.impl.store.id.configuration.CommunityIdTypeConfigurationProvider;
import org.neo4j.kernel.impl.store.id.configuration.IdTypeConfigurationProvider;
import org.neo4j.kernel.impl.transaction.TransactionHeaderInformationFactory;
import org.neo4j.kernel.impl.transaction.TransactionMonitor;
import org.neo4j.kernel.impl.transaction.TransactionStats;
import org.neo4j.kernel.impl.transaction.log.PhysicalLogFile;
import org.neo4j.kernel.impl.transaction.log.checkpoint.StoreCopyCheckPointMutex;
import org.neo4j.kernel.impl.util.Dependencies;
import org.neo4j.kernel.impl.util.DependenciesProxy;
<<<<<<< HEAD
=======
import org.neo4j.kernel.impl.util.JobScheduler;
import org.neo4j.kernel.impl.util.UnsatisfiedDependencyException;
>>>>>>> f7170342
import org.neo4j.kernel.internal.DatabaseHealth;
import org.neo4j.kernel.internal.TransactionEventHandlers;
import org.neo4j.kernel.monitoring.Monitors;
import org.neo4j.kernel.monitoring.tracing.Tracers;
import org.neo4j.logging.NullLog;
import org.neo4j.logging.NullLogProvider;
import org.neo4j.scheduler.JobScheduler;
import org.neo4j.time.Clocks;
import org.neo4j.time.SystemNanoClock;

import static org.mockito.Mockito.RETURNS_MOCKS;
import static org.mockito.Mockito.mock;
import static org.mockito.Mockito.when;
import static org.neo4j.helpers.Exceptions.launderedException;

public class NeoStoreDataSourceRule extends ExternalResource
{
    private NeoStoreDataSource dataSource;

    public NeoStoreDataSource getDataSource( File storeDir, FileSystemAbstraction fs, PageCache pageCache )
    {
        return getDataSource( storeDir, fs, pageCache, new Dependencies() );
    }

    public NeoStoreDataSource getDataSource( File storeDir, FileSystemAbstraction fs, PageCache pageCache,
            DependencyResolver otherCustomOverriddenDependencies )
    {
        shutdownAnyRunning();

        StatementLocksFactory locksFactory = mock( StatementLocksFactory.class );
        StatementLocks statementLocks = mock( StatementLocks.class );
        Locks.Client locks = mock( Locks.Client.class );
        when( statementLocks.optimistic() ).thenReturn( locks );
        when( statementLocks.pessimistic() ).thenReturn( locks );
        when( locksFactory.newInstance() ).thenReturn( statementLocks );

        JobScheduler jobScheduler = mock( JobScheduler.class, RETURNS_MOCKS );
        Monitors monitors = new Monitors();

        Dependencies mutableDependencies = new Dependencies( otherCustomOverriddenDependencies );
        Config config = dependency( mutableDependencies, Config.class, deps -> Config.empty() );
        LogService logService = dependency( mutableDependencies, LogService.class,
                deps -> new SimpleLogService( NullLogProvider.getInstance(), NullLogProvider.getInstance() ) );
        IdGeneratorFactory idGeneratorFactory = dependency( mutableDependencies, IdGeneratorFactory.class,
                deps -> new DefaultIdGeneratorFactory( fs ) );
        IdTypeConfigurationProvider idConfigurationProvider = dependency( mutableDependencies,
                IdTypeConfigurationProvider.class, deps -> new CommunityIdTypeConfigurationProvider() );
        DatabaseHealth databaseHealth = dependency( mutableDependencies, DatabaseHealth.class,
                deps -> new DatabaseHealth( mock( DatabasePanicEventGenerator.class ),
                        NullLogProvider.getInstance().getLog( DatabaseHealth.class ) ) );
        SystemNanoClock clock = dependency( mutableDependencies, SystemNanoClock.class, deps -> Clocks.nanoClock() );
        TransactionMonitor transactionMonitor =
                dependency( mutableDependencies, TransactionMonitor.class, deps -> new TransactionStats() );
        AvailabilityGuard availabilityGuard = dependency( mutableDependencies, AvailabilityGuard.class,
                deps -> new AvailabilityGuard( deps.resolveDependency( SystemNanoClock.class ),
                        NullLog.getInstance() ) );

        LabelScanStoreProvider labelScanStoreProvider =
                nativeLabelScanStoreProvider( storeDir, fs, pageCache, config, logService, monitors );
        dataSource = new NeoStoreDataSource( storeDir, config, idGeneratorFactory, IdReuseEligibility.ALWAYS,
                idConfigurationProvider,
                logService, mock( JobScheduler.class, RETURNS_MOCKS ), mock( TokenNameLookup.class ),
                dependencyResolverForNoIndexProvider( labelScanStoreProvider ), mock( PropertyKeyTokenHolder.class ),
                mock( LabelTokenHolder.class ), mock( RelationshipTypeTokenHolder.class ), locksFactory,
                mock( SchemaWriteGuard.class ), mock( TransactionEventHandlers.class ), IndexingService.NO_MONITOR,
                fs, transactionMonitor, databaseHealth,
                mock( PhysicalLogFile.Monitor.class ), TransactionHeaderInformationFactory.DEFAULT,
                new StartupStatisticsProvider(), null,
                new CommunityCommitProcessFactory(), mock( InternalAutoIndexing.class ), pageCache,
                new StandardConstraintSemantics(), monitors,
                new Tracers( "null", NullLog.getInstance(), monitors, jobScheduler ),
                mock( Procedures.class ),
                IOLimiter.unlimited(),
<<<<<<< HEAD
                new AvailabilityGuard( clock, NullLog.getInstance() ), clock,
                new CanWrite(), new StoreCopyCheckPointMutex(),
                GroupingRecoveryCleanupWorkCollector.IMMEDIATE );
=======
                availabilityGuard, clock,
                new CanWrite(), new StoreCopyCheckPointMutex() );

>>>>>>> f7170342
        return dataSource;
    }

    private <T> T dependency( Dependencies dependencies, Class<T> type,
            Function<DependencyResolver,T> defaultSupplier )
    {
        try
        {
            return dependencies.resolveDependency( type );
        }
        catch ( IllegalArgumentException | UnsatisfiedDependencyException e )
        {
            return dependencies.satisfyDependency( defaultSupplier.apply( dependencies ) );
        }
    }

    private void shutdownAnyRunning()
    {
        if ( dataSource != null )
        {
            dataSource.stop();
            dataSource.shutdown();
        }
    }

    @Override
    protected void after( boolean successful ) throws Throwable
    {
        shutdownAnyRunning();
    }

    public static LabelScanStoreProvider nativeLabelScanStoreProvider( File storeDir, FileSystemAbstraction fs,
            PageCache pageCache, Monitors monitors )
    {
        return nativeLabelScanStoreProvider( storeDir, fs, pageCache, Config.defaults(), NullLogService.getInstance(),
                monitors );
    }

    public static LabelScanStoreProvider nativeLabelScanStoreProvider( File storeDir, FileSystemAbstraction fs,
            PageCache pageCache, Config config, LogService logService, Monitors monitors )
    {
        try
        {
            Dependencies dependencies = new Dependencies();
            dependencies.satisfyDependencies( pageCache, config, IndexStoreView.EMPTY, logService, monitors,
                    RecoveryCleanupWorkCollector.IMMEDIATE );
            KernelContext kernelContext =
                    new SimpleKernelContext( storeDir, DatabaseInfo.COMMUNITY, dependencies );
            return (LabelScanStoreProvider) new NativeLabelScanStoreExtension()
                    .newInstance( kernelContext, DependenciesProxy.dependencies( dependencies,
                            NativeLabelScanStoreExtension.Dependencies.class ) );
        }
        catch ( Throwable e )
        {
            throw launderedException( e );
        }
    }

    private DependencyResolver dependencyResolverForNoIndexProvider( LabelScanStoreProvider labelScanStoreProvider )
    {
        return new DependencyResolver.Adapter()
        {
            @Override
            public <T> T resolveDependency( Class<T> type, SelectionStrategy selector ) throws IllegalArgumentException
            {
                if ( SchemaIndexProvider.class.isAssignableFrom( type ) )
                {
                    return type.cast( SchemaIndexProvider.NO_INDEX_PROVIDER );
                }
                else if ( LabelScanStoreProvider.class.isAssignableFrom( type ) )
                {
                    return type.cast( labelScanStoreProvider );
                }
                throw new IllegalArgumentException( type.toString() );
            }
        };
    }
}<|MERGE_RESOLUTION|>--- conflicted
+++ resolved
@@ -20,13 +20,9 @@
 package org.neo4j.test.rule;
 
 import java.io.File;
-<<<<<<< HEAD
-import java.util.Map;
-=======
 import java.util.function.Function;
->>>>>>> f7170342
+
 import org.neo4j.graphdb.DependencyResolver;
-import org.neo4j.index.internal.gbptree.GroupingRecoveryCleanupWorkCollector;
 import org.neo4j.index.internal.gbptree.RecoveryCleanupWorkCollector;
 import org.neo4j.io.fs.FileSystemAbstraction;
 import org.neo4j.io.pagecache.IOLimiter;
@@ -72,11 +68,7 @@
 import org.neo4j.kernel.impl.transaction.log.checkpoint.StoreCopyCheckPointMutex;
 import org.neo4j.kernel.impl.util.Dependencies;
 import org.neo4j.kernel.impl.util.DependenciesProxy;
-<<<<<<< HEAD
-=======
-import org.neo4j.kernel.impl.util.JobScheduler;
 import org.neo4j.kernel.impl.util.UnsatisfiedDependencyException;
->>>>>>> f7170342
 import org.neo4j.kernel.internal.DatabaseHealth;
 import org.neo4j.kernel.internal.TransactionEventHandlers;
 import org.neo4j.kernel.monitoring.Monitors;
@@ -90,6 +82,7 @@
 import static org.mockito.Mockito.RETURNS_MOCKS;
 import static org.mockito.Mockito.mock;
 import static org.mockito.Mockito.when;
+
 import static org.neo4j.helpers.Exceptions.launderedException;
 
 public class NeoStoreDataSourceRule extends ExternalResource
@@ -150,15 +143,11 @@
                 new Tracers( "null", NullLog.getInstance(), monitors, jobScheduler ),
                 mock( Procedures.class ),
                 IOLimiter.unlimited(),
-<<<<<<< HEAD
-                new AvailabilityGuard( clock, NullLog.getInstance() ), clock,
+                availabilityGuard, clock,
                 new CanWrite(), new StoreCopyCheckPointMutex(),
-                GroupingRecoveryCleanupWorkCollector.IMMEDIATE );
-=======
-                availabilityGuard, clock,
-                new CanWrite(), new StoreCopyCheckPointMutex() );
-
->>>>>>> f7170342
+                RecoveryCleanupWorkCollector.IMMEDIATE );
+
+//>>>>>>> upstream/3.2
         return dataSource;
     }
 
