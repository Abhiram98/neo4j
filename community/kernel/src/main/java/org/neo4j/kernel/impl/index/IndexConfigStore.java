/*
 * Copyright (c) 2002-2017 "Neo Technology,"
 * Network Engine for Objects in Lund AB [http://neotechnology.com]
 *
 * This file is part of Neo4j.
 *
 * Neo4j is free software: you can redistribute it and/or modify
 * it under the terms of the GNU General Public License as published by
 * the Free Software Foundation, either version 3 of the License, or
 * (at your option) any later version.
 *
 * This program is distributed in the hope that it will be useful,
 * but WITHOUT ANY WARRANTY; without even the implied warranty of
 * MERCHANTABILITY or FITNESS FOR A PARTICULAR PURPOSE.  See the
 * GNU General Public License for more details.
 *
 * You should have received a copy of the GNU General Public License
 * along with this program.  If not, see <http://www.gnu.org/licenses/>.
 */
package org.neo4j.kernel.impl.index;

import java.io.File;
import java.io.IOException;
import java.nio.ByteBuffer;
import java.nio.channels.ReadableByteChannel;
import java.util.Arrays;
import java.util.Collections;
import java.util.HashMap;
import java.util.Map;
import java.util.concurrent.ConcurrentHashMap;

import org.neo4j.graphdb.Node;
import org.neo4j.graphdb.PropertyContainer;
import org.neo4j.graphdb.Relationship;
import org.neo4j.io.fs.FileSystemAbstraction;
import org.neo4j.io.fs.OpenMode;
import org.neo4j.io.fs.StoreChannel;
import org.neo4j.kernel.impl.util.IoPrimitiveUtils;
import org.neo4j.kernel.lifecycle.LifecycleAdapter;

public class IndexConfigStore extends LifecycleAdapter
{
    public static final String INDEX_DB_FILE_NAME = "index.db";
    private static final String OLD_INDEX_DB_FILE_NAME = INDEX_DB_FILE_NAME + ".old";
    private static final String TMP_INDEX_DB_FILE_NAME = INDEX_DB_FILE_NAME + ".tmp";

    private static final byte[] MAGICK = new byte[] { 'n', 'e', 'o', '4', 'j', '-', 'i', 'n', 'd', 'e', 'x' };
    private static final int VERSION = 1;

    private final File file;
    private final File oldFile;
    private final Map<String, Map<String, String>> nodeConfig = new ConcurrentHashMap<>();
    private final Map<String, Map<String, String>> relConfig = new ConcurrentHashMap<>();
    private ByteBuffer dontUseBuffer = ByteBuffer.allocate( 100 );
    private final FileSystemAbstraction fileSystem;

    public IndexConfigStore( File graphDbStoreDir, FileSystemAbstraction fileSystem )
    {
        this.fileSystem = fileSystem;
        this.file = new File( graphDbStoreDir, INDEX_DB_FILE_NAME );
        this.oldFile = new File( graphDbStoreDir, OLD_INDEX_DB_FILE_NAME );
    }

    private ByteBuffer buffer( int size )
    {
        if ( dontUseBuffer.capacity() < size )
        {
            dontUseBuffer = ByteBuffer.allocate( size * 2 );
        }
        return dontUseBuffer;
    }

    private void read()
    {
        File fileToReadFrom = fileSystem.fileExists( file ) ? file : oldFile;
        if ( !fileSystem.fileExists( fileToReadFrom ) )
        {
            return;
        }

        StoreChannel channel = null;
        try
        {
            channel = fileSystem.open( fileToReadFrom, OpenMode.READ );
            Integer version = tryToReadVersion( channel );
            if ( version == null )
            {
                close( channel );
                channel = fileSystem.open( fileToReadFrom, OpenMode.READ );
                // Legacy format, TODO
                readMap( channel, nodeConfig, version );
                relConfig.putAll( nodeConfig );
            }
            else if ( version < VERSION )
            {
                // ...add version upgrade code here
                throw new UnsupportedOperationException( "" + version );
            }
            else
            {
                readMap( channel, nodeConfig, readNextInt( channel ) );
                readMap( channel, relConfig, readNextInt( channel ) );
            }
        }
        catch ( IOException e )
        {
            throw new RuntimeException( e );
        }
        finally
        {
            close( channel );
        }
    }

    @Override
    public void init()
    {
        read();
    }

    @Override
    public void start() throws Throwable
    {
        // Refresh the read config
        nodeConfig.clear();
        relConfig.clear();
        read();
    }

    private Map<String, Map<String, String>> readMap( StoreChannel channel,
            Map<String, Map<String, String>> map, Integer sizeOrTillEof ) throws IOException
    {
        for ( int i = 0; sizeOrTillEof == null || i < sizeOrTillEof; i++ )
        {
            String indexName = readNextString( channel );
            if ( indexName == null )
            {
                break;
            }
            Integer propertyCount = readNextInt( channel );
            if ( propertyCount == null )
            {
                break;
            }
            Map<String, String> properties = new HashMap<>();
            for ( int p = 0; p < propertyCount; p++ )
            {
                String key = readNextString( channel );
                if ( key == null )
                {
                    break;
                }
                String value = readNextString( channel );
                if ( value == null )
                {
                    break;
                }
                properties.put( key, value );
            }
            map.put( indexName, properties );
        }
        return Collections.unmodifiableMap( map );
    }

    private Integer tryToReadVersion( ReadableByteChannel channel ) throws IOException
    {
        byte[] array = IoPrimitiveUtils.readBytes( channel, new byte[MAGICK.length] );
        if ( !Arrays.equals( MAGICK, array ) )
        {
            return null;
        }
        return array != null ? readNextInt( channel ) : null;
    }

    private void close( StoreChannel channel )
    {
        if ( channel != null )
        {
            try
            {
                channel.close();
            }
            catch ( IOException e )
            {
                e.printStackTrace();
            }
        }
    }

    private Integer readNextInt( ReadableByteChannel channel ) throws IOException
    {
        return IoPrimitiveUtils.readInt( channel, buffer( 4 ) );
    }

    private String readNextString( ReadableByteChannel channel ) throws IOException
    {
        return IoPrimitiveUtils.readLengthAndString( channel, buffer( 100 ) );
    }

    public boolean has( Class<? extends PropertyContainer> cls, String indexName )
    {
        return map( cls ).containsKey( indexName );
    }

    public Map<String, String> get( Class<? extends PropertyContainer> cls, String indexName )
    {
        return map( cls ).get( indexName );
    }

    public String[] getNames( Class<? extends PropertyContainer> cls )
    {
        Map<String, Map<String, String>> indexMap = map( cls );
        return indexMap.keySet().toArray( new String[indexMap.size()] );
    }

    private Map<String, Map<String, String>> map( Class<? extends PropertyContainer> cls )
    {
        if ( cls.equals( Node.class ) )
        {
            return nodeConfig;
        }
        else if ( cls.equals( Relationship.class ) )
        {
            return relConfig;
        }
        throw new IllegalArgumentException( cls.toString() );
    }

    // Synchronized since only one thread are allowed to write at any given time
    public synchronized void remove( Class<? extends PropertyContainer> cls, String indexName )
    {
        if ( map( cls ).remove( indexName ) == null )
        {
            throw new RuntimeException( "Index config for '" + indexName + "' not found" );
        }
        write();
    }

    // Synchronized since only one thread are allowed to write at any given time
    public synchronized void set( Class<? extends PropertyContainer> cls,
            String name, Map<String, String> config )
    {
        map( cls ).put( name, Collections.unmodifiableMap( config ) );
        write();
    }

    // Synchronized since only one thread are allowed to write at any given time
    public synchronized boolean setIfNecessary( Class<? extends PropertyContainer> cls,
            String name, Map<String, String> config )
    {
        Map<String, Map<String, String>> map = map( cls );
        if ( map.containsKey( name ) )
        {
            return false;
        }
        map.put( name, Collections.unmodifiableMap( config ) );
        write();
        return true;
    }

    private void write()
    {
        // Write to a .tmp file
        File tmpFile = new File( this.file.getParentFile(), TMP_INDEX_DB_FILE_NAME );
        write( tmpFile );

        // Make sure the .old file doesn't exist, then rename the current one to .old
        fileSystem.deleteFile( oldFile );
        try
        {
            if ( fileSystem.fileExists( file ) )
            {
                fileSystem.renameFile( file, oldFile );
            }
        }
        catch ( IOException e )
        {
            throw new RuntimeException( "Couldn't rename " + file + " -> " + oldFile );
        }

        // Rename the .tmp file to the current name
        try
        {
            fileSystem.renameFile( tmpFile, this.file );
        }
        catch ( IOException e )
        {
            throw new RuntimeException( "Couldn't rename " + tmpFile + " -> " + file );
        }
        fileSystem.deleteFile( oldFile );
    }

    private void write( File file )
    {
        StoreChannel channel = null;
        try
        {
<<<<<<< HEAD
            channel = fileSystem.open( file, OpenMode.READ_WRITE );
            channel.write( ByteBuffer.wrap( MAGICK ) );
=======
            channel = fileSystem.open( file, "rw" );
            channel.writeAll( ByteBuffer.wrap( MAGICK ) );
>>>>>>> f412eb60
            IoPrimitiveUtils.writeInt( channel, buffer( 4 ), VERSION );
            writeMap( channel, nodeConfig );
            writeMap( channel, relConfig );
            channel.force( false );
        }
        catch ( IOException e )
        {
            throw new RuntimeException( e );
        }
        finally
        {
            close( channel );
        }
    }

    private void writeMap( StoreChannel channel, Map<String, Map<String, String>> map ) throws IOException
    {
        IoPrimitiveUtils.writeInt( channel, buffer( 4 ), map.size() );
        for ( Map.Entry<String, Map<String, String>> entry : map.entrySet() )
        {
            writeString( channel, entry.getKey() );
            writeInt( channel, entry.getValue().size() );
            for ( Map.Entry<String, String> propertyEntry : entry.getValue().entrySet() )
            {
                writeString( channel, propertyEntry.getKey() );
                writeString( channel, propertyEntry.getValue() );
            }
        }
    }

    private void writeInt( StoreChannel channel, int value ) throws IOException
    {
        IoPrimitiveUtils.writeInt( channel, buffer( 4 ), value );
    }

    private void writeString( StoreChannel channel, String value ) throws IOException
    {
        IoPrimitiveUtils.writeLengthAndString( channel, buffer( 200 ), value );
    }
}<|MERGE_RESOLUTION|>--- conflicted
+++ resolved
@@ -295,13 +295,9 @@
         StoreChannel channel = null;
         try
         {
-<<<<<<< HEAD
+
             channel = fileSystem.open( file, OpenMode.READ_WRITE );
-            channel.write( ByteBuffer.wrap( MAGICK ) );
-=======
-            channel = fileSystem.open( file, "rw" );
             channel.writeAll( ByteBuffer.wrap( MAGICK ) );
->>>>>>> f412eb60
             IoPrimitiveUtils.writeInt( channel, buffer( 4 ), VERSION );
             writeMap( channel, nodeConfig );
             writeMap( channel, relConfig );
