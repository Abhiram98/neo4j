/*
 * Copyright (c) 2002-2016 "Neo Technology,"
 * Network Engine for Objects in Lund AB [http://neotechnology.com]
 *
 * This file is part of Neo4j.
 *
 * Neo4j is free software: you can redistribute it and/or modify
 * it under the terms of the GNU General Public License as published by
 * the Free Software Foundation, either version 3 of the License, or
 * (at your option) any later version.
 *
 * This program is distributed in the hope that it will be useful,
 * but WITHOUT ANY WARRANTY; without even the implied warranty of
 * MERCHANTABILITY or FITNESS FOR A PARTICULAR PURPOSE.  See the
 * GNU General Public License for more details.
 *
 * You should have received a copy of the GNU General Public License
 * along with this program.  If not, see <http://www.gnu.org/licenses/>.
 */
package org.neo4j.kernel.impl.store.id;

import java.io.File;
import java.util.function.Predicate;
import java.util.function.Supplier;

<<<<<<< HEAD
import org.neo4j.kernel.IdReuseEligibility;
=======
import org.neo4j.function.Predicate;
import org.neo4j.function.Supplier;
import org.neo4j.kernel.IdGeneratorFactory;
import org.neo4j.kernel.IdType;
>>>>>>> f81a2ce4
import org.neo4j.kernel.impl.api.KernelTransactionsSnapshot;

/**
 * Wraps {@link IdGenerator} for those that have {@link IdType#allowAggressiveReuse() aggressive id reuse}
 * so that ids can be {@link IdGenerator#freeId(long) freed} at safe points in time, after all transactions
 * which were active at the time of freeing, have been closed.
 */
public class BufferingIdGeneratorFactory extends IdGeneratorFactory.Delegate
{
    private final BufferingIdGenerator[/*IdType#ordinal as key*/] overriddenIdGenerators =
            new BufferingIdGenerator[IdType.values().length];
    private Supplier<KernelTransactionsSnapshot> boundaries;
    private Predicate<KernelTransactionsSnapshot> safeThreshold;

    public BufferingIdGeneratorFactory( IdGeneratorFactory delegate, Supplier<KernelTransactionsSnapshot> boundaries,
            IdReuseEligibility eligibleForReuse )
    {
        super( delegate );
        initialize( boundaries, eligibleForReuse );
    }

    private void initialize( Supplier<KernelTransactionsSnapshot> boundaries, IdReuseEligibility eligibleForReuse )
    {
        this.boundaries = boundaries;
<<<<<<< HEAD
        this.safeThreshold = snapshot -> snapshot.allClosed() && eligibleForReuse.isEligible();
=======
        this.safeThreshold = new Predicate<KernelTransactionsSnapshot>()
        {
            @Override
            public boolean test( KernelTransactionsSnapshot snapshot )
            {
                return snapshot.allClosed() && eligibleForReuse.isEligible( snapshot );
            }
        };
>>>>>>> f81a2ce4
        for ( BufferingIdGenerator generator : overriddenIdGenerators )
        {
            if ( generator != null )
            {
                generator.initialize( boundaries, safeThreshold );
            }
        }
    }

    @Override
    public IdGenerator open( File filename, int grabSize, IdType idType, long highId, long maxId )
    {
        IdGenerator generator = super.open( filename, grabSize, idType, highId, maxId );
        if ( idType.allowAggressiveReuse() )
        {
            BufferingIdGenerator bufferingGenerator = new BufferingIdGenerator( generator );

            // If shutdown was CLEAN
            // BufferingIdGeneratorFactory has lifecycle:
            //   - Construct
            //   - open (all store files)
            //   - initialize
            //
            // If Shutdown was UNCLEAN
            // BufferingIdGeneratorFactory has lifecycle:
            //   - Construct
            //   - open (all store files) will fail
            //   - initialize (with all generators being null)
            //   - recovery is performed
            //   - open (all store files) again
            //   - initialize will NOT be called again so...
            //   - call initialize on generators after open
            //   = that is why this if-statement is here
            if ( boundaries != null )
            {
                bufferingGenerator.initialize( boundaries, safeThreshold );
            }
            overriddenIdGenerators[idType.ordinal()] = bufferingGenerator;
            generator = bufferingGenerator;
        }
        return generator;
    }

    @Override
    public IdGenerator get( IdType idType )
    {
        IdGenerator generator = overriddenIdGenerators[idType.ordinal()];
        return generator != null ? generator : super.get( idType );
    }

    public void maintenance()
    {
        for ( BufferingIdGenerator generator : overriddenIdGenerators )
        {
            if ( generator != null )
            {
                generator.maintenance();
            }
        }
    }

    public void clear()
    {
        for ( BufferingIdGenerator generator : overriddenIdGenerators )
        {
            if ( generator != null )
            {
                generator.clear();
            }
        }
    }
}<|MERGE_RESOLUTION|>--- conflicted
+++ resolved
@@ -23,14 +23,6 @@
 import java.util.function.Predicate;
 import java.util.function.Supplier;
 
-<<<<<<< HEAD
-import org.neo4j.kernel.IdReuseEligibility;
-=======
-import org.neo4j.function.Predicate;
-import org.neo4j.function.Supplier;
-import org.neo4j.kernel.IdGeneratorFactory;
-import org.neo4j.kernel.IdType;
->>>>>>> f81a2ce4
 import org.neo4j.kernel.impl.api.KernelTransactionsSnapshot;
 
 /**
@@ -55,18 +47,7 @@
     private void initialize( Supplier<KernelTransactionsSnapshot> boundaries, IdReuseEligibility eligibleForReuse )
     {
         this.boundaries = boundaries;
-<<<<<<< HEAD
-        this.safeThreshold = snapshot -> snapshot.allClosed() && eligibleForReuse.isEligible();
-=======
-        this.safeThreshold = new Predicate<KernelTransactionsSnapshot>()
-        {
-            @Override
-            public boolean test( KernelTransactionsSnapshot snapshot )
-            {
-                return snapshot.allClosed() && eligibleForReuse.isEligible( snapshot );
-            }
-        };
->>>>>>> f81a2ce4
+        this.safeThreshold = snapshot -> snapshot.allClosed() && eligibleForReuse.isEligible( snapshot );
         for ( BufferingIdGenerator generator : overriddenIdGenerators )
         {
             if ( generator != null )
