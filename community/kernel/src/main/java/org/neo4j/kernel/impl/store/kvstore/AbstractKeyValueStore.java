/*
 * Copyright (c) 2002-2019 "Neo4j,"
 * Neo4j Sweden AB [http://neo4j.com]
 *
 * This file is part of Neo4j.
 *
 * Neo4j is free software: you can redistribute it and/or modify
 * it under the terms of the GNU General Public License as published by
 * the Free Software Foundation, either version 3 of the License, or
 * (at your option) any later version.
 *
 * This program is distributed in the hope that it will be useful,
 * but WITHOUT ANY WARRANTY; without even the implied warranty of
 * MERCHANTABILITY or FITNESS FOR A PARTICULAR PURPOSE.  See the
 * GNU General Public License for more details.
 *
 * You should have received a copy of the GNU General Public License
 * along with this program.  If not, see <http://www.gnu.org/licenses/>.
 */
package org.neo4j.kernel.impl.store.kvstore;

import java.io.File;
import java.io.IOException;
import java.util.Optional;
import java.util.concurrent.locks.ReentrantReadWriteLock;
import java.util.stream.Collectors;
import java.util.stream.StreamSupport;

import org.neo4j.io.fs.FileSystemAbstraction;
import org.neo4j.io.layout.DatabaseLayout;
import org.neo4j.io.pagecache.PageCache;
import org.neo4j.io.pagecache.impl.FileIsNotMappedException;
import org.neo4j.io.pagecache.tracing.cursor.context.VersionContextSupplier;
import org.neo4j.kernel.impl.store.UnderlyingStorageException;
import org.neo4j.kernel.lifecycle.LifecycleAdapter;
<<<<<<< HEAD
import org.neo4j.util.FeatureToggles;
=======
import org.neo4j.logging.Logger;
>>>>>>> ed885b84

import static org.neo4j.kernel.impl.store.kvstore.LockWrapper.readLock;
import static org.neo4j.kernel.impl.store.kvstore.LockWrapper.writeLock;

/**
 * The base for building a key value store based on rotating immutable
 * {@linkplain KeyValueStoreFile key/value store files}
 *
 * @param <Key> a base type for the keys stored in this store.
 */
@State( State.Strategy.CONCURRENT_HASH_MAP )
public abstract class AbstractKeyValueStore<Key> extends LifecycleAdapter
{
<<<<<<< HEAD
    static final long MAX_LOOKUP_RETRY_COUNT = FeatureToggles.getLong( AbstractKeyValueStore.class, "maxLookupRetryCount", 1024 );

    private final ReadWriteLock updateLock = new ReentrantReadWriteLock( /*fair=*/true );
=======
    private final UpdateLock updateLock = new UpdateLock();
>>>>>>> ed885b84
    private final Format format;
    final RotationStrategy rotationStrategy;
    private final RotationTimerFactory rotationTimerFactory;
    private final Logger logger;
    volatile ProgressiveState<Key> state;
    private DataInitializer<EntryUpdater<Key>> stateInitializer;
    private final FileSystemAbstraction fs;
    final int keySize;
    final int valueSize;
    private volatile boolean stopped;

<<<<<<< HEAD
    public AbstractKeyValueStore( FileSystemAbstraction fs, PageCache pages, DatabaseLayout databaseLayout, RotationMonitor monitor,
=======
    public AbstractKeyValueStore( FileSystemAbstraction fs, PageCache pages, File base, RotationMonitor monitor, Logger logger,
>>>>>>> ed885b84
            RotationTimerFactory timerFactory, VersionContextSupplier versionContextSupplier, int keySize,
            int valueSize, HeaderField<?>... headerFields )
    {
        this.fs = fs;
        this.keySize = keySize;
        this.valueSize = valueSize;
        Rotation rotation = getClass().getAnnotation( Rotation.class );
        if ( monitor == null )
        {
            monitor = RotationMonitor.NONE;
        }
        this.format = new Format( headerFields );
<<<<<<< HEAD
        this.rotationStrategy = rotation.value().create( fs, pages, format, monitor, databaseLayout );
=======
        this.logger = logger;
        this.rotationStrategy = rotation.value().create( fs, pages, format, monitor, base, rotation.parameters() );
>>>>>>> ed885b84
        this.rotationTimerFactory = timerFactory;
        this.state = new DeadState.Stopped<>( format, getClass().getAnnotation( State.class ).value(),
                versionContextSupplier );
    }

    protected final void setEntryUpdaterInitializer( DataInitializer<EntryUpdater<Key>> stateInitializer )
    {
        this.stateInitializer = stateInitializer;
    }

    @Override
    public String toString()
    {
        return String.format( "%s[state=%s, hasChanges=%s]", getClass().getSimpleName(), state, state.hasChanges() );
    }

    protected final <Value> Value lookup( Key key, Reader<Value> reader ) throws IOException
    {
        ValueLookup<Value> lookup = new ValueLookup<>( reader );
        long retriesLeft = MAX_LOOKUP_RETRY_COUNT;
        while ( retriesLeft > 0 )
        {
            ProgressiveState<Key> originalState = this.state;
            try
            {
                return lookup.value( !originalState.lookup( key, lookup ) );
            }
            catch ( FileIsNotMappedException e )
            {
                // if the state has changed we think the exception is caused by a rotation event. In this
                // case we simply retry the lookup on the rotated state. Otherwise we rethrow.
                if ( originalState == this.state )
                {
                    throw e;
                }
            }
            retriesLeft--;
        }
        throw new IOException( String.format( "Failed to lookup `%s` in key value store, after %d retries", key, MAX_LOOKUP_RETRY_COUNT ) );
    }

    /** Introspective feature, not thread safe. */
    protected final void visitAll( Visitor visitor ) throws IOException
    {
        ProgressiveState<Key> state = this.state;
        if ( visitor instanceof MetadataVisitor )
        {
            ((MetadataVisitor) visitor).visitMetadata( state.file(), headers(), state.storedEntryCount() );
        }
        try ( DataProvider provider = state.dataProvider() )
        {
            transfer( provider, visitor );
        }
    }

    protected final void visitFile( File path, Visitor visitor ) throws IOException
    {
        try ( KeyValueStoreFile file = rotationStrategy.openStoreFile( path ) )
        {
            if ( visitor instanceof MetadataVisitor )
            {
                ((MetadataVisitor) visitor).visitMetadata( path, file.headers(), file.entryCount() );
            }
            try ( DataProvider provider = file.dataProvider() )
            {
                transfer( provider, visitor );
            }
        }
    }

    protected abstract Key readKey( ReadableBuffer key ) throws UnknownKey;

    protected abstract void writeKey( Key key, WritableBuffer buffer );

    protected abstract void writeFormatSpecifier( WritableBuffer formatSpecifier );

    protected abstract Headers initialHeaders( long version );

    protected abstract int compareHeaders( Headers lhs, Headers rhs );

    protected boolean include( Key key, ReadableBuffer value )
    {
        return true;
    }

    protected final Headers headers()
    {
        return state.headers();
    }

    public int totalEntriesStored()
    {
        return state.storedEntryCount();
    }

    public final File currentFile()
    {
        return state.file();
    }

    @Override
    public final void init() throws IOException
    {
        try ( LockWrapper ignored = writeLock( updateLock, logger ) )
        {
            state = state.initialize( rotationStrategy );
        }
    }

    @Override
    public final void start() throws IOException
    {
        try ( LockWrapper ignored = writeLock( updateLock, logger ) )
        {
            state = state.start( stateInitializer );
        }
    }

    protected final Optional<EntryUpdater<Key>> updater( final long version )
    {
        try ( LockWrapper lock = readLock( updateLock, logger ) )
        {
            return state.optionalUpdater( version, lock.get() );
        }
    }

    protected final EntryUpdater<Key> updater()
    {
        try ( LockWrapper lock = readLock( updateLock, logger ) )
        {
            return state.unsafeUpdater( lock.get() );
        }
    }

    protected final EntryUpdater<Key> resetter( long version )
    {
        try ( LockWrapper lock = writeLock( updateLock, logger ) )
        {
            ProgressiveState<Key> current = state;
            return current.resetter( lock.get(), new RotationTask( version ) );
        }
    }

    /**
     * Prepare for rotation. Sets up the internal structures to ensure that all changes up to and including the changes
     * of the specified version are applied before rotation takes place. This method does not block, however if all
     * required changes have not been applied {@linkplain PreparedRotation#rotate() the rotate method} will block
     * waiting for all changes to be applied. Invoking {@linkplain PreparedRotation#rotate() the rotate method} some
     * time after all requested transactions have been applied is ok, since setting the store up for rotation does
     * not block updates, it just sorts them into updates that apply before rotation and updates that apply after.
     *
     * @param version the smallest version to include in the rotation. Note that the actual rotated version might be a
     * later version than this version. The actual rotated version is returned by
     * {@link PreparedRotation#rotate()}.
     */
    protected final PreparedRotation prepareRotation( final long version )
    {
        try ( LockWrapper ignored = writeLock( updateLock, logger ) )
        {
            ProgressiveState<Key> prior = state;
            if ( prior.storedVersion() == version && !prior.hasChanges() )
            {
                return () -> version;
            }
            return new RotationTask( version );
        }
    }

    protected abstract void updateHeaders( Headers.Builder headers, long version );

    @Override
    public final void shutdown() throws IOException
    {
        try ( LockWrapper ignored = writeLock( updateLock, logger ) )
        {
            stopped = true;
            state = state.stop();
        }
    }

    private boolean transfer( EntryVisitor<WritableBuffer> producer, EntryVisitor<ReadableBuffer> consumer )
            throws IOException
    {
        BigEndianByteArrayBuffer key = new BigEndianByteArrayBuffer( keySize );
        BigEndianByteArrayBuffer value = new BigEndianByteArrayBuffer( valueSize );
        while ( producer.visit( key, value ) )
        {
            if ( !consumer.visit( key, value ) )
            {
                return false;
            }
        }
        return true;
    }

    public Iterable<File> allFiles()
    {
        return StreamSupport.stream( rotationStrategy.candidateFiles().spliterator(), false )
                .filter( fs::fileExists )
                .collect( Collectors.toList() );
    }

    private class RotationTask implements PreparedRotation, Runnable
    {
        private final RotationState<Key> rotation;

        RotationTask( long version )
        {
            state = this.rotation = state.prepareRotation( version );
        }

        @Override
        public long rotate() throws IOException
        {
            return rotate( false );
        }

        @Override
        public void run()
        {
            try ( LockWrapper ignored = writeLock( updateLock, logger ) )
            {
                rotate( true );
            }
            catch ( IOException e )
            {
                throw new UnderlyingStorageException( e );
            }
        }

        private long rotate( boolean force ) throws IOException
        {
            try ( RotationState<Key> rotation = this.rotation )
            {
                try
                {
                    final long version = rotation.rotationVersion();
                    ProgressiveState<Key> next = rotation.rotate( force, rotationStrategy, rotationTimerFactory,
                            value -> updateHeaders( value, version ) );
                    try ( LockWrapper ignored = writeLock( updateLock, logger ) )
                    {
                        state = next;
                    }
                    return version;
                }
                catch ( Throwable t )
                {
                    // Rotation failed. Here we assume that rotation state remembers this so that closing it
                    // won't close the state as it was before rotation began, which we're reverting to right here.
                    try ( LockWrapper ignored = writeLock( updateLock, logger ) )
                    {
                        // Only mark as failed if we're still running.
                        // If shutdown has been called while being in rotation state then shutdown will fail
                        // without closing the store. This means that rotation takes over that responsibility.
                        // Therefore avoid marking rotation state as failed in this case and let the store
                        // be naturally closed before leaving this method.
                        if ( !stopped )
                        {
                            state = rotation.markAsFailed();
                        }
                    }
                    throw t;
                }
            }
        }
    }

    public abstract static class Reader<Value>
    {
        protected abstract Value parseValue( ReadableBuffer value );

        protected Value defaultValue()
        {
            return null;
        }
    }

    public abstract class Visitor implements KeyValueVisitor
    {
        @Override
        public boolean visit( ReadableBuffer key, ReadableBuffer value )
        {
            try
            {
                return visitKeyValuePair( readKey( key ), value );
            }
            catch ( UnknownKey e )
            {
                return visitUnknownKey( e, key, value );
            }
        }

        protected boolean visitUnknownKey( UnknownKey exception, ReadableBuffer key, ReadableBuffer value )
        {
            throw new IllegalArgumentException( exception.getMessage(), exception );
        }

        protected abstract boolean visitKeyValuePair( Key key, ReadableBuffer value );
    }

    private HeaderField<?>[] headerFieldsForFormat( ReadableBuffer formatSpecifier )
    {
        return format.defaultHeaderFieldsForFormat( formatSpecifier );
    }

    protected abstract long version( Headers headers );

    private final class Format extends ProgressiveFormat implements KeyFormat<Key>
    {
        Format( HeaderField<?>... headerFields )
        {
            super( 512, headerFields );
        }

        @Override
        protected void writeFormatSpecifier( WritableBuffer formatSpecifier )
        {
            AbstractKeyValueStore.this.writeFormatSpecifier( formatSpecifier );
        }

        @Override
        protected HeaderField<?>[] headerFieldsForFormat( ReadableBuffer formatSpecifier )
        {
            return AbstractKeyValueStore.this.headerFieldsForFormat( formatSpecifier );
        }

        HeaderField<?>[] defaultHeaderFieldsForFormat( ReadableBuffer formatSpecifier )
        {
            return super.headerFieldsForFormat( formatSpecifier );
        }

        @Override
        public void writeKey( Key key, WritableBuffer buffer )
        {
            AbstractKeyValueStore.this.writeKey( key, buffer );
        }

        @Override
        public int compareHeaders( Headers lhs, Headers rhs )
        {
            return AbstractKeyValueStore.this.compareHeaders( lhs, rhs );
        }

        @Override
        public Headers initialHeaders( long version )
        {
            return AbstractKeyValueStore.this.initialHeaders( version );
        }

        @Override
        public int keySize()
        {
            return AbstractKeyValueStore.this.keySize;
        }

        @Override
        public long version( Headers headers )
        {
            return AbstractKeyValueStore.this.version( headers );
        }

        @Override
        public DataProvider filter( final DataProvider provider )
        {
            return new DataProvider()
            {
                @Override
                public boolean visit( WritableBuffer key, WritableBuffer value ) throws IOException
                {
                    while ( provider.visit( key, value ) )
                    {
                        try
                        {
                            if ( include( readKey( key ), value ) )
                            {
                                return true;
                            }
                        }
                        catch ( UnknownKey e )
                        {
                            throw new IllegalArgumentException( e.getMessage(), e );
                        }
                    }
                    return false;
                }

                @Override
                public void close() throws IOException
                {
                    provider.close();
                }
            };
        }

        @Override
        public int valueSize()
        {
            return AbstractKeyValueStore.this.valueSize;
        }
    }
}<|MERGE_RESOLUTION|>--- conflicted
+++ resolved
@@ -33,11 +33,8 @@
 import org.neo4j.io.pagecache.tracing.cursor.context.VersionContextSupplier;
 import org.neo4j.kernel.impl.store.UnderlyingStorageException;
 import org.neo4j.kernel.lifecycle.LifecycleAdapter;
-<<<<<<< HEAD
+import org.neo4j.logging.Logger;
 import org.neo4j.util.FeatureToggles;
-=======
-import org.neo4j.logging.Logger;
->>>>>>> ed885b84
 
 import static org.neo4j.kernel.impl.store.kvstore.LockWrapper.readLock;
 import static org.neo4j.kernel.impl.store.kvstore.LockWrapper.writeLock;
@@ -51,13 +48,9 @@
 @State( State.Strategy.CONCURRENT_HASH_MAP )
 public abstract class AbstractKeyValueStore<Key> extends LifecycleAdapter
 {
-<<<<<<< HEAD
     static final long MAX_LOOKUP_RETRY_COUNT = FeatureToggles.getLong( AbstractKeyValueStore.class, "maxLookupRetryCount", 1024 );
 
-    private final ReadWriteLock updateLock = new ReentrantReadWriteLock( /*fair=*/true );
-=======
     private final UpdateLock updateLock = new UpdateLock();
->>>>>>> ed885b84
     private final Format format;
     final RotationStrategy rotationStrategy;
     private final RotationTimerFactory rotationTimerFactory;
@@ -69,11 +62,7 @@
     final int valueSize;
     private volatile boolean stopped;
 
-<<<<<<< HEAD
-    public AbstractKeyValueStore( FileSystemAbstraction fs, PageCache pages, DatabaseLayout databaseLayout, RotationMonitor monitor,
-=======
-    public AbstractKeyValueStore( FileSystemAbstraction fs, PageCache pages, File base, RotationMonitor monitor, Logger logger,
->>>>>>> ed885b84
+    public AbstractKeyValueStore( FileSystemAbstraction fs, PageCache pages, DatabaseLayout databaseLayout, RotationMonitor monitor, Logger logger,
             RotationTimerFactory timerFactory, VersionContextSupplier versionContextSupplier, int keySize,
             int valueSize, HeaderField<?>... headerFields )
     {
@@ -86,12 +75,8 @@
             monitor = RotationMonitor.NONE;
         }
         this.format = new Format( headerFields );
-<<<<<<< HEAD
+        this.logger = logger;
         this.rotationStrategy = rotation.value().create( fs, pages, format, monitor, databaseLayout );
-=======
-        this.logger = logger;
-        this.rotationStrategy = rotation.value().create( fs, pages, format, monitor, base, rotation.parameters() );
->>>>>>> ed885b84
         this.rotationTimerFactory = timerFactory;
         this.state = new DeadState.Stopped<>( format, getClass().getAnnotation( State.class ).value(),
                 versionContextSupplier );
