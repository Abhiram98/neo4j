--- conflicted
+++ resolved
@@ -106,11 +106,9 @@
     public long otherNode( long nodeId )
     {
         return relationshipRecord.getFirstNode() == nodeId ?
-                relationshipRecord.getSecondNode() : relationshipRecord.getFirstNode();
+               relationshipRecord.getSecondNode() : relationshipRecord.getFirstNode();
     }
 
-<<<<<<< HEAD
-=======
     private Lock shortLivedReadLock()
     {
         Lock lock = lockService.acquireRelationshipLock( relationshipRecord.getId(), LockService.LockType.READ_LOCK );
@@ -142,7 +140,6 @@
         return lock;
     }
 
->>>>>>> 370a56b3
     @Override
     public Cursor<PropertyItem> properties()
     {
