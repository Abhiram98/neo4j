/*
 * Copyright (c) 2002-2016 "Neo Technology,"
 * Network Engine for Objects in Lund AB [http://neotechnology.com]
 *
 * This file is part of Neo4j.
 *
 * Neo4j is free software: you can redistribute it and/or modify
 * it under the terms of the GNU General Public License as published by
 * the Free Software Foundation, either version 3 of the License, or
 * (at your option) any later version.
 *
 * This program is distributed in the hope that it will be useful,
 * but WITHOUT ANY WARRANTY; without even the implied warranty of
 * MERCHANTABILITY or FITNESS FOR A PARTICULAR PURPOSE.  See the
 * GNU General Public License for more details.
 *
 * You should have received a copy of the GNU General Public License
 * along with this program.  If not, see <http://www.gnu.org/licenses/>.
 */
package org.neo4j.kernel.impl.api;

import java.util.Iterator;
import java.util.concurrent.atomic.AtomicInteger;
import java.util.function.Consumer;
import java.util.function.Function;
import java.util.function.Predicate;

import org.neo4j.function.ThrowingConsumer;
import org.neo4j.kernel.api.Statement;
import org.neo4j.kernel.api.constraints.NodePropertyConstraint;
import org.neo4j.kernel.api.constraints.NodePropertyExistenceConstraint;
import org.neo4j.kernel.api.constraints.PropertyConstraint;
import org.neo4j.kernel.api.constraints.RelationshipPropertyConstraint;
import org.neo4j.kernel.api.constraints.RelationshipPropertyExistenceConstraint;
import org.neo4j.kernel.api.constraints.UniquenessConstraint;
import org.neo4j.kernel.api.exceptions.EntityNotFoundException;
import org.neo4j.kernel.api.exceptions.InvalidTransactionTypeKernelException;
import org.neo4j.kernel.api.exceptions.KernelException;
import org.neo4j.kernel.api.exceptions.index.IndexNotFoundKernelException;
import org.neo4j.kernel.api.exceptions.legacyindex.AutoIndexingKernelException;
import org.neo4j.kernel.api.exceptions.schema.AlreadyConstrainedException;
import org.neo4j.kernel.api.exceptions.schema.AlreadyIndexedException;
import org.neo4j.kernel.api.exceptions.schema.ConstraintValidationKernelException;
import org.neo4j.kernel.api.exceptions.schema.CreateConstraintFailureException;
import org.neo4j.kernel.api.exceptions.schema.DropConstraintFailureException;
import org.neo4j.kernel.api.exceptions.schema.DropIndexFailureException;
import org.neo4j.kernel.api.exceptions.schema.SchemaRuleNotFoundException;
import org.neo4j.kernel.api.index.IndexDescriptor;
import org.neo4j.kernel.api.index.InternalIndexState;
import org.neo4j.kernel.api.properties.DefinedProperty;
import org.neo4j.kernel.api.properties.Property;
import org.neo4j.kernel.impl.api.operations.EntityReadOperations;
import org.neo4j.kernel.impl.api.operations.EntityWriteOperations;
import org.neo4j.kernel.impl.api.operations.LockOperations;
import org.neo4j.kernel.impl.api.operations.SchemaReadOperations;
import org.neo4j.kernel.impl.api.operations.SchemaStateOperations;
import org.neo4j.kernel.impl.api.operations.SchemaWriteOperations;
import org.neo4j.kernel.impl.locking.ResourceTypes;
import org.neo4j.storageengine.api.lock.ResourceType;
import org.neo4j.storageengine.api.schema.PopulationProgress;
import org.neo4j.storageengine.api.schema.SchemaRule;

import static java.lang.Math.max;
import static java.lang.Math.min;
import static org.neo4j.kernel.impl.locking.ResourceTypes.schemaResource;

public class LockingStatementOperations implements
        EntityWriteOperations,
        SchemaReadOperations,
        SchemaWriteOperations,
        SchemaStateOperations,
        LockOperations
{
    private final EntityReadOperations entityReadDelegate;
    private final EntityWriteOperations entityWriteDelegate;
    private final SchemaReadOperations schemaReadDelegate;
    private final SchemaWriteOperations schemaWriteDelegate;
    private final SchemaStateOperations schemaStateDelegate;

    public LockingStatementOperations(
            EntityReadOperations entityReadDelegate,
            EntityWriteOperations entityWriteDelegate,
            SchemaReadOperations schemaReadDelegate,
            SchemaWriteOperations schemaWriteDelegate,
            SchemaStateOperations schemaStateDelegate )
    {
        this.entityReadDelegate = entityReadDelegate;
        this.entityWriteDelegate = entityWriteDelegate;
        this.schemaReadDelegate = schemaReadDelegate;
        this.schemaWriteDelegate = schemaWriteDelegate;
        this.schemaStateDelegate = schemaStateDelegate;
    }

    @Override
    public boolean nodeAddLabel( KernelStatement state, long nodeId, int labelId )
            throws ConstraintValidationKernelException, EntityNotFoundException
    {
        // TODO (BBC, 22/11/13):
        // In order to enforce constraints we need to check whether this change violates constraints; we therefore need
        // the schema lock to ensure that our view of constraints is consistent.
        //
        // We would like this locking to be done naturally when ConstraintEnforcingEntityOperations calls
        // SchemaReadOperations#constraintsGetForLabel, but the SchemaReadOperations object that
        // ConstraintEnforcingEntityOperations has a reference to does not lock because of the way the cake is
        // constructed.
        //
        // It would be cleaner if the schema and data cakes were separated so that the SchemaReadOperations object used
        // by ConstraintEnforcingEntityOperations included the full cake, with locking included.
        state.locks().acquireShared( ResourceTypes.SCHEMA, schemaResource() );

<<<<<<< HEAD
        state.locks().acquireExclusive( ResourceTypes.NODE, nodeId );
=======
        acquireExclusiveNodeLock( state, nodeId );
>>>>>>> c1352872
        state.assertOpen();

        return entityWriteDelegate.nodeAddLabel( state, nodeId, labelId );
    }

    @Override
    public boolean nodeRemoveLabel( KernelStatement state, long nodeId, int labelId ) throws EntityNotFoundException
    {
<<<<<<< HEAD
        state.locks().acquireExclusive( ResourceTypes.NODE, nodeId );
=======
        acquireExclusiveNodeLock( state, nodeId );
>>>>>>> c1352872
        state.assertOpen();
        return entityWriteDelegate.nodeRemoveLabel( state, nodeId, labelId );
    }

    @Override
    public IndexDescriptor indexCreate( KernelStatement state, int labelId, int propertyKey )
            throws AlreadyIndexedException, AlreadyConstrainedException
    {
        state.locks().acquireExclusive( ResourceTypes.SCHEMA, schemaResource() );
        state.assertOpen();
        return schemaWriteDelegate.indexCreate( state, labelId, propertyKey );
    }

    @Override
    public void indexDrop( KernelStatement state, IndexDescriptor descriptor ) throws DropIndexFailureException
    {
        state.locks().acquireExclusive( ResourceTypes.SCHEMA, schemaResource() );
        state.assertOpen();
        schemaWriteDelegate.indexDrop( state, descriptor );
    }

    @Override
    public void uniqueIndexDrop( KernelStatement state, IndexDescriptor descriptor ) throws DropIndexFailureException
    {
        state.locks().acquireExclusive( ResourceTypes.SCHEMA, schemaResource() );
        state.assertOpen();
        schemaWriteDelegate.uniqueIndexDrop( state, descriptor );
    }

    @Override
    public <K, V> V schemaStateGetOrCreate( KernelStatement state, K key, Function<K,V> creator )
    {
        state.locks().acquireShared( ResourceTypes.SCHEMA, schemaResource() );
        state.assertOpen();
        return schemaStateDelegate.schemaStateGetOrCreate( state, key, creator );
    }

    @Override
    public <K> boolean schemaStateContains( KernelStatement state, K key )
    {
        state.locks().acquireShared( ResourceTypes.SCHEMA, schemaResource() );
        state.assertOpen();
        return schemaStateDelegate.schemaStateContains( state, key );
    }

    @Override
    public void schemaStateFlush( KernelStatement state )
    {
        state.locks().acquireShared( ResourceTypes.SCHEMA, schemaResource() );
        state.assertOpen();
        schemaStateDelegate.schemaStateFlush( state );
    }

    @Override
    public Iterator<IndexDescriptor> indexesGetForLabel( KernelStatement state, int labelId )
    {
        state.locks().acquireShared( ResourceTypes.SCHEMA, schemaResource() );
        state.assertOpen();
        return schemaReadDelegate.indexesGetForLabel( state, labelId );
    }

    @Override
    public IndexDescriptor indexGetForLabelAndPropertyKey( KernelStatement state, int labelId, int propertyKey )
    {
        state.locks().acquireShared( ResourceTypes.SCHEMA, schemaResource() );
        state.assertOpen();
        return schemaReadDelegate.indexGetForLabelAndPropertyKey( state, labelId, propertyKey );
    }

    @Override
    public Iterator<IndexDescriptor> indexesGetAll( KernelStatement state )
    {
        state.locks().acquireShared( ResourceTypes.SCHEMA, schemaResource() );
        state.assertOpen();
        return schemaReadDelegate.indexesGetAll( state );
    }

    @Override
    public InternalIndexState indexGetState( KernelStatement state, IndexDescriptor descriptor )
            throws IndexNotFoundKernelException
    {
        state.locks().acquireShared( ResourceTypes.SCHEMA, schemaResource() );
        state.assertOpen();
        return schemaReadDelegate.indexGetState( state, descriptor );
    }

    @Override
    public PopulationProgress indexGetPopulationProgress( KernelStatement state, IndexDescriptor descriptor )
            throws IndexNotFoundKernelException
    {
        state.locks().acquireShared( ResourceTypes.SCHEMA, schemaResource() );
        state.assertOpen();
        return schemaReadDelegate.indexGetPopulationProgress( state, descriptor );
    }

    @Override
    public long indexSize( KernelStatement state, IndexDescriptor descriptor ) throws IndexNotFoundKernelException
    {
        state.locks().acquireShared( ResourceTypes.SCHEMA, schemaResource() );
        state.assertOpen();
        return schemaReadDelegate.indexSize( state, descriptor );
    }

    @Override
    public double indexUniqueValuesPercentage( KernelStatement state,
            IndexDescriptor descriptor ) throws IndexNotFoundKernelException
    {
        state.locks().acquireShared( ResourceTypes.SCHEMA, schemaResource() );
        state.assertOpen();
        return schemaReadDelegate.indexUniqueValuesPercentage( state, descriptor );
    }

    @Override
    public Long indexGetOwningUniquenessConstraintId( KernelStatement state, IndexDescriptor index ) throws SchemaRuleNotFoundException
    {
        state.locks().acquireShared( ResourceTypes.SCHEMA, schemaResource() );
        state.assertOpen();
        return schemaReadDelegate.indexGetOwningUniquenessConstraintId( state, index );
    }

    @Override
    public long indexGetCommittedId( KernelStatement state, IndexDescriptor index, Predicate<SchemaRule.Kind> filter )
            throws SchemaRuleNotFoundException
    {
        state.locks().acquireShared( ResourceTypes.SCHEMA, schemaResource() );
        state.assertOpen();
        return schemaReadDelegate.indexGetCommittedId( state, index, filter );
    }

    @Override
    public Iterator<IndexDescriptor> uniqueIndexesGetForLabel( KernelStatement state, int labelId )
    {
        state.locks().acquireShared( ResourceTypes.SCHEMA, schemaResource() );
        state.assertOpen();
        return schemaReadDelegate.uniqueIndexesGetForLabel( state, labelId );
    }

    @Override
    public Iterator<IndexDescriptor> uniqueIndexesGetAll( KernelStatement state )
    {
        state.locks().acquireShared( ResourceTypes.SCHEMA, schemaResource() );
        state.assertOpen();
        return schemaReadDelegate.uniqueIndexesGetAll( state );
    }

    @Override
    public void nodeDelete( KernelStatement state, long nodeId )
            throws EntityNotFoundException, AutoIndexingKernelException, InvalidTransactionTypeKernelException
    {
<<<<<<< HEAD
        state.locks().acquireExclusive( ResourceTypes.NODE, nodeId );
=======
        acquireExclusiveNodeLock( state, nodeId );
>>>>>>> c1352872
        state.assertOpen();
        entityWriteDelegate.nodeDelete( state, nodeId );
    }

    @Override
    public int nodeDetachDelete( final KernelStatement state, final long nodeId )
            throws EntityNotFoundException, AutoIndexingKernelException, InvalidTransactionTypeKernelException, KernelException
    {
        final AtomicInteger count = new AtomicInteger();
        TwoPhaseNodeForRelationshipLocking locking = new TwoPhaseNodeForRelationshipLocking( entityReadDelegate,
                relId -> {
                    state.assertOpen();
                    try
                    {
                        entityWriteDelegate.relationshipDelete( state, relId );
                        count.incrementAndGet();
                    }
                    catch ( EntityNotFoundException e )
                    {
                        // it doesn't matter...
                    }
                } );

        locking.lockAllNodesAndConsumeRelationships( nodeId, state );
        state.assertOpen();
        entityWriteDelegate.nodeDetachDelete( state, nodeId );
        return count.get();
    }

    @Override
    public long nodeCreate( KernelStatement statement )
    {
        return entityWriteDelegate.nodeCreate( statement );
    }

    @Override
    public long relationshipCreate( KernelStatement state,
            int relationshipTypeId,
            long startNodeId,
            long endNodeId )
            throws EntityNotFoundException
    {
        state.locks().acquireShared( ResourceTypes.SCHEMA, schemaResource() );
        lockRelationshipNodes( state, startNodeId, endNodeId );
        return entityWriteDelegate.relationshipCreate( state, relationshipTypeId, startNodeId, endNodeId );
    }

    @Override
    public void relationshipDelete( final KernelStatement state, long relationshipId )
            throws EntityNotFoundException, AutoIndexingKernelException, InvalidTransactionTypeKernelException
    {
        entityReadDelegate.relationshipVisit(state, relationshipId, new RelationshipVisitor<RuntimeException>() {
            @Override
            public void visit(long relId, int type, long startNode, long endNode) {
                lockRelationshipNodes(state, startNode, endNode);
            }
        });
<<<<<<< HEAD
        state.locks().acquireExclusive(ResourceTypes.RELATIONSHIP, relationshipId);
=======
        acquireExclusiveRelationshipLock( state, relationshipId );
>>>>>>> c1352872
        state.assertOpen();
        entityWriteDelegate.relationshipDelete(state, relationshipId);
    }

    private void lockRelationshipNodes( KernelStatement state, long startNodeId, long endNodeId )
    {
        // Order the locks to lower the risk of deadlocks with other threads creating/deleting rels concurrently
<<<<<<< HEAD
        state.locks().acquireExclusive( ResourceTypes.NODE, min( startNodeId, endNodeId ) );
        if ( startNodeId != endNodeId )
        {
            state.locks().acquireExclusive( ResourceTypes.NODE, max( startNodeId, endNodeId ) );
=======
        acquireExclusiveNodeLock( state, min( startNodeId, endNodeId ) );
        if ( startNodeId != endNodeId )
        {
            acquireExclusiveNodeLock( state, max( startNodeId, endNodeId ) );
>>>>>>> c1352872
        }
    }

    @Override
    public UniquenessConstraint uniquePropertyConstraintCreate( KernelStatement state, int labelId, int propertyKeyId )
            throws CreateConstraintFailureException, AlreadyConstrainedException, AlreadyIndexedException
    {
        state.locks().acquireExclusive( ResourceTypes.SCHEMA, schemaResource() );
        state.assertOpen();
        return schemaWriteDelegate.uniquePropertyConstraintCreate( state, labelId, propertyKeyId );
    }

    @Override
    public NodePropertyExistenceConstraint nodePropertyExistenceConstraintCreate( KernelStatement state, int labelId,
            int propertyKeyId ) throws AlreadyConstrainedException, CreateConstraintFailureException
    {
        state.locks().acquireExclusive( ResourceTypes.SCHEMA, schemaResource() );
        state.assertOpen();
        return schemaWriteDelegate.nodePropertyExistenceConstraintCreate( state, labelId, propertyKeyId );
    }

    @Override
    public RelationshipPropertyExistenceConstraint relationshipPropertyExistenceConstraintCreate( KernelStatement state,
            int relTypeId, int propertyKeyId ) throws AlreadyConstrainedException, CreateConstraintFailureException
    {
        state.locks().acquireExclusive( ResourceTypes.SCHEMA, schemaResource() );
        state.assertOpen();
        return schemaWriteDelegate.relationshipPropertyExistenceConstraintCreate( state, relTypeId, propertyKeyId );
    }

    @Override
    public Iterator<NodePropertyConstraint> constraintsGetForLabelAndPropertyKey( KernelStatement state,
            int labelId,
            int propertyKeyId )
    {
        state.locks().acquireShared( ResourceTypes.SCHEMA, schemaResource() );
        state.assertOpen();
        return schemaReadDelegate.constraintsGetForLabelAndPropertyKey( state, labelId, propertyKeyId );
    }

    @Override
    public Iterator<NodePropertyConstraint> constraintsGetForLabel( KernelStatement state, int labelId )
    {
        state.locks().acquireShared( ResourceTypes.SCHEMA, schemaResource() );
        state.assertOpen();
        return schemaReadDelegate.constraintsGetForLabel( state, labelId );
    }

    @Override
    public Iterator<RelationshipPropertyConstraint> constraintsGetForRelationshipTypeAndPropertyKey(
            KernelStatement state,
            int relTypeId, int propertyKeyId )
    {
        state.locks().acquireShared( ResourceTypes.SCHEMA, schemaResource() );
        state.assertOpen();
        return schemaReadDelegate.constraintsGetForRelationshipTypeAndPropertyKey( state, relTypeId, propertyKeyId );
    }

    @Override
    public Iterator<RelationshipPropertyConstraint> constraintsGetForRelationshipType( KernelStatement state,
            int typeId )
    {
        state.locks().acquireShared( ResourceTypes.SCHEMA, schemaResource() );
        state.assertOpen();
        return schemaReadDelegate.constraintsGetForRelationshipType( state, typeId );
    }

    @Override
    public Iterator<PropertyConstraint> constraintsGetAll( KernelStatement state )
    {
        state.locks().acquireShared( ResourceTypes.SCHEMA, schemaResource() );
        state.assertOpen();
        return schemaReadDelegate.constraintsGetAll( state );
    }

    @Override
    public void constraintDrop( KernelStatement state, NodePropertyConstraint constraint )
            throws DropConstraintFailureException
    {
        state.locks().acquireExclusive( ResourceTypes.SCHEMA, schemaResource() );
        state.assertOpen();
        schemaWriteDelegate.constraintDrop( state, constraint );
    }

    @Override
    public void constraintDrop( KernelStatement state, RelationshipPropertyConstraint constraint )
            throws DropConstraintFailureException
    {
        state.locks().acquireExclusive( ResourceTypes.SCHEMA, schemaResource() );
        state.assertOpen();
        schemaWriteDelegate.constraintDrop( state, constraint );
    }

    @Override
    public Property nodeSetProperty( KernelStatement state, long nodeId, DefinedProperty property )
            throws ConstraintValidationKernelException, EntityNotFoundException, AutoIndexingKernelException, InvalidTransactionTypeKernelException
    {
        // TODO (BBC, 22/11/13):
        // In order to enforce constraints we need to check whether this change violates constraints; we therefore need
        // the schema lock to ensure that our view of constraints is consistent.
        //
        // We would like this locking to be done naturally when ConstraintEnforcingEntityOperations calls
        // SchemaReadOperations#constraintsGetForLabel, but the SchemaReadOperations object that
        // ConstraintEnforcingEntityOperations has a reference to does not lock because of the way the cake is
        // constructed.
        //
        // It would be cleaner if the schema and data cakes were separated so that the SchemaReadOperations object used
        // by ConstraintEnforcingEntityOperations included the full cake, with locking included.
        state.locks().acquireShared( ResourceTypes.SCHEMA, schemaResource() );

<<<<<<< HEAD
        state.locks().acquireExclusive( ResourceTypes.NODE, nodeId );
=======
        acquireExclusiveNodeLock( state, nodeId );
>>>>>>> c1352872
        state.assertOpen();
        return entityWriteDelegate.nodeSetProperty( state, nodeId, property );
    }

    @Override
    public Property nodeRemoveProperty( KernelStatement state, long nodeId, int propertyKeyId )
            throws EntityNotFoundException, AutoIndexingKernelException, InvalidTransactionTypeKernelException
    {
<<<<<<< HEAD
        state.locks().acquireExclusive( ResourceTypes.NODE, nodeId );
=======
        acquireExclusiveNodeLock( state, nodeId );
>>>>>>> c1352872
        state.assertOpen();
        return entityWriteDelegate.nodeRemoveProperty( state, nodeId, propertyKeyId );
    }

    @Override
    public Property relationshipSetProperty( KernelStatement state,
            long relationshipId,
            DefinedProperty property ) throws EntityNotFoundException, AutoIndexingKernelException, InvalidTransactionTypeKernelException
    {
<<<<<<< HEAD
        state.locks().acquireExclusive( ResourceTypes.RELATIONSHIP, relationshipId );
=======
        acquireExclusiveRelationshipLock( state, relationshipId );
>>>>>>> c1352872
        state.assertOpen();
        return entityWriteDelegate.relationshipSetProperty( state, relationshipId, property );
    }

    @Override
    public Property relationshipRemoveProperty( KernelStatement state,
            long relationshipId,
            int propertyKeyId ) throws EntityNotFoundException, AutoIndexingKernelException, InvalidTransactionTypeKernelException
    {
<<<<<<< HEAD
        state.locks().acquireExclusive( ResourceTypes.RELATIONSHIP, relationshipId );
=======
        acquireExclusiveRelationshipLock( state, relationshipId );
>>>>>>> c1352872
        state.assertOpen();
        return entityWriteDelegate.relationshipRemoveProperty( state, relationshipId, propertyKeyId );
    }

    @Override
    public Property graphSetProperty( KernelStatement state, DefinedProperty property )
    {
        state.locks().acquireExclusive( ResourceTypes.GRAPH_PROPS, ResourceTypes.graphPropertyResource() );
        state.assertOpen();
        return entityWriteDelegate.graphSetProperty( state, property );
    }

    @Override
    public Property graphRemoveProperty( KernelStatement state, int propertyKeyId )
    {
        state.locks().acquireExclusive( ResourceTypes.GRAPH_PROPS, ResourceTypes.graphPropertyResource() );
        state.assertOpen();
        return entityWriteDelegate.graphRemoveProperty( state, propertyKeyId );
    }

    @Override
    public void acquireExclusive( KernelStatement state, ResourceType resourceType, long resourceId )
    {
        state.locks().acquireExclusive( resourceType, resourceId );
        state.assertOpen();
    }

    @Override
    public void acquireShared( KernelStatement state, ResourceType resourceType, long resourceId )
    {
        state.locks().acquireShared( resourceType, resourceId );
        state.assertOpen();
    }

    @Override
    public void releaseExclusive( KernelStatement state, ResourceType type, long resourceId )
    {
        state.locks().releaseExclusive( type, resourceId );
        state.assertOpen();
    }

    @Override
    public void releaseShared( KernelStatement state, ResourceType type, long resourceId )
    {
        state.locks().releaseShared( type, resourceId );
        state.assertOpen();
    }

    // === TODO Below is unnecessary delegate methods
    @Override
    public String indexGetFailure( Statement state, IndexDescriptor descriptor )
            throws IndexNotFoundKernelException
    {
        return schemaReadDelegate.indexGetFailure( state, descriptor );
    }
<<<<<<< HEAD
=======

    private void acquireExclusiveNodeLock( KernelStatement state, long nodeId )
    {
        if ( !state.txState().nodeIsAddedInThisTx( nodeId ) )
        {
            state.locks().optimistic().acquireExclusive( ResourceTypes.NODE, nodeId );
        }
    }

    private void acquireExclusiveRelationshipLock( KernelStatement state, long relationshipId )
    {
        if ( !state.txState().relationshipIsAddedInThisTx( relationshipId ) )
        {
            state.locks().optimistic().acquireExclusive( ResourceTypes.RELATIONSHIP, relationshipId );
        }
    }

    private void acquireSharedSchemaLock( KernelStatement state )
    {
        state.locks().optimistic().acquireShared( ResourceTypes.SCHEMA, schemaResource() );
    }

    private void acquireExclusiveSchemaLock( KernelStatement state )
    {
        state.locks().optimistic().acquireExclusive( ResourceTypes.SCHEMA, schemaResource() );
    }
>>>>>>> c1352872
}<|MERGE_RESOLUTION|>--- conflicted
+++ resolved
@@ -21,11 +21,9 @@
 
 import java.util.Iterator;
 import java.util.concurrent.atomic.AtomicInteger;
-import java.util.function.Consumer;
 import java.util.function.Function;
 import java.util.function.Predicate;
 
-import org.neo4j.function.ThrowingConsumer;
 import org.neo4j.kernel.api.Statement;
 import org.neo4j.kernel.api.constraints.NodePropertyConstraint;
 import org.neo4j.kernel.api.constraints.NodePropertyExistenceConstraint;
@@ -108,11 +106,7 @@
         // by ConstraintEnforcingEntityOperations included the full cake, with locking included.
         state.locks().acquireShared( ResourceTypes.SCHEMA, schemaResource() );
 
-<<<<<<< HEAD
-        state.locks().acquireExclusive( ResourceTypes.NODE, nodeId );
-=======
         acquireExclusiveNodeLock( state, nodeId );
->>>>>>> c1352872
         state.assertOpen();
 
         return entityWriteDelegate.nodeAddLabel( state, nodeId, labelId );
@@ -121,11 +115,7 @@
     @Override
     public boolean nodeRemoveLabel( KernelStatement state, long nodeId, int labelId ) throws EntityNotFoundException
     {
-<<<<<<< HEAD
-        state.locks().acquireExclusive( ResourceTypes.NODE, nodeId );
-=======
         acquireExclusiveNodeLock( state, nodeId );
->>>>>>> c1352872
         state.assertOpen();
         return entityWriteDelegate.nodeRemoveLabel( state, nodeId, labelId );
     }
@@ -275,11 +265,7 @@
     public void nodeDelete( KernelStatement state, long nodeId )
             throws EntityNotFoundException, AutoIndexingKernelException, InvalidTransactionTypeKernelException
     {
-<<<<<<< HEAD
-        state.locks().acquireExclusive( ResourceTypes.NODE, nodeId );
-=======
         acquireExclusiveNodeLock( state, nodeId );
->>>>>>> c1352872
         state.assertOpen();
         entityWriteDelegate.nodeDelete( state, nodeId );
     }
@@ -337,11 +323,7 @@
                 lockRelationshipNodes(state, startNode, endNode);
             }
         });
-<<<<<<< HEAD
-        state.locks().acquireExclusive(ResourceTypes.RELATIONSHIP, relationshipId);
-=======
         acquireExclusiveRelationshipLock( state, relationshipId );
->>>>>>> c1352872
         state.assertOpen();
         entityWriteDelegate.relationshipDelete(state, relationshipId);
     }
@@ -349,17 +331,10 @@
     private void lockRelationshipNodes( KernelStatement state, long startNodeId, long endNodeId )
     {
         // Order the locks to lower the risk of deadlocks with other threads creating/deleting rels concurrently
-<<<<<<< HEAD
-        state.locks().acquireExclusive( ResourceTypes.NODE, min( startNodeId, endNodeId ) );
-        if ( startNodeId != endNodeId )
-        {
-            state.locks().acquireExclusive( ResourceTypes.NODE, max( startNodeId, endNodeId ) );
-=======
         acquireExclusiveNodeLock( state, min( startNodeId, endNodeId ) );
         if ( startNodeId != endNodeId )
         {
             acquireExclusiveNodeLock( state, max( startNodeId, endNodeId ) );
->>>>>>> c1352872
         }
     }
 
@@ -470,11 +445,7 @@
         // by ConstraintEnforcingEntityOperations included the full cake, with locking included.
         state.locks().acquireShared( ResourceTypes.SCHEMA, schemaResource() );
 
-<<<<<<< HEAD
-        state.locks().acquireExclusive( ResourceTypes.NODE, nodeId );
-=======
         acquireExclusiveNodeLock( state, nodeId );
->>>>>>> c1352872
         state.assertOpen();
         return entityWriteDelegate.nodeSetProperty( state, nodeId, property );
     }
@@ -483,11 +454,7 @@
     public Property nodeRemoveProperty( KernelStatement state, long nodeId, int propertyKeyId )
             throws EntityNotFoundException, AutoIndexingKernelException, InvalidTransactionTypeKernelException
     {
-<<<<<<< HEAD
-        state.locks().acquireExclusive( ResourceTypes.NODE, nodeId );
-=======
         acquireExclusiveNodeLock( state, nodeId );
->>>>>>> c1352872
         state.assertOpen();
         return entityWriteDelegate.nodeRemoveProperty( state, nodeId, propertyKeyId );
     }
@@ -497,11 +464,7 @@
             long relationshipId,
             DefinedProperty property ) throws EntityNotFoundException, AutoIndexingKernelException, InvalidTransactionTypeKernelException
     {
-<<<<<<< HEAD
-        state.locks().acquireExclusive( ResourceTypes.RELATIONSHIP, relationshipId );
-=======
         acquireExclusiveRelationshipLock( state, relationshipId );
->>>>>>> c1352872
         state.assertOpen();
         return entityWriteDelegate.relationshipSetProperty( state, relationshipId, property );
     }
@@ -511,11 +474,7 @@
             long relationshipId,
             int propertyKeyId ) throws EntityNotFoundException, AutoIndexingKernelException, InvalidTransactionTypeKernelException
     {
-<<<<<<< HEAD
-        state.locks().acquireExclusive( ResourceTypes.RELATIONSHIP, relationshipId );
-=======
         acquireExclusiveRelationshipLock( state, relationshipId );
->>>>>>> c1352872
         state.assertOpen();
         return entityWriteDelegate.relationshipRemoveProperty( state, relationshipId, propertyKeyId );
     }
@@ -571,33 +530,22 @@
     {
         return schemaReadDelegate.indexGetFailure( state, descriptor );
     }
-<<<<<<< HEAD
-=======
 
     private void acquireExclusiveNodeLock( KernelStatement state, long nodeId )
     {
-        if ( !state.txState().nodeIsAddedInThisTx( nodeId ) )
+        boolean txStateWithChanges = state.hasTxStateWithChanges();
+        if ( !txStateWithChanges || (txStateWithChanges && !state.txState().nodeIsAddedInThisTx( nodeId )) )
         {
-            state.locks().optimistic().acquireExclusive( ResourceTypes.NODE, nodeId );
+            state.locks().acquireExclusive( ResourceTypes.NODE, nodeId );
         }
     }
 
     private void acquireExclusiveRelationshipLock( KernelStatement state, long relationshipId )
     {
-        if ( !state.txState().relationshipIsAddedInThisTx( relationshipId ) )
+        boolean txStateWithChanges = state.hasTxStateWithChanges();
+        if ( !txStateWithChanges || (txStateWithChanges && !state.txState().relationshipIsAddedInThisTx( relationshipId )) )
         {
-            state.locks().optimistic().acquireExclusive( ResourceTypes.RELATIONSHIP, relationshipId );
+            state.locks().acquireExclusive( ResourceTypes.RELATIONSHIP, relationshipId );
         }
     }
-
-    private void acquireSharedSchemaLock( KernelStatement state )
-    {
-        state.locks().optimistic().acquireShared( ResourceTypes.SCHEMA, schemaResource() );
-    }
-
-    private void acquireExclusiveSchemaLock( KernelStatement state )
-    {
-        state.locks().optimistic().acquireExclusive( ResourceTypes.SCHEMA, schemaResource() );
-    }
->>>>>>> c1352872
 }