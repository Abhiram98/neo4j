--- conflicted
+++ resolved
@@ -162,12 +162,9 @@
         long planningDoneNanos = this.planningDoneNanos;
         // guarded by barrier - like planningDoneNanos
         PlannerInfo planner = status.isPlanning() ? null : this.plannerInfo;
-<<<<<<< HEAD
         List<ActiveLock> waitingOnLocks = status.isWaitingOnLocks() ? status.waitingOnLocks() : Collections.emptyList();
-=======
         // activeLockCount is not atomic to capture, so we capture it after the most sensitive part.
         long totalActiveLocks = this.activeLockCount.getAsLong();
->>>>>>> 8bf89bd5
         // just needs to be captured at some point...
         long heapAllocatedBytes = heapAllocation.allocatedBytes( threadExecutingTheQueryId );
         PageCounterValues pageCounters = new PageCounterValues( pageCursorCounters );
@@ -193,12 +190,8 @@
                 NANOSECONDS.toMillis( waitTimeNanos ),
                 status.name(),
                 status.toMap( currentTimeNanos ),
-<<<<<<< HEAD
                 waitingOnLocks,
-                activeLockCount,
-=======
                 totalActiveLocks - initialActiveLocks,
->>>>>>> 8bf89bd5
                 heapAllocatedBytes
         );
     }
