--- conflicted
+++ resolved
@@ -28,14 +28,7 @@
 import org.neo4j.io.pagecache.IOLimiter;
 import org.neo4j.io.pagecache.PageCache;
 import org.neo4j.kernel.DatabaseAvailability;
-<<<<<<< HEAD
-=======
-import org.neo4j.kernel.DefaultIdGeneratorFactory;
-import org.neo4j.kernel.GraphDatabaseAPI;
-import org.neo4j.kernel.IdGeneratorFactory;
 import org.neo4j.kernel.IdReuseEligibility;
-import org.neo4j.kernel.KernelData;
->>>>>>> 485ab85a
 import org.neo4j.kernel.NeoStoreDataSource;
 import org.neo4j.kernel.configuration.Config;
 import org.neo4j.kernel.impl.api.SchemaWriteGuard;
@@ -67,7 +60,6 @@
 import org.neo4j.kernel.lifecycle.LifecycleStatus;
 import org.neo4j.udc.UsageData;
 
-
 /**
  * This implementation of {@link org.neo4j.kernel.impl.factory.EditionModule} creates the implementations of services
  * that are specific to the Community edition.
@@ -115,23 +107,18 @@
 
         coreAPIAvailabilityGuard = new CoreAPIAvailabilityGuard( platformModule.availabilityGuard, transactionStartTimeout );
 
-<<<<<<< HEAD
         ioLimiter = IOLimiter.unlimited();
-=======
-        publishEditionInfo( dependencies.resolveDependency( UsageData.class ) );
 
         eligibleForIdReuse = createEligibleForIdReuseFilter();
+
+        registerRecovery( platformModule.databaseInfo, life, dependencies );
+
+        publishEditionInfo( dependencies.resolveDependency( UsageData.class ), platformModule.databaseInfo, config );
     }
 
     protected IdReuseEligibility createEligibleForIdReuseFilter()
     {
         return IdReuseEligibility.ALWAYS;
-    }
->>>>>>> 485ab85a
-
-        registerRecovery( platformModule.databaseInfo, life, dependencies );
-
-        publishEditionInfo( dependencies.resolveDependency( UsageData.class ), platformModule.databaseInfo, config );
     }
 
     protected ConstraintSemantics createSchemaRuleVerifier()
