/*
 * Copyright (c) 2002-2019 "Neo4j,"
 * Neo4j Sweden AB [http://neo4j.com]
 *
 * This file is part of Neo4j.
 *
 * Neo4j is free software: you can redistribute it and/or modify
 * it under the terms of the GNU General Public License as published by
 * the Free Software Foundation, either version 3 of the License, or
 * (at your option) any later version.
 *
 * This program is distributed in the hope that it will be useful,
 * but WITHOUT ANY WARRANTY; without even the implied warranty of
 * MERCHANTABILITY or FITNESS FOR A PARTICULAR PURPOSE.  See the
 * GNU General Public License for more details.
 *
 * You should have received a copy of the GNU General Public License
 * along with this program.  If not, see <http://www.gnu.org/licenses/>.
 */
package org.neo4j.kernel.impl.index.schema.fusion;

import java.io.IOException;
import java.util.EnumMap;
import java.util.List;

import org.neo4j.internal.helpers.collection.Iterables;
import org.neo4j.internal.kernel.api.IndexCapability;
import org.neo4j.internal.kernel.api.InternalIndexState;
import org.neo4j.internal.kernel.api.exceptions.schema.MisconfiguredIndexException;
import org.neo4j.internal.schema.IndexProviderDescriptor;
import org.neo4j.io.fs.FileSystemAbstraction;
import org.neo4j.io.pagecache.PageCache;
import org.neo4j.kernel.api.index.IndexAccessor;
import org.neo4j.kernel.api.index.IndexDirectoryStructure;
import org.neo4j.kernel.api.index.IndexPopulator;
import org.neo4j.kernel.api.index.IndexProvider;
import org.neo4j.kernel.impl.api.index.sampling.IndexSamplingConfig;
<<<<<<< HEAD
import org.neo4j.kernel.impl.storemigration.SchemaIndexMigrator;
import org.neo4j.storageengine.api.StorageEngineFactory;
import org.neo4j.storageengine.api.StorageIndexReference;
import org.neo4j.storageengine.migration.StoreMigrationParticipant;
=======
import org.neo4j.kernel.impl.index.schema.ByteBufferFactory;
import org.neo4j.kernel.impl.index.schema.FileSystemIndexDropAction;
import org.neo4j.kernel.impl.index.schema.IndexDropAction;
import org.neo4j.kernel.impl.newapi.UnionIndexCapability;
import org.neo4j.kernel.impl.storemigration.StoreMigrationParticipant;
import org.neo4j.storageengine.api.schema.StoreIndexDescriptor;
import org.neo4j.values.storable.ValueCategory;
>>>>>>> 5af30740

import static org.neo4j.internal.kernel.api.InternalIndexState.FAILED;
import static org.neo4j.internal.kernel.api.InternalIndexState.POPULATING;
import static org.neo4j.kernel.impl.index.schema.fusion.IndexSlot.GENERIC;
import static org.neo4j.kernel.impl.index.schema.fusion.IndexSlot.LUCENE;

/**
 * This {@link IndexProvider index provider} act as one logical index but is backed by four physical
 * indexes, the number, spatial, temporal native indexes, and the general purpose lucene index.
 */
public class FusionIndexProvider extends IndexProvider
{
    private final boolean archiveFailedIndex;
    private final InstanceSelector<IndexProvider> providers;
    private final SlotSelector slotSelector;
    private final FileSystemAbstraction fs;

    public FusionIndexProvider(
            // good to be strict with specific providers here since this is dev facing
            IndexProvider genericProvider,
            IndexProvider luceneProvider,
            SlotSelector slotSelector,
            IndexProviderDescriptor descriptor,
            IndexDirectoryStructure.Factory directoryStructure,
            FileSystemAbstraction fs,
            boolean archiveFailedIndex )
    {
        super( descriptor, directoryStructure );
        this.archiveFailedIndex = archiveFailedIndex;
        this.slotSelector = slotSelector;
        this.providers = new InstanceSelector<>();
        this.fs = fs;
        fillProvidersSelector( genericProvider, luceneProvider );
        slotSelector.validateSatisfied( providers );
    }

    private void fillProvidersSelector( IndexProvider genericProvider,
            IndexProvider luceneProvider )
    {
        providers.put( GENERIC, genericProvider );
        providers.put( LUCENE, luceneProvider );
    }

    @Override
<<<<<<< HEAD
    public <T extends org.neo4j.internal.schema.IndexDescriptor> T bless( T index ) throws MisconfiguredIndexException
    {
        for ( IndexSlot slot : IndexSlot.values() )
        {
            index = providers.select( slot ).bless( index );
        }
        return super.bless( index );
    }

    @Override
    public IndexPopulator getPopulator( StorageIndexReference descriptor, IndexSamplingConfig samplingConfig )
    {
        EnumMap<IndexSlot,IndexPopulator> populators = providers.map( provider -> provider.getPopulator( descriptor, samplingConfig ) );
        return new FusionIndexPopulator( slotSelector, new InstanceSelector<>( populators ), descriptor.indexReference(), fs, directoryStructure(),
                archiveFailedIndex );
=======
    public IndexPopulator getPopulator( StoreIndexDescriptor descriptor, IndexSamplingConfig samplingConfig, ByteBufferFactory bufferFactory )
    {
        EnumMap<IndexSlot,IndexPopulator> populators = providers.map( provider -> provider.getPopulator( descriptor, samplingConfig, bufferFactory ) );
        return new FusionIndexPopulator( slotSelector, new InstanceSelector<>( populators ), descriptor.getId(), dropAction, archiveFailedIndex );
>>>>>>> 5af30740
    }

    @Override
    public IndexAccessor getOnlineAccessor( StorageIndexReference descriptor, IndexSamplingConfig samplingConfig ) throws IOException
    {
        EnumMap<IndexSlot,IndexAccessor> accessors = providers.map( provider -> provider.getOnlineAccessor( descriptor, samplingConfig ) );
        return new FusionIndexAccessor( slotSelector, new InstanceSelector<>( accessors ), descriptor, fs, directoryStructure() );
    }

    @Override
    public String getPopulationFailure( StorageIndexReference descriptor ) throws IllegalStateException
    {
        StringBuilder builder = new StringBuilder();
        providers.forAll( p -> writeFailure( p.getClass().getSimpleName(), builder, p, descriptor ) );
        String failure = builder.toString();
        if ( !failure.isEmpty() )
        {
            return failure;
        }
        throw new IllegalStateException( "None of the indexes were in a failed state" );
    }

    private void writeFailure( String indexName, StringBuilder builder, IndexProvider provider, StorageIndexReference descriptor )
    {
        try
        {
            String failure = provider.getPopulationFailure( descriptor );
            builder.append( indexName );
            builder.append( ": " );
            builder.append( failure );
            builder.append( ' ' );
        }
        catch ( IllegalStateException e )
        {   // Just catch
        }
    }

    @Override
    public InternalIndexState getInitialState( StorageIndexReference descriptor )
    {
        Iterable<InternalIndexState> statesIterable = providers.transform( p -> p.getInitialState( descriptor ) );
        List<InternalIndexState> states = Iterables.asList( statesIterable );
        if ( states.contains( FAILED ) )
        {
            // One of the state is FAILED, the whole state must be considered FAILED
            return FAILED;
        }
        if ( states.contains( POPULATING ) )
        {
            // No state is FAILED and one of the state is POPULATING, the whole state must be considered POPULATING
            return POPULATING;
        }
        // This means that all parts are ONLINE
        return InternalIndexState.ONLINE;
    }

    @Override
    public IndexCapability getCapability( StorageIndexReference descriptor )
    {
        EnumMap<IndexSlot,IndexCapability> capabilities = providers.map( provider -> provider.getCapability( descriptor ) );
        return new FusionIndexCapability( slotSelector, new InstanceSelector<>( capabilities ) );
    }

    @Override
    public StoreMigrationParticipant storeMigrationParticipant( FileSystemAbstraction fs, PageCache pageCache, StorageEngineFactory storageEngineFactory )
    {
        return new SchemaIndexMigrator( fs, this, storageEngineFactory );
    }
}<|MERGE_RESOLUTION|>--- conflicted
+++ resolved
@@ -35,20 +35,11 @@
 import org.neo4j.kernel.api.index.IndexPopulator;
 import org.neo4j.kernel.api.index.IndexProvider;
 import org.neo4j.kernel.impl.api.index.sampling.IndexSamplingConfig;
-<<<<<<< HEAD
+import org.neo4j.kernel.impl.index.schema.ByteBufferFactory;
 import org.neo4j.kernel.impl.storemigration.SchemaIndexMigrator;
 import org.neo4j.storageengine.api.StorageEngineFactory;
 import org.neo4j.storageengine.api.StorageIndexReference;
 import org.neo4j.storageengine.migration.StoreMigrationParticipant;
-=======
-import org.neo4j.kernel.impl.index.schema.ByteBufferFactory;
-import org.neo4j.kernel.impl.index.schema.FileSystemIndexDropAction;
-import org.neo4j.kernel.impl.index.schema.IndexDropAction;
-import org.neo4j.kernel.impl.newapi.UnionIndexCapability;
-import org.neo4j.kernel.impl.storemigration.StoreMigrationParticipant;
-import org.neo4j.storageengine.api.schema.StoreIndexDescriptor;
-import org.neo4j.values.storable.ValueCategory;
->>>>>>> 5af30740
 
 import static org.neo4j.internal.kernel.api.InternalIndexState.FAILED;
 import static org.neo4j.internal.kernel.api.InternalIndexState.POPULATING;
@@ -93,7 +84,6 @@
     }
 
     @Override
-<<<<<<< HEAD
     public <T extends org.neo4j.internal.schema.IndexDescriptor> T bless( T index ) throws MisconfiguredIndexException
     {
         for ( IndexSlot slot : IndexSlot.values() )
@@ -104,17 +94,11 @@
     }
 
     @Override
-    public IndexPopulator getPopulator( StorageIndexReference descriptor, IndexSamplingConfig samplingConfig )
+    public IndexPopulator getPopulator( StorageIndexReference descriptor, IndexSamplingConfig samplingConfig, ByteBufferFactory bufferFactory )
     {
-        EnumMap<IndexSlot,IndexPopulator> populators = providers.map( provider -> provider.getPopulator( descriptor, samplingConfig ) );
+        EnumMap<IndexSlot,IndexPopulator> populators = providers.map( provider -> provider.getPopulator( descriptor, samplingConfig, bufferFactory ) );
         return new FusionIndexPopulator( slotSelector, new InstanceSelector<>( populators ), descriptor.indexReference(), fs, directoryStructure(),
                 archiveFailedIndex );
-=======
-    public IndexPopulator getPopulator( StoreIndexDescriptor descriptor, IndexSamplingConfig samplingConfig, ByteBufferFactory bufferFactory )
-    {
-        EnumMap<IndexSlot,IndexPopulator> populators = providers.map( provider -> provider.getPopulator( descriptor, samplingConfig, bufferFactory ) );
-        return new FusionIndexPopulator( slotSelector, new InstanceSelector<>( populators ), descriptor.getId(), dropAction, archiveFailedIndex );
->>>>>>> 5af30740
     }
 
     @Override
