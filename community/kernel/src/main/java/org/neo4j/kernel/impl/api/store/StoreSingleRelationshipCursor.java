--- conflicted
+++ resolved
@@ -20,13 +20,8 @@
 package org.neo4j.kernel.impl.api.store;
 
 import org.neo4j.kernel.api.StatementConstants;
-<<<<<<< HEAD
+import org.neo4j.kernel.impl.locking.LockService;
 import org.neo4j.kernel.impl.store.RecordCursors;
-=======
-import org.neo4j.kernel.impl.locking.LockService;
-import org.neo4j.kernel.impl.store.NeoStores;
-import org.neo4j.kernel.impl.store.record.RecordLoad;
->>>>>>> c9162121
 import org.neo4j.kernel.impl.store.record.RelationshipRecord;
 import org.neo4j.kernel.impl.util.InstanceCache;
 
@@ -40,18 +35,10 @@
     private final InstanceCache<StoreSingleRelationshipCursor> instanceCache;
     private long relationshipId = -1;
 
-<<<<<<< HEAD
     public StoreSingleRelationshipCursor( RelationshipRecord relationshipRecord,
-            InstanceCache<StoreSingleRelationshipCursor> instanceCache, RecordCursors cursors )
+            InstanceCache<StoreSingleRelationshipCursor> instanceCache, RecordCursors cursors, LockService lockService )
     {
-        super( relationshipRecord, cursors );
-=======
-    public StoreSingleRelationshipCursor( RelationshipRecord relationshipRecord, NeoStores neoStores,
-            StoreStatement storeStatement, InstanceCache<StoreSingleRelationshipCursor> instanceCache,
-            LockService lockService )
-    {
-        super( relationshipRecord, neoStores, storeStatement, lockService );
->>>>>>> c9162121
+        super( relationshipRecord, cursors, lockService );
         this.instanceCache = instanceCache;
     }
 
