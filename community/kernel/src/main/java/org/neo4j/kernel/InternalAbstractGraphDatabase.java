--- conflicted
+++ resolved
@@ -20,10 +20,10 @@
 package org.neo4j.kernel;
 
 import java.io.File;
+import java.util.List;
 import java.util.ArrayList;
+import java.util.Map;
 import java.util.HashMap;
-import java.util.List;
-import java.util.Map;
 import java.util.concurrent.Executor;
 import java.util.concurrent.Executors;
 
@@ -168,7 +168,6 @@
 
 import static java.lang.String.format;
 
-<<<<<<< HEAD
 import static org.neo4j.helpers.Settings.setting;
 import static org.neo4j.helpers.collection.Iterables.map;
 import static org.neo4j.kernel.impl.api.operations.KeyReadOperations.NO_SUCH_LABEL;
@@ -176,12 +175,6 @@
 import static org.neo4j.kernel.impl.transaction.XidImpl.DEFAULT_SEED;
 import static org.neo4j.kernel.impl.transaction.XidImpl.getNewGlobalId;
 import static org.neo4j.kernel.impl.transaction.xaframework.XaLogicalLog.MASTER_ID_REPRESENTING_NO_MASTER;
-import static org.neo4j.kernel.logging.LogbackWeakDependency.DEFAULT_TO_CLASSIC;
-=======
-import static org.neo4j.kernel.impl.transaction.XidImpl.DEFAULT_SEED;
-import static org.neo4j.kernel.impl.transaction.XidImpl.getNewGlobalId;
-import static org.neo4j.kernel.impl.transaction.xaframework.XaLogicalLog.MASTER_ID_REPRESENTING_NO_MASTER;
->>>>>>> f26fcad2
 
 /**
  * Base implementation of GraphDatabaseService. Responsible for creating services, handling dependencies between them,
@@ -193,8 +186,6 @@
 public abstract class InternalAbstractGraphDatabase
         extends AbstractGraphDatabase implements GraphDatabaseService, GraphDatabaseAPI, SchemaWriteGuard
 {
-<<<<<<< HEAD
-=======
     public interface Dependencies
     {
         /**
@@ -206,8 +197,6 @@
 
         Iterable<Class<?>> settingsClasses();
 
-        Iterable<IndexProvider> indexProviders();
-
         Iterable<KernelExtensionFactory<?>> kernelExtensions();
 
         Iterable<CacheProvider> cacheProviders();
@@ -215,7 +204,6 @@
         Iterable<TransactionInterceptorProvider> transactionInterceptorProviders();
     }
 
->>>>>>> f26fcad2
     public static class Configuration
     {
         public static final Setting<Boolean> read_only = GraphDatabaseSettings.read_only;
@@ -291,15 +279,7 @@
     protected AvailabilityGuard availabilityGuard;
     protected long accessTimeout;
 
-<<<<<<< HEAD
-    protected InternalAbstractGraphDatabase( String storeDir, Map<String, String> params,
-                                             Iterable<Class<?>> settingsClasses,
-                                             Iterable<KernelExtensionFactory<?>> kernelExtensions,
-                                             Iterable<CacheProvider> cacheProviders,
-                                             Iterable<TransactionInterceptorProvider> transactionInterceptorProviders )
-=======
     protected InternalAbstractGraphDatabase( String storeDir, Map<String, String> params, Dependencies dependencies )
->>>>>>> f26fcad2
     {
         this.params = params;
 
@@ -310,35 +290,18 @@
 
         // SPI - provided services
         this.cacheProviders = mapCacheProviders( dependencies.cacheProviders() );
-        config = new Config( params, getSettingsClasses( dependencies.settingsClasses(),
-                dependencies.kernelExtensions(), dependencies.cacheProviders() ) );
+        config = new Config( params, getSettingsClasses(
+                dependencies.settingsClasses(), dependencies.kernelExtensions(), dependencies.cacheProviders() ) );
         this.logging = dependencies.logging();
 
-<<<<<<< HEAD
-        this.kernelExtensions = new KernelExtensions( kernelExtensions, config, getDependencyResolver(),
+        this.kernelExtensions = new KernelExtensions(
+                dependencies.kernelExtensions(),
+                config,
+                getDependencyResolver(),
                 UnsatisfiedDependencyStrategies.fail() );
-        this.transactionInterceptorProviders = new TransactionInterceptorProviders( transactionInterceptorProviders,
+        this.transactionInterceptorProviders = new TransactionInterceptorProviders(
+                dependencies.transactionInterceptorProviders(),
                 dependencyResolver );
-=======
-        // Convert IndexProviders into KernelExtensionFactories
-        // Remove this when the deprecated IndexProvider is removed
-        Iterable<KernelExtensionFactory<?>> indexProviderKernelExtensions = Iterables.map( new
-                Function<IndexProvider, KernelExtensionFactory<?>>()
-        {
-            @Override
-            public KernelExtensionFactory<?> apply( IndexProvider from )
-            {
-                return new IndexProviderKernelExtensionFactory( from );
-            }
-        }, dependencies.indexProviders() );
-
-        Iterable<KernelExtensionFactory<?>> kernelExtensions = Iterables.concat( dependencies.kernelExtensions(),
-                indexProviderKernelExtensions );
-
-        this.kernelExtensions = new KernelExtensions( kernelExtensions, config, getDependencyResolver() );
-        this.transactionInterceptorProviders = new TransactionInterceptorProviders(
-                dependencies.transactionInterceptorProviders(), dependencyResolver );
->>>>>>> f26fcad2
 
         this.storeDir = config.get( Configuration.store_dir );
         accessTimeout = 1 * 1000; // TODO make configurable
@@ -405,12 +368,7 @@
             {
                 // TODO do not explicitly depend on order of start() calls in txManager and XaDatasourceManager
                 // use two booleans instead
-<<<<<<< HEAD
                 if ( instance instanceof KernelExtensions && to.equals( LifecycleStatus.STARTED ) )
-=======
-                if ( instance instanceof KernelExtensions && to.equals( LifecycleStatus.STARTED ) &&
-                    txManager instanceof TxManager )
->>>>>>> f26fcad2
                 {
                     InternalAbstractGraphDatabase.this.doAfterRecoveryAndStartup( true );
                 }
@@ -460,17 +418,12 @@
 
         fileSystem = createFileSystemAbstraction();
 
-<<<<<<< HEAD
-        // Create logger
-        this.logging = createLogging();
-=======
         // If no logging was passed in from the outside then create logging and register
         // with this life
         if ( this.logging == null )
         {
             this.logging = createLogging();
         }
->>>>>>> f26fcad2
 
         // Component monitoring
         this.monitors = createMonitors();
@@ -1205,8 +1158,8 @@
     }
 
     private Iterable<Class<?>> getSettingsClasses( Iterable<Class<?>> settingsClasses,
-                                                   Iterable<KernelExtensionFactory<?>> kernelExtensions, Iterable
-            <CacheProvider> cacheProviders )
+                                                   Iterable<KernelExtensionFactory<?>> kernelExtensions,
+                                                   Iterable<CacheProvider> cacheProviders )
     {
         List<Class<?>> totalSettingsClasses = new ArrayList<>();
 
