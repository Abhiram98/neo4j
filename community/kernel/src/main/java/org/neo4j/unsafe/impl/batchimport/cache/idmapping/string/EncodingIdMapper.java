/*
 * Copyright (c) 2002-2016 "Neo Technology,"
 * Network Engine for Objects in Lund AB [http://neotechnology.com]
 *
 * This file is part of Neo4j.
 *
 * Neo4j is free software: you can redistribute it and/or modify
 * it under the terms of the GNU General Public License as published by
 * the Free Software Foundation, either version 3 of the License, or
 * (at your option) any later version.
 *
 * This program is distributed in the hope that it will be useful,
 * but WITHOUT ANY WARRANTY; without even the implied warranty of
 * MERCHANTABILITY or FITNESS FOR A PARTICULAR PURPOSE.  See the
 * GNU General Public License for more details.
 *
 * You should have received a copy of the GNU General Public License
 * along with this program.  If not, see <http://www.gnu.org/licenses/>.
 */
package org.neo4j.unsafe.impl.batchimport.cache.idmapping.string;

import java.util.ArrayList;
import java.util.Arrays;
import java.util.HashMap;
import java.util.List;

import org.neo4j.function.Factory;
import org.neo4j.helpers.progress.ProgressListener;
import org.neo4j.unsafe.impl.batchimport.InputIterable;
import org.neo4j.unsafe.impl.batchimport.InputIterator;
import org.neo4j.unsafe.impl.batchimport.Utils;
import org.neo4j.unsafe.impl.batchimport.Utils.CompareType;
import org.neo4j.unsafe.impl.batchimport.cache.IntArray;
import org.neo4j.unsafe.impl.batchimport.cache.LongArray;
import org.neo4j.unsafe.impl.batchimport.cache.LongBitsManipulator;
import org.neo4j.unsafe.impl.batchimport.cache.MemoryStatsVisitor;
import org.neo4j.unsafe.impl.batchimport.cache.NumberArrayFactory;
import org.neo4j.unsafe.impl.batchimport.cache.idmapping.IdMapper;
import org.neo4j.unsafe.impl.batchimport.cache.idmapping.string.ParallelSort.Comparator;
import org.neo4j.unsafe.impl.batchimport.input.Collector;
import org.neo4j.unsafe.impl.batchimport.input.Group;
import org.neo4j.unsafe.impl.batchimport.input.InputException;

import static java.lang.Math.max;
import static java.lang.Math.min;
import static java.lang.String.format;

import static org.neo4j.unsafe.impl.batchimport.Utils.safeCastLongToInt;
import static org.neo4j.unsafe.impl.batchimport.Utils.unsignedCompare;
import static org.neo4j.unsafe.impl.batchimport.Utils.unsignedDifference;
import static org.neo4j.unsafe.impl.batchimport.cache.idmapping.string.ParallelSort.DEFAULT;
import static org.neo4j.unsafe.impl.batchimport.cache.idmapping.string.SourceInformation.encodeSourceInformation;

/**
 * Maps arbitrary values to long ids. The values can be {@link #put(Object, long, Group) added} in any order,
 * but {@link #needsPreparation() needs} {@link #prepare(InputIterable, Collector, ProgressListener) preparation}
<<<<<<< HEAD
 * in order to {@link #get(Object, Group) get}
 * ids back later.
 *
 * In the {@link #prepare(InputIterable, Collector, ProgressListener) preparation phase} the added entries are sorted according to a number representation
 * of each input value and {@link #get(Object, Group)} does simple binary search to find the correct one.
=======
 * in order to {@link #get(Object, Group) get} ids back later.
 *
 * In the {@link #prepare(InputIterable, Collector, ProgressListener) preparation phase} the added entries are
 * sorted according to a number representation of each input value and {@link #get(Object, Group)} does simple
 * binary search to find the correct one.
>>>>>>> 5919c6ce
 *
 * The implementation is space-efficient, much more so than using, say, a {@link HashMap}.
 *
 * Terminology... there's a lot going on in here, and to help you understand the code here's a list
 * of terms used in comments and variable names and some description what each generally means
 * (also applies to {@link ParallelSort} btw):
 * - input id:
 *       An id coming from the user that is associated with a neo4j id by calling {@link #put(Object, long, Group)}.
 *       the first argument is the id that the user specified, the second is the neo4j id that user id will
 *       be associated with.
 * - encoder:
 *       Encodes an input id into an internal, more space efficient representation (a {@code long}) of that input id.
 * - eId:
 *       The internal representation of an input id, generated by an encoder.
 * - data cache:
 *       An array of eIds. eIds are added in the order of neo4j ids, i.e. in the order in which they are put.
 * - tracker cache:
 *       An array where every array item is a pointer to an index into the data cache it's set to track.
 *       After the data cache has been filled the eIds are sorted. This is done by _not_ sorting the data cache,
 *       but instead sorting the tracker cache as a proxy to its data cache. The reason it's done like this
 *       is that id spaces ({@link Group}) are kept as data cache ranges, since all ids for any given id space
 *       must be added together before adding any id for another id space.
 * - collision:
 *       Since eId has potentially fewer bits than an input id there's a chance multiple different (or equal)
 *       input ids will be encoded into the same eId. These are called collisions.
 */
public class EncodingIdMapper implements IdMapper
{
    public interface Monitor
    {
        /**
         * @param count Number of eIds that have been marked as collisions.
         */
        void numberOfCollisions( int count );
    }

    public static final Monitor NO_MONITOR = new Monitor()
    {
        @Override
        public void numberOfCollisions( int count )
        {   // Do nothing.
        }
    };

    // Bit in encoded String --> long values that marks that the particular item has a collision,
    // i.e. that there's at least one other string that encodes into the same long value.
    // This bit is the least significant in the most significant byte of the encoded values,
    // where the 7 most significant bits in that byte denotes length of original string.
    // See StringEncoder.
    private static LongBitsManipulator COLLISION_BIT = new LongBitsManipulator( 56, 1 );
    private static int DEFAULT_CACHE_CHUNK_SIZE = 1_000_000; // 8MB a piece
    // Using 0 as gap value, i.e. value for a node not having an id, i.e. not present in dataCache is safe
    // because the current set of Encoder implementations will always set some amount of bits higher up in
    // the long value representing the length of the id.
    private static final long GAP_VALUE = 0;

    private final NumberArrayFactory cacheFactory;
    private final TrackerFactory trackerFactory;
    // Encoded values added in #put, in the order in which they are put. Indexes in the array are the actual node ids,
    // values are the encoded versions of the input ids.
    private LongArray dataCache;
    private long highestSetIndex = -1;

    // Ordering information about values in dataCache; the ordering of values in dataCache remains unchanged.
    // in prepare() this array is populated and changed along with how dataCache items "move around" so that
    // they end up sorted. Again, dataCache remains unchanged, only the ordering information is kept here.
    // Each index in trackerCache points to a dataCache index, where the value in dataCache contains the
    // encoded input id, used to match against the input id that is looked up during binary search.
    private Tracker trackerCache;
    private final Encoder encoder;
    private final Radix radix;
    private final int processorsForSorting;
    private final Comparator comparator;

    private final List<Object> collisionValues = new ArrayList<>();
    private final LongArray collisionNodeIdCache;
    // These 3 caches below are needed only during duplicate input id detection, but referenced here so
    // that the memory visitor can see them when they are active.
    private LongArray collisionSourceDataCache;
    private Tracker collisionTrackerCache;

    private boolean readyForUse;
    private long[][] sortBuckets;

    private IdGroup[] idGroups = new IdGroup[10];
    private IdGroup currentIdGroup;
    private final Monitor monitor;
    private final Factory<Radix> radixFactory;

    public EncodingIdMapper( NumberArrayFactory cacheFactory, Encoder encoder, Factory<Radix> radixFactory,
            Monitor monitor, TrackerFactory trackerFactory )
    {
        this( cacheFactory, encoder, radixFactory, monitor, trackerFactory, DEFAULT_CACHE_CHUNK_SIZE,
                Runtime.getRuntime().availableProcessors() - 1, DEFAULT );
    }

    public EncodingIdMapper( NumberArrayFactory cacheFactory, Encoder encoder, Factory<Radix> radixFactory,
            Monitor monitor, TrackerFactory trackerFactory, int chunkSize, int processorsForSorting,
            Comparator comparator )
    {
        this.monitor = monitor;
        this.cacheFactory = cacheFactory;
        this.trackerFactory = trackerFactory;
        this.comparator = comparator;
        this.processorsForSorting = max( processorsForSorting, 1 );
        this.dataCache = cacheFactory.newDynamicLongArray( chunkSize, GAP_VALUE );
        this.encoder = encoder;
        this.radixFactory = radixFactory;
        this.radix = radixFactory.newInstance();
        this.collisionNodeIdCache = cacheFactory.newDynamicLongArray( chunkSize, -1 );
    }

    /**
     * Returns the data index (i.e. node id) if found, or {@code -1} if not found.
     */
    @Override
    public long get( Object inputId, Group group )
    {
        assert readyForUse;
        return binarySearch( inputId, group.id() );
    }

    @Override
    public void put( Object inputId, long id, Group group )
    {
        // Fill any gap to the previously highest set id
        for ( long gapId = highestSetIndex+1; gapId < id; gapId++ )
        {
            radix.registerRadixOf( GAP_VALUE );
        }

        // Check if we're now venturing into a new group. If so then end the previous group.
        int groupId = group.id();
        boolean newGroup = false;
        if ( currentIdGroup == null )
        {
            newGroup = true;
        }
        else
        {
            if ( groupId < currentIdGroup.id() )
            {
                throw new IllegalStateException( "Nodes for any specific group must be added in sequence " +
                        "before adding nodes for any other group" );
            }
            newGroup = groupId != currentIdGroup.id();
        }
        if ( newGroup )
        {
            endPreviousGroup();
        }

        // Encode and add the input id
        long eId = encode( inputId );
        dataCache.set( id, eId );
        highestSetIndex = id;
        radix.registerRadixOf( eId );

        // Create the new group
        if ( newGroup )
        {
            if ( groupId >= idGroups.length )
            {
                idGroups = Arrays.copyOf( idGroups, max( groupId+1, idGroups.length*2 ) );
            }
            idGroups[groupId] = currentIdGroup = new IdGroup( group, id );
        }
    }

    private long encode( Object inputId )
    {
        long eId = encoder.encode( inputId );
        if ( eId == GAP_VALUE )
        {
            throw new IllegalStateException( "Encoder " + encoder + " returned an illegal encoded value " + GAP_VALUE );
        }
        return eId;
    }

    private void endPreviousGroup()
    {
        if ( currentIdGroup != null )
        {
            idGroups[currentIdGroup.id()].setHighDataIndex( highestSetIndex );
        }
    }

    @Override
    public boolean needsPreparation()
    {
        return true;
    }

    /**
     * There's an assumption that the progress listener supplied here can support multiple calls
     * to started/done, and that it knows about what stages the processor preparing goes through, namely:
     * <ol>
     * <li>Split by radix</li>
     * <li>Sorting</li>
     * <li>Collision detection</li>
     * <li>(potentially) Collision resolving</li>
     * </ol>
     */
    @Override
    public void prepare( InputIterable<Object> ids, Collector collector, ProgressListener progress )
    {
        endPreviousGroup();
        dataCache = dataCache.fixate();
        trackerCache = trackerFactory.create( cacheFactory, highestSetIndex+1 );

        try
        {
            sortBuckets = new ParallelSort( radix, dataCache, highestSetIndex, trackerCache,
                    processorsForSorting, progress, comparator ).run();

            int numberOfCollisions = detectAndMarkCollisions( progress );
            if ( numberOfCollisions > 0 )
            {
                try ( InputIterator<Object> idIterator = ids.iterator() )
                {
                    buildCollisionInfo( idIterator, numberOfCollisions, collector, progress );
                }
            }
        }
        catch ( InterruptedException e )
        {
            Thread.interrupted();
            throw new RuntimeException( "Got interrupted while preparing the index. Throwing this exception "
                    + "onwards will cause a chain reaction which will cause a panic in the whole import, "
                    + "so mission accomplished" );
        }
        readyForUse = true;
    }

    private int radixOf( long value )
    {
        return radix.calculator().radixOf( value );
    }

    private long binarySearch( Object inputId, int groupId )
    {
        long low = 0;
        long high = highestSetIndex;
        long x = encode( inputId );
        int rIndex = radixOf( x );
        for ( int k = 0; k < sortBuckets.length; k++ )
        {
            if ( rIndex <= sortBuckets[k][0] )//bucketRange[k] > rIndex )
            {
                low = sortBuckets[k][1];
                high = (k == sortBuckets.length - 1) ? highestSetIndex : sortBuckets[k + 1][1];
                break;
            }
        }

        long returnVal = binarySearch( x, inputId, low, high, groupId );
        if ( returnVal == -1 )
        {
            low = 0;
            high = highestSetIndex;
            returnVal = binarySearch( x, inputId, low, high, groupId );
        }
        return returnVal;
    }

    private static long setCollision( long eId )
    {
        return COLLISION_BIT.set( eId, 1, 1 );
    }

    static long clearCollision( long eId )
    {
        return COLLISION_BIT.clear( eId, 1, false );
    }

    private static boolean isCollision( long eId )
    {
        return COLLISION_BIT.get( eId, 1 ) != 0;
    }

    /**
     * There are two types of collisions:
     * - actual: collisions coming from equal input value. These might however not impose
     *   keeping original input value since the colliding values might be for separate id groups,
     *   just as long as there's at most one per id space.
     * - accidental: collisions coming from different input values that happens to coerce into
     *   the same encoded value internally.
     *
     * For any encoded value there might be a mix of actual and accidental collisions. As long as there's
     * only one such value (accidental or actual) per id space the original input id doesn't need to be kept.
     * For scenarios where there are multiple per for any given id space:
     * - actual: there are two equal input values in the same id space
     *     ==> fail, not allowed
     * - accidental: there are two different input values coerced into the same encoded value
     *   in the same id space
     *     ==> original input values needs to be kept
     */
    private int detectAndMarkCollisions( ProgressListener progress )
    {
        progress.started( "DETECT" );
        long max = highestSetIndex; // excluding the last one because we compare i w/ i+1
        long numberOfCollisions = 0;
        SameGroupDetector sameGroupDetector = new SameGroupDetector();
        for ( int i = 0; i < max; )
        {
            int batch = (int) min( max-i, 10_000 );
            for ( int j = 0; j < batch; j++, i++ )
            {
                long dataIndexA = trackerCache.get( i );
                long dataIndexB = trackerCache.get( i+1 );
                if ( dataIndexA == -1 || dataIndexB == -1 )
                {
                    sameGroupDetector.reset();
                    continue;
                }

                long eIdA = clearCollision( dataCache.get( dataIndexA ) );
                long eIdB = clearCollision( dataCache.get( dataIndexB ) );
                if ( eIdA == GAP_VALUE || eIdB == GAP_VALUE )
                {
                    sameGroupDetector.reset();
                    continue;
                }

                switch ( unsignedDifference( eIdA, eIdB ) )
                {
                case GT: throw new IllegalStateException( "Unsorted data, a > b Failure:[" + i + "] " +
                            Long.toHexString( eIdA ) + " > " + Long.toHexString( eIdB ) + " | " +
                            radixOf( eIdA ) + ":" + radixOf( eIdB ) );
                case EQ:
                    // Here we have two equal encoded values. First let's check if they are in the same id space.
                    long collision = sameGroupDetector.collisionWithinSameGroup(
                            dataIndexA, groupOf( dataIndexA ).id(),
                            dataIndexB, groupOf( dataIndexB ).id() );

                    if ( dataIndexA > dataIndexB )
                    {
                        // Swap so that lower tracker index means lower data index. TODO Why do we do this?
                        trackerCache.swap( i, i+1, 1 );
                    }

                    if ( collision != -1 )
                    {
                        if ( markAsCollision( collision ) )
                        {
                            numberOfCollisions++;
                        }
                        if ( markAsCollision( dataIndexB ) )
                        {
                            numberOfCollisions++;
                        }
                    }
                    break;
                default:
                    sameGroupDetector.reset();
                }
            }
            progress.add( batch );
        }
        progress.done();

        if ( numberOfCollisions > Integer.MAX_VALUE )
        {
            throw new InputException( "Too many collisions: " + numberOfCollisions );
        }

        monitor.numberOfCollisions( (int) numberOfCollisions );
        return (int) numberOfCollisions;
    }

    /**
     * @return {@code true} if marked as collision in this call, {@code false} if it was already marked as collision.
     */
    private boolean markAsCollision( long dataIndex )
    {
        long eId = dataCache.get( dataIndex );
        boolean isAlreadyMarked = isCollision( eId );
        if ( isAlreadyMarked )
        {
            return false;
        }

        dataCache.set( dataIndex, setCollision( eId ) );
        return true;
    }

    private void buildCollisionInfo( InputIterator<Object> ids, int numberOfCollisions,
            Collector collector, ProgressListener progress )
            throws InterruptedException
    {
        progress.started( "RESOLVE (" + numberOfCollisions + " collisions)" );
        Radix radix = radixFactory.newInstance();
        List<String> sourceDescriptions = new ArrayList<>();
        String lastSourceDescription = null;
        collisionSourceDataCache = cacheFactory.newLongArray( numberOfCollisions, -1 );
        collisionTrackerCache = trackerFactory.create( cacheFactory, numberOfCollisions );
        for ( long i = 0; ids.hasNext(); )
        {
            long j = 0;
            for ( ; j < 10_000 && ids.hasNext(); j++, i++ )
            {
                Object id = ids.next();
                long eId = dataCache.get( i );
                if ( isCollision( eId ) )
                {
                    // Store this collision input id for matching later in get()
                    long eIdFromInputId = encode( id );
                    long eIdWithoutCollisionBit = clearCollision( eId );
                    assert eIdFromInputId == eIdWithoutCollisionBit : format( "Encoding mismatch during building of " +
                            "collision info. input id %s (a %s) marked as collision where this id was encoded into " +
                            "%d when put, but was now encoded into %d",
                            id, id.getClass().getSimpleName(), eIdWithoutCollisionBit, eIdFromInputId );
                    int collisionIndex = collisionValues.size();
                    collisionValues.add( id );
                    collisionNodeIdCache.set( collisionIndex, i );
                    // The base of our sorting this time is going to be node id, so register that in the radix
                    radix.registerRadixOf( eIdWithoutCollisionBit );
                    String currentSourceDescription = ids.sourceDescription();
                    if ( lastSourceDescription == null || !currentSourceDescription.equals( lastSourceDescription ) )
                    {
                        sourceDescriptions.add( currentSourceDescription );
                        lastSourceDescription = currentSourceDescription;
                    }
                    collisionSourceDataCache.set( collisionIndex,
                            encodeSourceInformation( sourceDescriptions.size()-1, ids.lineNumber() ) );
                }
            }
            progress.add( j );
        }
        progress.done();

        // Detect input id duplicates within the same group, with source information, line number and the works
        detectDuplicateInputIds( radix, numberOfCollisions, sourceDescriptions, collector, progress );

        // We won't be needing these anymore
        collisionSourceDataCache = null;
        collisionTrackerCache = null;
    }

    private void detectDuplicateInputIds( Radix radix, int numberOfCollisions,
            List<String> sourceDescriptions, Collector collector, ProgressListener progress )
                    throws InterruptedException
    {
        // We do this collision sort using ParallelSort which has the data cache and the tracker cache,
        // the tracker cache gets sorted, data cache stays intact. In the collision data case we actually
        // have one more layer in here so we have tracker cache pointing to collisionNodeIdCache
        // pointing to dataCache. This can be done using the ParallelSort.Comparator abstraction.
        //
        // The Comparator below takes into account dataIndex for each eId its comparing so that an extra
        // comparison based on dataIndex is done if it's comparing two equal eIds. We do this so that
        // stretches of multiple equal eIds are sorted by dataIndex (i.e. node id) order,
        // to be able to write an efficient duplication scanning below and to have deterministic duplication reporting.
        Comparator duplicateComparator = new Comparator()
        {
            @Override
            public boolean lt( long left, long pivot )
            {
                long leftEId = dataCache.get( left );
                long pivotEId = dataCache.get( pivot );
                if ( comparator.lt( leftEId, pivotEId ) )
                {
                    return true;
                }
                if ( leftEId == pivotEId )
                {
                    return left < pivot;
                }
                return false;
            }

            @Override
            public boolean ge( long right, long pivot )
            {
                long rightEId = dataCache.get( right );
                long pivotEId = dataCache.get( pivot );
                if ( comparator.ge( rightEId, pivotEId ) )
                {
                    return rightEId == pivotEId ? right > pivot : true;
                }
                return false;
            }

            @Override
            public long dataValue( long nodeId )
            {
                return dataCache.get( nodeId );
            }
        };

        new ParallelSort( radix, collisionNodeIdCache, numberOfCollisions-1,
                collisionTrackerCache, processorsForSorting, progress, duplicateComparator ).run();

        // Here we have a populated C
        // We want to detect duplicate input ids within the
        long previousEid = 0;
        int previousGroupId = -1;
        SourceInformation source = new SourceInformation();
        SameInputIdDetector detector = new SameInputIdDetector();
        progress.started( "DEDUPLICATE" );
        for ( int i = 0; i < numberOfCollisions; i++ )
        {
            long j = 0;
            for ( ; j < 10_000 && i < numberOfCollisions; j++, i++ )
            {
                long collisionIndex = collisionTrackerCache.get( i );
                long dataIndex = collisionNodeIdCache.get( collisionIndex );
                long eid = dataCache.get( dataIndex );
                long sourceInformation = collisionSourceDataCache.get( collisionIndex );
                source.decode( sourceInformation );
                IdGroup group = groupOf( dataIndex );
                int groupId = group.id();
                // collisions of same eId AND groupId are always together
                boolean same = eid == previousEid && previousGroupId == groupId;
                if ( !same )
                {
                    detector.clear();
                }

                // Potential duplicate
                // We cast the collision index to an int here. This means that we can't support > int-range
                // number of collisions. But that's probably alright since the data structures and
                // actual collisions values for all these collisions wouldn't fit in a heap anyway.
                Object inputId = collisionValues.get( Utils.safeCastLongToInt( collisionIndex ) );
                int detectorIndex = detector.add( inputId, sourceInformation );
                if ( detectorIndex != -1 )
                {   // Duplicate
                    String firstDataPoint = detector.sourceInformation( detectorIndex ).describe( sourceDescriptions );
                    String otherDataPoint = source.describe( sourceDescriptions );
                    collector.collectDuplicateNode( inputId, dataIndex, group.name(), firstDataPoint, otherDataPoint );
                }

                previousEid = eid;
                previousGroupId = groupId;
            }
            progress.add( j );
        }
        progress.done();
    }

    private static class SameInputIdDetector
    {
        private Object[] inputIdArray = new Object[10]; // grows on demand
        private long[] sourceInformationArray = new long[inputIdArray.length]; // grows on demand
        private int cursor;
        private final SourceInformation source = new SourceInformation();

        int add( Object inputId, long sourceInformation )
        {
            for ( int i = 0; i < cursor; i++ )
            {
                if ( inputIdArray[i].equals( inputId ) )
                {
                    return i;
                }
            }

            if ( cursor == inputIdArray.length )
            {
                inputIdArray = Arrays.copyOf( inputIdArray, cursor*2 );
                sourceInformationArray = Arrays.copyOf( sourceInformationArray, cursor*2 );
            }
            inputIdArray[cursor] = inputId;
            sourceInformationArray[cursor] = sourceInformation;
            cursor++;
            return -1;
        }

        SourceInformation sourceInformation( int index )
        {
            return source.decode( sourceInformationArray[index] );
        }

        void clear()
        {
            cursor = 0;
        }
    }

    private IdGroup groupOf( long dataIndex )
    {
        for ( IdGroup idGroup : idGroups )
        {
            if ( idGroup != null && idGroup.covers( dataIndex ) )
            {
                return idGroup;
            }
        }
        throw new IllegalArgumentException( "Strange, index " + dataIndex + " isn't included in a group" );
    }

    private long binarySearch( long x, Object inputId, long low, long high, int groupId )
    {
        while ( low <= high )
        {
            long mid = low + (high - low)/2;//(low + high) / 2;
            long dataIndex = trackerCache.get( mid );
            if ( dataIndex == -1 )
            {
                return -1;
            }
            long midValue = dataCache.get( dataIndex );
            switch ( unsignedDifference( clearCollision( midValue ), x ) )
            {
            case EQ:
                // We found the value we were looking for. Question now is whether or not it's the only
                // of its kind. Not all values that there are duplicates of are considered collisions,
                // read more in detectAndMarkCollisions(). So regardless we need to check previous/next
                // if they are the same value.
                if ( (mid > 0 && unsignedCompare( x, dataValue( mid - 1 ), CompareType.EQ )) ||
                     (mid < highestSetIndex && unsignedCompare( x, dataValue( mid + 1 ), CompareType.EQ ) ) )
                {   // OK so there are actually multiple equal data values here, we need to go through them all
                    // to be sure we find the correct one.
                    return findFromEIdRange( mid, midValue, inputId, x, groupId );
                }
                // This is the only value here, let's do a simple comparison with correct group id and return
                return groupOf( dataIndex ).id() == groupId ? dataIndex : -1;
            case LT:
                low = mid + 1;
                break;
            default:
                high = mid - 1;
                break;
            }
        }
        return -1;
    }

    private long dataValue( long index )
    {
        return clearCollision( dataCache.get( trackerCache.get( index ) ) );
    }

    private long findIndex( LongArray array, long value )
    {
        // can't be done on unsorted data
        long low = 0 + 0;
        long high = highestSetIndex;
        while ( low <= high )
        {
            long mid = (low + high) / 2;
            long midValue = array.get( mid );
            switch ( unsignedDifference( midValue, value ) )
            {
            case EQ: return mid;
            case LT:
                low = mid + 1;
                break;
            default:
                high = mid - 1;
                break;
            }
        }
        return -1;
    }

    private long findFromEIdRange( long index, long val, Object inputId, long x, int groupId )
    {
        val = clearCollision( val );
        assert val == x;

        while ( index > 0 && unsignedCompare( val, dataValue( index - 1 ), CompareType.EQ ) )
        {
            index--;
        }
        long fromIndex = index;
        while ( index < highestSetIndex && unsignedCompare( val, dataValue( index + 1 ), CompareType.EQ ) )
        {
            index++;
        }
        long toIndex = index;

        return findFromEIdRange( fromIndex, toIndex, groupId, inputId );
    }

    private long findFromEIdRange( long fromIndex, long toIndex, int groupId, Object inputId )
    {
        long lowestFound = -1; // lowest data index means "first put"
        for ( long index = fromIndex; index <= toIndex; index++ )
        {
            long dataIndex = trackerCache.get( index );
            IdGroup group = groupOf( dataIndex );
            if ( groupId == group.id() )
            {
                long eId = dataCache.get( dataIndex );
                if ( isCollision( eId ) )
                {   // We found a data value for our group, but there are collisions within this group.
                    // We need to consult the collision cache and original input id
                    int collisionIndex = safeCastLongToInt( findIndex( collisionNodeIdCache, dataIndex ) );
                    Object value = collisionValues.get( collisionIndex );
                    if ( inputId.equals( value ) )
                    {
                        // :)
                        lowestFound = lowestFound == -1 ? dataIndex : min( lowestFound, dataIndex );
                        // continue checking so that we can find the lowest one. It's not up to us here to
                        // consider multiple equal ids in this group an error or not. That should have been
                        // decided in #prepare.
                    }
                }
                else
                {   // We found a data value that is alone in its group. Just return it
                    // :D
                    lowestFound = dataIndex;

                    // We don't need to look no further because this value wasn't a collision,
                    // i.e. there are more like it for this group
                    break;
                }
            }
        }
        return lowestFound;
    }

    static boolean compareDataCache( LongArray dataCache, IntArray tracker, int a, int b, CompareType compareType )
    {
        int indexA = tracker.get( a );
        int indexB = tracker.get( b );
        if ( indexA == -1 || indexB == -1 )
        {
            return false;
        }

        return unsignedCompare(
                clearCollision( dataCache.get( indexA ) ),
                clearCollision( dataCache.get( indexB ) ),
                compareType );
    }

    @Override
    public void acceptMemoryStatsVisitor( MemoryStatsVisitor visitor )
    {
        nullSafeAcceptMemoryStatsVisitor( visitor, dataCache );
        nullSafeAcceptMemoryStatsVisitor( visitor, trackerCache );
        nullSafeAcceptMemoryStatsVisitor( visitor, collisionTrackerCache );
        nullSafeAcceptMemoryStatsVisitor( visitor, collisionSourceDataCache );
        nullSafeAcceptMemoryStatsVisitor( visitor, collisionNodeIdCache );
        // TODO mention anything about the collisionValues data structure?
    }

    private void nullSafeAcceptMemoryStatsVisitor( MemoryStatsVisitor visitor, MemoryStatsVisitor.Visitable mem )
    {
        if ( mem != null )
        {
            mem.acceptMemoryStatsVisitor( visitor );
        }
    }

    @Override
    public String toString()
    {
        return getClass().getSimpleName() + "[" + encoder + "," + radix + "]";
    }
}<|MERGE_RESOLUTION|>--- conflicted
+++ resolved
@@ -54,19 +54,11 @@
 /**
  * Maps arbitrary values to long ids. The values can be {@link #put(Object, long, Group) added} in any order,
  * but {@link #needsPreparation() needs} {@link #prepare(InputIterable, Collector, ProgressListener) preparation}
-<<<<<<< HEAD
- * in order to {@link #get(Object, Group) get}
- * ids back later.
+ *
+ * in order to {@link #get(Object, Group) get} ids back later.
  *
  * In the {@link #prepare(InputIterable, Collector, ProgressListener) preparation phase} the added entries are sorted according to a number representation
  * of each input value and {@link #get(Object, Group)} does simple binary search to find the correct one.
-=======
- * in order to {@link #get(Object, Group) get} ids back later.
- *
- * In the {@link #prepare(InputIterable, Collector, ProgressListener) preparation phase} the added entries are
- * sorted according to a number representation of each input value and {@link #get(Object, Group)} does simple
- * binary search to find the correct one.
->>>>>>> 5919c6ce
  *
  * The implementation is space-efficient, much more so than using, say, a {@link HashMap}.
  *
