<<<<<<< HEAD
2.1.0
-----
o Fixes potential leak of transaction state in entity locks that could
  lead to excess GC activity
=======
2.2.0-SNAPSHOT
--------------
o Deprecated Function and Function2 interfaces, as they are internal utility APIs.
  Users may still use the new org.neo4j.function.Function interface, but these are no
  longer considered official API. Users are expected to choose a utility library like
  Guava or apache commons for their utility needs.
>>>>>>> 6c2da587

2.1.0-RC2
---------
o Fixes issue where store upgrade could leave relationship ids to be reused by
  subsequent usage of the database

2.1.0-RC1
---------
o The traversal framework can now take Iterable<Node> as starting points
o The Iterable returned from getRelationships(...) can now be iterated more than once
o Improve the performance of the server by reducing the overhead of logging
o Further performance improvements for the upgrade process
o Improve performance by producing less work for the GC in various places
o Fixes a bug where the transaction log could get duplicate entries, making it unusable for recovery
o Fixes a bug where the database could leak memory after a mode switch in HA
o Fixes a bug where file descriptors would leak if more than one MERGE statement was executed in a transaction
o Fixes a bug where an uncommitted index creation in a transaction could interfer with observing the state
  of other existing indexes
o Fixes a bug where old transaction log files could prevent the database from upgrading to a newer version

2.1.0-M02
------------
o Widens recoverable failure scenarios for schema indexes
o Fix for recovery of schema changes in the case of 2PC transactions
o Compile on Java8. Fixes #2149
o Reduce synchronization in createTranasction path
o Made transaction service more resilient to user code leaking transactions.
o Performance improvements for upgrade process.

2.1.0-M01
------------
o Introduces utility methods for printing paths into a new class, org.neo4j.graphdb.traveral.Paths
o Deprecates several methods in the old traversal framework (org.neo4j.kernel.Traversal) that have been replaced by
  new utilities in the org.neo4j.graphdb.traversal library. No breaking changes made, but this flags for these features
  being removed in the next major version, 3.0.
o Relationship chains are now split by type and direction. Disk storage format changes, requires an upgrade.
o Fixes an issue with tx log reading in damaged log files
o Adds support for labels in transaction event handlers

2.0.2
-----
o Fixes an issue with tx log reading in severely damaged log files.
o Fixes a JVM deadlock issue between committing and a reading thread
o Can now handle more gracefully a larger set of failed index states
o Logical logs are now kept, by default, for 7 days to make backup more likely to choose incremental.
o Fix a cache poisoning issue where large properties would keep a reference to a closed
  store after a HA role switch. Manifested as NullPointerException when reading very large
  properties in rare cases.
o Logical logs are now kept, by default, for 7 days to make backup more likely to choose incremental.
o Fixes issue where store migration forgets about legacy indexes
o Datasource specific transaction application now respects global TM state
o Fixes an issue where indexes that have been dropped would fail recovery
  if commands to activate them were run in recovery.
o Fixes byte count monitoring
o Fixes issue with proper update of indexes that came from improper
  command execution order
o Fixes memory leak in XaResourceManager that could lead recovered
  transaction application to delay noticeably
o Fixes null pointer exceptions coming from LazyProperties being
  half loaded while a datasource restart happens

2.0.1
-----
o Improve speed of verifying unique constraints on constraint creation.
o Improve speed of creating label scan store in BatchInserter.
o Fixes issue with batch inserter which could lead to record not in use exception
  when adding properties
o Introduces monitoring for reads/writes to the logical log

2.0.0-RC1
---------
o BREAKING CHANGE: Reference node has been removed.
o BREAKING CHANGE: All classes under the org.neo4j.kernel package space, except
  those related to the traversal frameworks, are now deprecated and due to be moved
  into internal packages. This includes well-known classes such as EmbeddedGraphDatabase
  and HighlyAvailableGraphDatabase, both of which are replaced by GraphDatabaseFactory
  and HighlyAvailableGraphDatabaseFactory, respectively.
o BREAKING CHANGE: Removed deprecated settings from org.neo4j.graphdb.factory.GraphDatabaseSettings. These settings are
  no longer effective and can be removed without any effect.
o BREAKING CHANGE: Removed deprecated org.neo4j.graphdb.index.IndexProvider (and associated
  org.neo4j.graphdb.index.IndexIterable and org.neo4j.graphdb.index.IndexProviderKernelExtensionFactory). This has been
  replaced by the kernel extension mechanism.
o BREAKING CHANGE: Removed deprecated org.neo4j.graphdb.PropertyContainer#getPropertyValues(). Instead use
  org.neo4j.graphdb.PropertyContainer#getPropertyKeys() and org.neo4j.graphdb.PropertyContainer#getProperty(String).
o BREAKING CHANGE: Removed deprecated methods from org.neo4j.kernel.GraphDatabaseAPI: #getDiagnosticsManager(),
  #getMessageLog(), #getIdGeneratorFactory(), #getKernelData() and #getPersistenceSource(). These are internal
  components which Kernel clients should not need to access. The entire org.neo4j.kernel.GraphDatabaseAPI interface is
  deprecated and will be removed in future.
o BREAKING CHANGE: Deprecated constructors of EmbeddedReadOnlyDatabase and EmbeddedGraphDatabase have been removed,
  in favor of the long-advertised alternative GraphDatabaseFactory.
o BREAKING CHANGE: All deprecated methods in GraphDatabaseAPI have been removed in favor of getDependencyResolver().

2.0.0-M05
---------
o BREAKING CHANGE: GraphDatabaseSettings now only exposes Setting, deprecated settings classes have been removed.
o Fixed problems with array properties being updated multiple times in a single transaction
o Adds label store as an index
o Transaction now implements AutoClosable
o Distinguish between data and schema transactions
o Unique constraint validation for new data

2.0.0-M04
---------
o BREAKING CHANGE: Requires useage of Java 7
o BREAKING CHANGE: Transactions are now required for all operations throughout Java Core API,
  read operations as well as write operations.
o Defines proper equality for indexing of array properties.
o BREAKING CHANGE: Equality for indexing of number properties compares numbers independent of underlying primitive Java type.

2.0.0-M03
---------
o Read-only index results are closed properly

2.0.0-M02
---------
o Support for labels in the org.neo4j.unsafe.batchinsert APIs.
o BREAKING CHANGE: Replaced protected fields from org.neo4j.graphdb.factory.GraphDatabaseFactory with a single
  org.neo4j.graphdb.factory.GraphDatabaseFactoryState instance to avoid race conditions when creating multiple,
  lazily instantiated builders
o BREAKING CHANGE: org.neo4j.graphdb.index.BatchInserterIndex and org.neo4j.graphdb.index.BatchInserterIndexProvider
  has been removed in favor of the same interfaces available in org.neo4j.unsafe.batchinsert
o BREAKING CHANGE: The BatchInserter and the BatchGraphDatabase are not binary compatible with 1.9 due to some methods
  now taking a varargs array of labels as last argument.  Please recompile any code that depends on the BatchInserter.

2.0.0-M01
---------
o Adds support for adding, listing, removing, and testing of labels
o Adds support for creating, querying, and dropping label-based indexes

1.9.5 (2013-11-11)
------------------
o Fixed NPE in PersistenceWindowPool when concurrently loading non-mapped windows
o Fixed potential deadlock in PersistenceWindowPool cause by negative mark count
o Performance optimizations for best-first selector
o Database now waits on a timeout for transactions to finish before actually shutting
  down, while preventing new transactions from starting up

1.9.3 (2013-08-30)
------------------
o Remove hard dependency on Logback
o Introduction of logical_log_rotation_threshold to control log rotation.
o Autoconfigurator can handle cases where physical memory is less than the configured JVM heap
o Fixes index out of bounds errors when iterating over relationships
o Fixes race in persistent window pool which might lead to inconsistent data

1.9.2 (2013-07-16)
------------------
o When flushing persistent windows, do so only if dirty. This is a performance improvement
  for certain scenarios.
o Fixes bug where loading relationship chains with high ids would cause them to be
  ignored when iterating over them.

1.9.1 (2013-06-24)
------------------
o Fixes bug where creating an Index with an invalid configuration would not properly clean up
  the configuration for it.
o Fixes race condition that occasionally would make Node.getSingleRelationship() mistakenly fail.
o Fixes compliance for non-logback logging implementations
o Cleanup of transactions that fail commit happens under the same lock as the commit

1.9 (2013-05-13)
----------------
o Performance improvement on initial loading of relationship types during startup

1.9.RC2 (2013-04-30)
--------------------
o Fixes race conditions on usage of persistence windows' byte buffers that occasionally led to buffer over/underflows.

1.9.M05 (2013-03-05)
--------------------
o Concurrent modifications to relationship chains now do now lead to RecordNotInUse exceptions or
  cache poisoning
o Proper tx management will now make negative transaction counts impossible
o IndexProvider is now deprecated, replaced by KernelExtensionFactory
o Store locks are respected from read only instances too
o grab_file_lock configuration setting is now deprecated

1.9.M04 (2013-01-17)
--------------------
o Start entries are now explicitly marked as written, solves a bug that might cause recovery to fail

1.9.M02 (2012-11-30)
--------------------
o Made sure that auto-indexing removed graph elements from indexes when they are delete
o OrderByTypeExpander keeps ordering of type AND direction
o Fixed an issue where a lock on a store was sometimes not released
o Old GraphDatabaseSetting classes are now wrappers for Settings instances
o Fixes an issue where an incomplete 2PC transaction could cause recovery to not be triggered
o Optimizations for read performance
  - Cache refers to relationship types as ints instead of Strings.
  - Binary search on sorted arrays for finding properties and
    relationship types in the cache.
  - Less objects instantiated during getting and iterating relationships.
  - Reduced number of map lookups significantly for a getProperty call,
    especially outside transaction or in transactions without any changes.
    (previously 8 lookups whereof 2 synchronized, now down to as low as 2)
  - Uses ThreadLocal as mapper from thread to transaction
  - Refactored LockReleaser into TransactionState, associated with each
    transaction instead

1.9.M01 (2012-10-23)
--------------------
o XaDatasources now implement lifecycle and their registration with XaDatasourceManager triggers TxManager recovery
  on startup
o Neo4j logical log now handles running out of disk space at a critical point gracefully.
o Kernel extensions are now factories that create instances which participate in the database's lifecycle
o Fixes a race condition around relationship chain loading from multiple threads on the same node

1.8.RC1 (2012-09-05)
--------------------
o Removed contention around allocating and moving persistence windows so that a thread won't need to await
  another thread doing this refresh, instead just continue knowing that the windows will be optimally
  placed in a very near future.
o Removed contention around translating a key (as String) into the ID by using copy-on-write map instead
  of a concurrent hash map. Used in property key as well as relationship type translation.
o Fix for Node/Relationship#getPropertyValues() sometimes returning null values from the iterator.
o Important log messages from the transaction manager and the persistence window pool are now logged
  to messages.log, rather than to java.util.logging.

1.8.M07 (2012-08-08)
--------------------
o [DEPRECATION] Deprecated reference node. Indexes should be used for entry points in the graph
o Traversal framework backwards compatibility
  + Cleaned up any breaking changes
  + Removed Expander#addFilter
o Kernel JMX bean instance identifier is now reused and can optionally be set explicitly via forced_kernel_id config setting

1.8.M06 (2012-07-06)
--------------------
o Deprecated AbstractGraphDatabase.transactionRunning()
o Changed synchronization of applying transactions to prevent a deadlock scenario
o Original cause can be extracted from a transaction RollbackException

1.8.M05 (2012-06-25)
--------------------
o Configurable amount of logical logs to keep, by for example number of days or size on disk.
  keep_logical_logs configuration is extended to support values such as: "10 days", "200M size" a.s.o.
  Regardless of configuration there will always be at least the latest non-empty logical log left.
o Loosened contention in PersistenceWindowPool#acquire a bit not requiring any synchronization on the pool level.

1.8.M04 (2012-06-07)
--------------------
o Additions to the traversal framework:
  + Bidirectional traversals (with BidirectionalTraversalDescription). AllPaths/AllSimplePaths
    uses this feature and are now faster due to less relationships being traversed.
  + Multiple start nodes (as well as multiple end nodes for bidirectional traversals).
  + PathExpander (RelationshipExpander for Paths) which has the full Path passed in instead of
    just the end node of the path. It can also see and modify a user defined traversal branch state.
  + Metadata about the traversal, for the time being: number of relationships traversal and
    number paths returned.
  + Added Path#reverseNodes() and Path#reverseRelationships which gives all nodes/relationships in
    a path in reverse order (starting from the end node going back to the start node). More relevant
	in many scenarios as well as allowing for a more efficient implementation.
  + Sorting of traversal results, specify with TraversalDescription#sort(Comparable).
  + Some measure to reduce memory consumption and garbage generation during traversals.

1.8.M03 (2012-05-24)
--------------------
o Changed array map to CHM in property index manager, better multithreaded performance

1.8.M02 (2012-05-11)
--------------------
o Optimized short string and short array encoding algorithms
o Fixed problem with SpringTransactionManager during HA master switch

1.8.M01 (2012-04-26)
--------------------
o Byte array properties are handled in a more optimized way, increasing performance by a couple of times at least.
o Fix for an issue where update of cache when creating a relationship on a very dense node would take longer and longer time.
o Fix for an issue where a recovery would sometimes fail with it reporting that a start record already had been injected.

1.7 (2012-04-19)
----------------
o Moved BatchInserter to a different package.
o Fixed 'Record Not In Use' issue with creating and setting Node properties with the BatchInserter.
o Cleanup of configuration refactoring.

1.7.M03 (2012-04-11)
--------------------
o Refactoring of configuration and object instantiation.
o Removed old OSGi support in favor of the new and better one.
o Added possibility to use logback for logging.
o Renamed array cache to GC resistant cache (GCR) and moved it to enterprise.
o Fixed problem with GCR cache that could cause it to calculate incorrect size.
o Fixed problem with closing of messages.log on windows

1.7.M02 (2012-03-26)
--------------------
o Added lock free atomic array cache that avoids triggering full GCs.
o Added GC monitor that will keep track on how much the JVM blocks application threads.
o Fix for an issue where upgrading indices with an unclean shutdown.
o Replaced ArrayMap in TxManager with CHM.

1.7.M01 (2012-03-12)
--------------------
o Fixed bug in PropertyStore that during recovery would throw exception if the last record was incomplete.
o Fixes to transaction log start position caching which mitigates a performance issue and fixes a caching issue during rotation.
o Fixed a couple of issue around copying incomplete transaction to new log during a log rotation.
o Fixed a property cache poisoning bug and some stale references leaking.
o Lots of improved toString() of internal classes and better exception messages.
o Fixed a data race issue between threads removing the same property while the node is evicted from cache.
o Fixed an issue where a property record in the logical log was missing its owner.
o Added a checksum on a start record for a transaction combining Xid/master/me to get a pretty unique verification of equality.
o Log messages in messages.log are now printed in UTC time zone so that it's the same across servers.
o Fix for an issue where a full rebuild of an id generator (rebuild_idgenerators_fast=false) could result
  in exception when adding free ids.
o FileSystemAbstraction is in use everywhere instead of touch the FS directly.
o Fix for issue which would close an id generator as clean if a startup failed at the wrong time, which would make
  the id generator diverge from the store it held ids for and possible truncate that store file the next clean shutdown.

1.6 (2012-01-19)
----------------
o Minor performance optimization in property handling code.

1.6.M03 (2012-01-12)
--------------------
o Added means of introspecting locks taken by the LockManager.
o Added a diagnostics API.
o Added Index#putIfAbsent which ensures uniquely put key/value pair for an entity.
o Added UniqueFactory which gets or creates entities uniquely using Index#putIfAbsent
o Fixed an issue with upgrading an 1.5.M02 store where a "store version" record wouldn't be added and which caused problems after non-clean shutdown.
o Fixed an issue where sometimes dual start entries for a transaction would be added in the logical log.

1.6.M02 (2011-12-16)
--------------------
o Lower memory usage of ImpermanentGraphDatabase.
o Abstracted stores that stores id/name pairs into AbstractNameStore/AbstractNameRecord and removed lots of duplicated code.
o Fixed a race condition in the property cache which cuold poison the cache.
o Fixed an issue where a JVM crash in the wrong place would make the next startup rename the current logical log without
  incrementing the logVersion, making the next log rename fail.
o Start records in the logical log aren't written until the transaction starts preparing/committing. This fixes an issue
  with the logical log not being rotated sometimes.
o Added AbstractGraphDatabase#tx() which returns a TransactionBuilder possible of configuring the transaction to be "unforced"
  meaning that logical logs won't be forced when committing. Means better performance for small non-critical transactions.
o Reduced number of proxy object instantiation and node record loading in general.
o Added a wrapping graphdb abstraction, which makes instances survive even if the underlying db restarts.
o Detached LogExtractor from XaLogicaLog so that it can be used without having a db running.
o Added an API for progress indication. With a default implementation that prints dots (every 0.5%) and percentages
  (every 10%) to a PrintStream.
o Added Transaction#acquire{Read,Write}Lock for manually grabbing locks on nodes/relationships. Such locks can also be released earlier than tx.finish.

1.6.M01 (2011-11-24)
--------------------
o ImpermantentGraphDatabase now uses purely in-memory structures for speed during tests. It's done on a FileChannel level
  so that every other aspect of the database is intact, just that the bytes end up in ByteBuffers instead of files.
o Fixed an issue with evaluators not executing correctly for the start node of a traversal.
o Fixed an issue with BufferOverflowException thrown sometimes during extraction of prepared transactions.
o Added graph properties, i.e. properties that belongs to the graph itself as opposed to a specific node or relationship.
  Useful for extensions which would like to store configuration and what not.
o Better multi-line support in shell, as well as case insensitive app names.
o GraphDatabaseService#getAllNodes and #getRelationshipTypes @Deprecated and moved to GlobalGraphOperations class,
  where also #getAllRelationships is implemented.

1.5 (2011-10-18)
----------------
o Bug fixes for batch inserter and migration regarding new store format.
o Incremented log format version and added store version as a record in NeoStore for extra safety regarding migration.
o Lots of useful system/environment logging added to messages.log to help investiation of problems immensely.

1.5.M02 (2011-10-10)
--------------------
o Changes in 1.4.2
o [STORE FORMAT CHANGE] New layout of the property store(s) which results in roughly a 30% reduction in size on disk as well as fewer I/O read operations for reading properties.

1.4.2 (2011-09-27)
------------------
o Fixed bug where properties could temporarily disappear from cache if adding/removing properties on an entity in the same tx.
o Removed XaLogicalLog#getCommittedTransaction, which focused on extracting a single transaction and instead implemented getLogExtractor.
  It returns a LogExtractor which extracts transactions and keeps state after each extracted tx making it ideal to extract tx ranges.
  The implementation has got very limited and short-lived synchronization blocks.
o Fixed an issue where XaLogicalLog#applyCommittedTransaction didn't check log rotation.
o Fixed some issues with updating tx start position cache on log rotation.
o Keeping of logical logs is enabled if previous logs are discovered and configuration not explicitly disallowing it.
o Added DumpLogicalLog for index logs.
o Added an kernel panic event about TxManager set to "not OK" (and isn't able to begin any new transaction).

1.5.M01 (2011-08-31)
--------------------
o Changes in 1.4.1
o Auto indexing hooks in on each operation instead of transaction events.
o Fixed an issue where logical logs wouldn't be rotated if all transactions happened via applyPreparedTransaction (as in HA).
o Several recovery fixes which could produce an invalid state of the log files after a 2PC recovery.
o Loosened some synchronized regarding applying and getting committed transactions.
o Transaction semantics regarding call to success after failure was sync:ed with documentation.
o messages.log is rotated at 100Mb (configurable) and keeps at most three history files.
o Fixed bug where XaLogicalLog#applyTxWithoutTxId wouldn't force the logical log.
o Removed synchronization on TransactionImpl#toString() to avoid a deadlock issue.
o Fixed bug in StringLogger where it would stop logging to the underlying writer if an I/O error occurred or it was intermittently closed.

1.4.1 (2011-08-02)
------------------
o Improved file lock for an open database. Previously the file lock could be released after a full backup.
o Fixed a NPE exception during committing relationships to a NodeImpl representation.
o Fixed a data visibility issue for properties on newly created entities.
o Fixed a data visibility issue for relationships for nodes that didn't have the full relationship chain loaded.
o Fixed an issue where deleted relationships could be visible too long within the transaction deleting them.
o More relevant logging in messages.log.

1.4 (2011-07-08)
----------------
o Fixed a bug in TxLog which sometimes wouldn't write out data to the log file properly during shutdown.

1.4.M05 (2011-06-22)
--------------------
o Improved performance for recovery and extract of transaction when running HA using buffered reads to log.
o Fixed bug that returned wrong representation of cached values for longs and ints.
o Fixed bug with spurious wakeups that could cause threads to receive interrupts by the kernel in wrong context.
o Fixed invalidation problem where there were more than one iterator loading a relationship chain lazily.
o Changed ordering of writes for records during commit to make sure other transactions can't read inconsistent state.
o Fixed performance bug when loading relationship chains that caused the arrays to be resized to many times.

1.4.M04 (2011-06-10)
--------------------
o Added the ability to auto index properties for database primitives
o Locks on database primitives acquired by neostore XAResources are now released during afterCompletion()
  of the global transaction. This allows for nodes and relationships to be used as monitors in distributed
  settings. 

1.4.M03 (2011-05-26)
--------------------
o Kernel now supports self relationships or "loops".
o Added new relationship direction aware cache on nodes speeding up traversals by direction.
o Reduced memory usage by relationships.
o Reduced call stack removing the EventConsumer/ResourceConnection wrappers glue between nioneo and kernel.
o Fixed bug in global tx log that did not mark transactions finished when closed then crashed.
o Fixed cache invalidation when applying external transaction.

1.4.M02 (2011-05-12)
--------------------
o Changed the default implementation of the logical log to a DirectMappedLogBuffer.
o Changed the TxLog to use a DirectMappedLogBuffer instead of its ad hoc implementation.
o Added a configuration parameter (Config.USE_MEMORY_MAPPED_LOG) for controlling the log implementation (mmapped vs buffered)
  separately from the store files with a default value of 'false'.
  
1.3.M05 (2011-03-24)
--------------------
o Added support for HA and backup on Windows.
o Updated index API documentation.

1.3.M04 (2011-03-10)
--------------------
o A database can now contain 32 billion nodes/relationships and 64 billion properties.
o Fixed some issues with files not being closed, which also makes all tests pass on Windows.

1.3.M03 (2011-02-24)
--------------------
o Incremental and full backups can now be performed over the network (configurable port) using backup tool.
o Added optimized (compressed) storage for short strings.
o Refactored KernelExtension to make it easier to write implementations that follow the contract.
o Some refactorings and improvements around logging.

1.3.M02 (2011-02-10)
-----------------------
o Fixed a write performance bug in rotate of logical log.
o Modified persistence window allocation to be more optimistic when expanding a store file.

1.3-1.3 (2011-01-27)
--------------------

o Fix for a traverser issue where the first relationship could sometimes be skipped when choosing to traverse over relationships.
o Added SubProcess concept to ease development of tests which spawns other JVMs.
o More memory efficient extraction of transaction streams from logs.
o Better and safer upgrades from older index store formats.

1.2-1.2 (2010-12-29)
--------------------
o Made it possible to detect if recovery was performed as part of startup of the current instance.
o Fix for an issue that sometimes excluded the first relationship when iterating over the relationships of a traversal.

1.2-1.2.M06 (2010-12-21)
------------------------
- Fixed an issues with PruneEvaluators getting invoked with the start node as argument.
PruneEvaluators was never invoked with the start node before the arrival of Evaluator interface.
- Added logging of recovery completion.
- Added TransactionData#isDeleted(Node) and #isDeleted(Relationship) and also made
the collection to hold these a HashSet instead of ArrayList. This allows fast
lookups for asking if a node/relationship is deleted in a transaction.
- More flexible caching (can instantiate an arbitrary Cache object).

1.2-1.2.M05 (2010-12-02)
------------------------

-API
o Added a BatchInserterIndex.setCacheCapacity(String key, int size) method
  which can be used to enable cache for certain keys for a batch inserter
  index so that lookups will be significantly faster.
o Traversal: Added Evaluator which is a merge between PruneEvaluator and
  filter (Predicate<Path> during traversal). This allows for more flexible
  evaluators and also more performant because a pruner/filter can be merged
  together where it has a full view of the decision making.

-Optimizations
o A memory leak was fixed, leading to decreased memory usage.

1.2-1.2.M04 (2010-11-18)
------------------------

o Added ImpermanentDatabase to aid in testing

o Better toString method

1.2-1.2.M03 (2010-11-04)
------------------------

o Monitoring/management over JMX was moved to the neo4j-management component.

-API
o Added ability to get the names of existing integrated indexes:
  o Index#getName() and Index#getConfiguration()
  o IndexManager#nodeIndexNames() and #relationshipIndexNames()
o Added utility to expand traversals using a relationship type in any direction:
  o Traversal.expanderForTypes(RelationshipType)

1.2-1.2.M02 (2010-10-21)
------------------------

o HA branch merged into trunk
o Made the "soft reference" cache type default.

-New features
o Added GraphDatabaseService#index() which exposes an integrated index framework.

-Optimizations
o Getting relationships requires less cache lookups and is therefore faster.

1.2-1.2.M01 (2010-10-08)
------------------------

-New features
o Kernel extensions - additional services for the Neo4j Kernel are loaded
  automatically if they are present on the classpath.
o The ability to inject Kernel extensions in a running instance through JVM
  agents. This is used for loading the shell on an running instance.

-API
o Traversal: Uniqueness is now instantiated through a factory, with
  the previous enum (moved to org.neo4j.kernel) as default implementation.
o Filters in a traversal description are additive (just as PruneEvaluators).

-Bug fixes
o Circumvented the fact that Class.forName() sometimes throws a
  NoClassDefFoundError instead of ClassNotFoundException.

-Optimizations
o NodeImpl/RelationshipImpl takes less memory since they no longer have
  reference to NodeManager.
o Fixed some low-level throughput/concurrency issues.
o Added (default) weak reference cache option. Control with f.ex. "cache_type=weak"

1.1 (2010-07-29)
----------------

-New features
o Auto configuration by looking at available RAM and heap.
o New event framework, see http://wiki.neo4j.org/content/Event_framework
o JMX enabled kernel.
o New traversal framework, see http://wiki.neo4j.org/content/Traversal_Framework
o Block size for strings and arrays are now configurable when creating a new db.
o Read only operations can now execute without a transaction.

-API
o Added a method to get the GraphDatabaseService on Node and Relationship.
o Moved the commons component utilities into kernel component, 
  see helpers package.

-Bug fixes
o Fixed issues with logical log and active log that could cause recovery 
  to throw an exception.
o Fixed buffer overflow for large string/array properties.
o Fixed bug that could cause leak of NodeImpl.


1.0 (2010-02-16)
----------------

-API 
o Updated javadoc.

-Bug fixes
o Fixed leak of non committed property changes to other transactions.
o Fixed cache duplication bug of relationships.
o Fixed problem that could cause other exception to be thrown than 
  NotFoundException on getNodeById/RelationshipById.
o Fixed problem with recovery when LuceneFulltextIndex entries existed 
  in global transaction log.
o BatchInserter now throws exception when trying to create a relationship
  with same start and end node.
o Fixed problem with broken entries in logical log that could cause recovery 
  to throw an exception.

1.0-rc (2010-01-10)
------------------

o API: moved API to org.neo4j.grapdb and implementation to 
  org.neo4j.kernel.impl

1.0-b11 (2009-12-27)
--------------------

- Minor Enhancements, changes and tweaks
o Removed compile-time dependency on shell component.
o Batch inserter now has a NeoService version.
o Minor tweak of concurrency characteristics of array map implementation.

-Bug fixes
o Fixed problem with half entries in global tx log (due to full disk).
o Fixed some bugs in batch inserter.

1.0-b10 (2009-11-02)
--------------------

-Enhancements, new features and major changes
o Core: Read-only mode. It is now possible to start multiple read only 
  NeoServices to the same store (using EmbeddedReadOnlyNeo).
o Core:  Improved depth first traversal speed on nodes with many 
  relationships by loading relationships on demand. This will also
  reduce the stress on GC when traversing over a node with many
  relationships since much fewer objects will be created.

-Minor enhancements, changes and tweaks
o Core: Faster rebuild of id generators after a crash
o Core: Exception cleanup removing bad code either catching Throwable or 
  throwing RuntimeException.
o Core: Fixed so a read only NeoService can apply a logical log from a 
  backup.

-Bug Fixes
o Fixed a bug when using plain buffers instead of memory mapped ones that 
  could case recovery to fail due to buffers not being flushed properly.


1.0-b9 (2009-08-14)
-------------------

-Enhancements
o Core: New 'batch insert' mode, see http://wiki.neo4j.org/content/Batch_Insert,
  typically used for initial import of bulk data.
o Core: Added a "Windows mode" that uses plain Java buffers instead of mmap().
o Core: Expanded id space for all primitives by adding one more bit.
o Core: Read only transactions have been optimized to have much less overhead.
o Core: New cache implementation based on soft references, which employs faster
  gets and is more concurrent and memory efficient.
o Core: OSGi enabled [thanks Andreas Kollegger]

-Minor enhancements, changes and tweaks
o Shell: Added a traverser command for creating custom traversers.
o Shell: Added support of setting and listing array types.
o Shell: "cd" command can now position itself on a relationship.
o Shell: Output of "man" command has been improved.

-Bug fixes
o Core: Fixed all known batch inserter bugs.
o Core: Fixed a bug that could cause multiple remove of same property to fail
  (should just return null if it doesn't exist).


1.0-b8 (2009-05-03)
-------------------

-Enhancements, new features and major changes
o API: Added NeoService.getAllNodes for iterating across the entire node space
  and getRelationshipTypes() to get all reltypes in the underlying store.
o Core: Added logical log rotation and online-backup core features.
o Core: Reduced memory footprint and object allocation.
o Core: Moved all constraint checks to nioneo resulting in performance increase.
o Core: Improved traversal speed reworking set oriented caches to use arrays.

-Smaller enhancements, changes and tweaks
o API: Added a convenience implementation ofRelationshipType for dynamically
  created and named relationship types: DynamicRelationshipType.
o API: Deprecated PropertyContainer.getPropertyValues() to be removed in later
  releases.
o Core: Removed event manager dependency since it needs a rewrite (event
  generation still to be completely specified).
o Core: Transaction events have been removed, need proper specification.
o Core: Removed read lock on loading of non-cached node/relationship,
  replaced with reentrant lock stripe.
o Core: Persistence row windows in nioneo now only load data if acquired for 
  read operation.
o Core: Upgraded to JTA 1.1
o Core: Improved some error messages.
o Core: EmbeddedNeo.toString now reports object id and neo store path.
o Core: Cleaned up logging messages during recovery.
o Core: Increased default block size for string and array stores to better
  fit avg. data sets out there.

-Bug fixes
o Core: Fixed missing close on TM's active log file.
o Core: A bug with copy on write "diff" maps that could cause wrong cached value 
  to be read (for both properties and relationships) has been fixed.
o Core: Fixed an issue with non committed properties/relationships
  modifications leaking to other transactions (in cache layer during cache 
  resize).
o Core: Fixed bug in property index manager that could cause created index
  not to be published at the right time.
o Core: Fixed bug that allowed for relationship/property loads on deleted
  node (in same tx).
o Core: Fixed some bugs caused by use of JTA tx synchronization hooks (we can't 
  use them when ordering is required).
o Core: Fixed bug with relationship type store not handling "holes" correctly.
o Core: Fixed problem with multiple calls to close() on XaDataSources
o Core: Removed use IOException( Throwable ) since it is not in Java 1.5
o Core: Parsing of memory mapped settings can now handle G (1024*1024*1024).
o Core: Fixed silent catch of NotFoundException in traverser implementation.

-Notes
o Testing on Windows Vista platform has revealed a strange performance
  degradation for b8 that we've yet to find the cause of. The problem becomes
  more visible when running many concurrent transactions/threads hammering
  requests to Neo (10x performance decrease has been observed on same hardware).
  For production systems we recommend using GNU Linux or Solaris OS with Sun's
  1.6 JVM for best performance.


1.0-b7 (2008-09-29)
------------------

o API: Removed a number of deprecated methods (primarily for relationship type
  management) from EmbeddedNeo as per warning in the previous release.
o API: Transaction is now an interface.
o API: TraversalPosition now has an isStartNode() method.
o API: NotFound and NotInTransaction runtime exceptions have been moved from
  internal impl package to the api package.
o API: getRelationshipById is now exposed in NeoService.
o API: A common base interface for Node and Relationship has been added that
  contains the set/get/remove property operations.
o Core: Made it easy to embed Neo4j in a Spring application. Spring can also be 
  configured to use Neo4j's transaction manager.
o Core: All known bugs have been fixed.
o Core: Removed singletons and made everything IoC.
o Core: Lots of minor optimization and improvements above native store
  layer (nioneo).
o Core: Cleanup of code (removed non used code) and improved exception handling.
o Core: Improved read performance and parallelism by implementing MVCC-like 
  features. No locks are now taken during read-only operations, instead
  concurrent operations are working against snapshot versions. Rather than full
  versioning, for higher performance diffs are kept and applied to the right
  transactions (those that have modified data). Result is that read operations
  will execute taking no locks, make full use of what has already been cached
  and can execute concurrently with a transaction that modify the same data.
  Write operations will take locks and use diffs instead of full copy on write
  (this proved to be faster and scale better than actually doing a in memory
  copy of the required data).


1.0-b6 (2007-11-19)
-------------------

o API: Added a NeoService interface that EmbededNeo implements. Left a number
  of methods in EmbeddedNeo for backwards compatibility. They will be removed
  the next release.
o API: Changed relationship types to be dynamic, i.e. created in underlying
  store when they are first used. This means that clients won't have to
  register them with EmbeddedNeo at startup.
o API: The semantics of relationship type equivalence has changed from being
  based strictly on object identity to being based on name() equality.
o API: A a new method isType() has been added to Relatinship. Due to the less
  intuitive ways to check reltype equivalence, it's the prefered way to check
  whether a relationship is of a particular type.
o API: Added convenience methods hasRelationship(...) to Node.
o API: Added a convenience method notStartNode() to TraversalPositions to
  clean up the code (less cumbersome null-checks for edge cases) for evaluator
  implementations.
o Shell: Now detects and lists all available commands dynamically.
o Shell: Integration with Groovy for easy evaluation of Groovy scripts.
o Shell: Now auto-reconnects to server.
o Shell: Polish like cleaner output, filters to ls and bash-style prompt with
  variable expansion.
o Core: Lots of performance tweaks and improvements.
o Core: The internal version of the datastores have been changed. This release
  will transparently upgrade old versions of the store files so there's nothing
  manual involved. But after that, previous releases of Neo won't be able to
  read the store files.
o Core: Testing and robustification on Windows.
o Core: Now fully supports array properties for all primitives and Strings.<|MERGE_RESOLUTION|>--- conflicted
+++ resolved
@@ -1,16 +1,14 @@
-<<<<<<< HEAD
-2.1.0
------
-o Fixes potential leak of transaction state in entity locks that could
-  lead to excess GC activity
-=======
 2.2.0-SNAPSHOT
 --------------
 o Deprecated Function and Function2 interfaces, as they are internal utility APIs.
   Users may still use the new org.neo4j.function.Function interface, but these are no
   longer considered official API. Users are expected to choose a utility library like
   Guava or apache commons for their utility needs.
->>>>>>> 6c2da587
+
+2.1.0
+-----
+o Fixes potential leak of transaction state in entity locks that could
+  lead to excess GC activity
 
 2.1.0-RC2
 ---------
