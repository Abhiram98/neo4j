--- conflicted
+++ resolved
@@ -104,16 +104,6 @@
         </executions>
       </plugin>
       <plugin>
-<<<<<<< HEAD
-        <groupId>pl.project13.maven</groupId>
-        <artifactId>git-commit-id-plugin</artifactId>
-        <configuration>
-          <dotGitDirectory>${git.directory}</dotGitDirectory>
-          <failOnNoGitDirectory>false</failOnNoGitDirectory>
-          <useNativeGit>false</useNativeGit>
-        </configuration>
-      </plugin>
-      <plugin>
         <artifactId>maven-jar-plugin</artifactId>
         <configuration>
           <archive>
@@ -122,14 +112,12 @@
             </manifest>
             <manifestEntries>
               <!-- This becomes programmatically accessible from the org.neo4j.kernel Package instance -->
-              <Implementation-Version>${project.version},${git.commit.id.abbrev}</Implementation-Version>
+              <Implementation-Version>${project.version},${git.commit.id.describe}</Implementation-Version>
             </manifestEntries>
           </archive>
         </configuration>
       </plugin>
       <plugin>
-=======
->>>>>>> 6ec9b801
         <artifactId>maven-antrun-plugin</artifactId>
         <executions>
           <execution>
