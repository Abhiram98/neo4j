/*
 * Copyright (c) 2002-2015 "Neo Technology,"
 * Network Engine for Objects in Lund AB [http://neotechnology.com]
 *
 * This file is part of Neo4j.
 *
 * Neo4j is free software: you can redistribute it and/or modify
 * it under the terms of the GNU General Public License as published by
 * the Free Software Foundation, either version 3 of the License, or
 * (at your option) any later version.
 *
 * This program is distributed in the hope that it will be useful,
 * but WITHOUT ANY WARRANTY; without even the implied warranty of
 * MERCHANTABILITY or FITNESS FOR A PARTICULAR PURPOSE.  See the
 * GNU General Public License for more details.
 *
 * You should have received a copy of the GNU General Public License
 * along with this program.  If not, see <http://www.gnu.org/licenses/>.
 */
package org.neo4j.index.impl.lucene;

import org.apache.lucene.document.Document;
import org.apache.lucene.index.CorruptIndexException;
import org.apache.lucene.search.Filter;
import org.apache.lucene.search.IndexSearcher;
import org.apache.lucene.search.Query;
import org.apache.lucene.search.ScoreDoc;
import org.apache.lucene.search.Sort;
import org.apache.lucene.search.TopDocs;
import org.apache.lucene.search.TopFieldCollector;
import org.apache.lucene.search.Weight;

import java.io.IOException;
import java.util.ConcurrentModificationException;
import java.util.Vector;

/** A ranked list of documents, used to hold search results.
 * <p>
 * <b>Caution:</b> Iterate only over the hits needed.  Iterating over all
 * hits is generally not desirable and may be the source of
 * performance issues.
 * </p>
 * <p><b>Note:</b> Deleting matching documents concurrently with traversing
 * the hits, might, when deleting hits that were not yet retrieved, decrease
 * {@link #length()}. In such case,
 * {@link java.util.ConcurrentModificationException ConcurrentModificationException}
 * is thrown when accessing hit <code>n</code> &ge; current_{@link #length()}
 * (but <code>n</code> &lt; {@link #length()}_at_start).
 *
 * see {@link org.apache.lucene.search.Searcher#search(org.apache.lucene.search.Query , int)}, {@link org.apache.lucene.search.Searcher#search(org.apache.lucene.search.Query , org.apache.lucene.search.Filter , int)}
 * and {@link org.apache.lucene.search.Searcher#search(org.apache.lucene.search.Query , org.apache.lucene.search.Filter , int, org.apache.lucene.search.Sort)}:<br>
 * <pre>
 *   TopDocs topDocs = searcher.search(query, numHits);
 *   ScoreDoc[] hits = topDocs.scoreDocs;
 *   for (int i = 0; i &lt; hits.length; i++) {
 *     int docId = hits[i].doc;
 *     Document d = searcher.doc(docId);
 *     // do something with current hit
 *     ...
 * </pre>
 */

// NOTE: This is the Hits class from lucene 2.x, it was removed in 3.x and was
// used for iterating over all the hits from a query result, not just the N
// top docs.
public final class Hits {
  private static int MAX_CACHED_DOCS = 200;    // max to cache

  private final Weight weight;
  private final IndexSearcher searcher;
  private Filter filter = null;
  private Sort sort = null;

  private int length;                 // the total number of hits
  private final Vector<HitDoc> hitDocs = new Vector<HitDoc>();      // cache of hits retrieved

  private HitDoc first;         // head of LRU cache
  private HitDoc last;          // tail of LRU cache
  private int numDocs = 0;      // number cached

  private int nDeletions;       // # deleted docs in the index.
  private final int lengthAtStart;    // this is the number apps usually count on (although deletions can bring it down).
  private int nDeletedHits = 0; // # of already collected hits that were meanwhile deleted.

  private final boolean score;

  public Hits(IndexSearcher s, Query q, Filter f) throws IOException
  {
    score = false;
    weight = q.weight(s);
    searcher = s;
    filter = f;
    nDeletions = countDeletions(s);
    getMoreDocs(50); // retrieve 100 initially
    lengthAtStart = length;
  }

  public Hits(IndexSearcher s, Query q, Filter f, Sort o, boolean score) throws IOException {
    this.score = score;
    weight = q.weight(s);
    searcher = s;
    filter = f;
    sort = o;
    nDeletions = countDeletions(s);
    getMoreDocs(50); // retrieve 100 initially
    lengthAtStart = length;
  }

  // count # deletions, return -1 if unknown.
  private int countDeletions(IndexSearcher s) {
    int cnt = -1;
    if ( s != null ) {
      cnt = s.maxDoc() - s.getIndexReader().numDocs();
    }
    return cnt;
  }

  /**
   * Tries to add new documents to hitDocs.
   * Ensures that the hit numbered <code>min</code> has been retrieved.
   */
  private void getMoreDocs(int min) throws IOException {
    if (hitDocs.size() > min) {
      min = hitDocs.size();
    }

    int n = min * 2;    // double # retrieved
//  TopDocs topDocs = (sort == null) ? searcher.search(weight, filter, n) : searcher.search(weight, filter, n, sort);
    TopDocs topDocs = null;
    if ( sort == null )
    {
        topDocs = searcher.search( weight, filter, n );
    }
    else
    {
        if ( this.score )
        {
            TopFieldCollector collector = LuceneDataSource.scoringCollector( sort, n );
            searcher.search( weight, null, collector );
            topDocs = collector.topDocs();
        }
        else
        {
            topDocs = searcher.search( weight, filter, n, sort );
        }
    }


    length = topDocs.totalHits;
    ScoreDoc[] scoreDocs = topDocs.scoreDocs;

    float scoreNorm = 1.0f;

    if (length > 0 && topDocs.getMaxScore() > 1.0f) {
      scoreNorm = 1.0f / topDocs.getMaxScore();
    }

    int start = hitDocs.size() - nDeletedHits;

    // any new deletions?
    int nDels2 = countDeletions(searcher);
    if (nDeletions < 0 || nDels2 > nDeletions) {
      // either we cannot count deletions, or some "previously valid hits" might have been deleted, so find exact start point
      nDeletedHits = 0;
      int i2 = 0;
      for (int i1=0; i1<hitDocs.size() && i2<scoreDocs.length; i1++) {
        int id1 = hitDocs.get(i1).id;
        int id2 = scoreDocs[i2].doc;
        if (id1 == id2) {
          i2++;
        } else {
          nDeletedHits ++;
        }
      }
      start = i2;
    }

    int end = scoreDocs.length < length ? scoreDocs.length : length;
    length += nDeletedHits;
    for (int i = start; i < end; i++) {
      hitDocs.addElement(new HitDoc(scoreDocs[i].score * scoreNorm,
                                    scoreDocs[i].doc));
    }

    nDeletions = nDels2;
  }

    /** Returns the total number of hits available in this set.
     * 
     * @return the total number of hits available in this set
     */
  public int length() {
    return length;
  }

  /** Returns the stored fields of the n<sup>th</sup> document in this set.
   * <p>
   * Documents are cached, so that repeated requests for the same element may
   * return the same Document object.
   * 
   * @param n the index of the document to get
   * @return the stored fields of the document
   * @throws org.apache.lucene.index.CorruptIndexException if the index is corrupt
   * @throws java.io.IOException if there is a low-level IO error
   */
  public Document doc(int n) throws CorruptIndexException, IOException {
    HitDoc hitDoc = hitDoc(n);

    // Update LRU cache of documents
    remove(hitDoc);               // remove from list, if there
    addToFront(hitDoc);           // add to front of list
    if (numDocs > MAX_CACHED_DOCS ) {      // if cache is full
      HitDoc oldLast = last;
      remove(last);             // flush last
      oldLast.doc = null;       // let doc get gc'd
    }

    if (hitDoc.doc == null) {
        hitDoc.doc = searcher.doc(hitDoc.id);  // cache miss: read document
    }

    return hitDoc.doc;
  }

  /** Returns the score for the n<sup>th</sup> document in this set.
   *
   * @param n the index of the document
   * @return the score for the document
   * @throws java.io.IOException if there is a low-level IO error
   */
  public float score(int n) throws IOException {
    return hitDoc(n).score;
  }

<<<<<<< HEAD
=======
  /** Returns the id for the n<sup>th</sup> document in this set.
   * Note that ids may change when the index changes, so you cannot
   * rely on the id to be stable.
   * 
   * @param n the index of the document
   * @return the id of the document
   * @throws java.io.IOException if there is a low-level IO error
   */
  public int id(int n) throws IOException {
    return hitDoc(n).id;
  }

>>>>>>> cc4024a3
  private HitDoc hitDoc(int n) throws IOException {
    if (n >= lengthAtStart) {
      throw new IndexOutOfBoundsException("Not a valid hit number: " + n);
    }

    if (n >= hitDocs.size()) {
      getMoreDocs(n);
    }

    if (n >= length) {
      throw new ConcurrentModificationException("Not a valid hit number: " + n);
    }

    return hitDocs.elementAt(n);
  }

  private void addToFront(HitDoc hitDoc) {  // insert at front of cache
    if (first == null) {
      last = hitDoc;
    } else {
      first.prev = hitDoc;
    }

    hitDoc.next = first;
    first = hitDoc;
    hitDoc.prev = null;

    numDocs++;
  }

  private void remove(HitDoc hitDoc) {      // remove from cache
    if (hitDoc.doc == null) {     // it's not in the list
      return;                     // abort
    }

    if (hitDoc.next == null) {
      last = hitDoc.prev;
    } else {
      hitDoc.next.prev = hitDoc.prev;
    }

    if (hitDoc.prev == null) {
      first = hitDoc.next;
    } else {
      hitDoc.prev.next = hitDoc.next;
    }

    numDocs--;
  }
}

final class HitDoc {
  float score;
  int id;
  Document doc = null;

  org.neo4j.index.impl.lucene.HitDoc next;  // in doubly-linked cache
  org.neo4j.index.impl.lucene.HitDoc prev;  // in doubly-linked cache

  HitDoc(float s, int i) {
    score = s;
    id = i;
  }
}<|MERGE_RESOLUTION|>--- conflicted
+++ resolved
@@ -232,21 +232,6 @@
     return hitDoc(n).score;
   }
 
-<<<<<<< HEAD
-=======
-  /** Returns the id for the n<sup>th</sup> document in this set.
-   * Note that ids may change when the index changes, so you cannot
-   * rely on the id to be stable.
-   * 
-   * @param n the index of the document
-   * @return the id of the document
-   * @throws java.io.IOException if there is a low-level IO error
-   */
-  public int id(int n) throws IOException {
-    return hitDoc(n).id;
-  }
-
->>>>>>> cc4024a3
   private HitDoc hitDoc(int n) throws IOException {
     if (n >= lengthAtStart) {
       throw new IndexOutOfBoundsException("Not a valid hit number: " + n);
