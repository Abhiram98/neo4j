/**
 * Copyright (c) 2002-2014 "Neo Technology,"
 * Network Engine for Objects in Lund AB [http://neotechnology.com]
 *
 * This file is part of Neo4j.
 *
 * Neo4j is free software: you can redistribute it and/or modify
 * it under the terms of the GNU General Public License as published by
 * the Free Software Foundation, either version 3 of the License, or
 * (at your option) any later version.
 *
 * This program is distributed in the hope that it will be useful,
 * but WITHOUT ANY WARRANTY; without even the implied warranty of
 * MERCHANTABILITY or FITNESS FOR A PARTICULAR PURPOSE.  See the
 * GNU General Public License for more details.
 *
 * You should have received a copy of the GNU General Public License
 * along with this program.  If not, see <http://www.gnu.org/licenses/>.
 */
package org.neo4j.index.impl.lucene;

import static org.neo4j.index.impl.lucene.MultipleBackupDeletionPolicy.SNAPSHOT_ID;
import static org.neo4j.kernel.impl.nioneo.store.NeoStore.versionStringToLong;

import java.io.File;
import java.io.IOException;
import java.io.Reader;
import java.util.ArrayList;
import java.util.Collection;
import java.util.HashSet;
import java.util.Iterator;
import java.util.List;
import java.util.Map;
import java.util.Set;
import java.util.concurrent.locks.ReentrantReadWriteLock;

import org.apache.lucene.analysis.Analyzer;
import org.apache.lucene.analysis.KeywordAnalyzer;
import org.apache.lucene.analysis.LowerCaseFilter;
import org.apache.lucene.analysis.TokenStream;
import org.apache.lucene.analysis.WhitespaceTokenizer;
import org.apache.lucene.document.Document;
import org.apache.lucene.document.Fieldable;
import org.apache.lucene.index.IndexCommit;
import org.apache.lucene.index.IndexReader;
import org.apache.lucene.index.IndexWriter;
import org.apache.lucene.index.IndexWriterConfig;
import org.apache.lucene.index.SnapshotDeletionPolicy;
import org.apache.lucene.search.IndexSearcher;
import org.apache.lucene.search.Query;
import org.apache.lucene.search.Similarity;
import org.apache.lucene.search.Sort;
import org.apache.lucene.search.TopDocs;
import org.apache.lucene.search.TopFieldCollector;
import org.apache.lucene.store.Directory;
import org.apache.lucene.store.FSDirectory;
import org.apache.lucene.store.RAMDirectory;
import org.apache.lucene.util.Version;

import org.neo4j.graphdb.Node;
import org.neo4j.graphdb.Relationship;
import org.neo4j.graphdb.ResourceIterator;
import org.neo4j.graphdb.config.Setting;
import org.neo4j.graphdb.factory.GraphDatabaseSettings;
import org.neo4j.graphdb.index.IndexManager;
import org.neo4j.helpers.UTF8;
import org.neo4j.helpers.collection.IteratorUtil;
import org.neo4j.helpers.collection.PrefetchingResourceIterator;
import org.neo4j.io.fs.FileSystemAbstraction;
import org.neo4j.kernel.InternalAbstractGraphDatabase;
import org.neo4j.kernel.NeoStoreDataSource;
import org.neo4j.kernel.configuration.Config;
import org.neo4j.kernel.impl.cache.LruCache;
import org.neo4j.kernel.impl.index.IndexConfigStore;
import org.neo4j.kernel.impl.index.IndexEntityType;
import org.neo4j.kernel.lifecycle.Lifecycle;

<<<<<<< HEAD
import static org.neo4j.index.impl.lucene.MultipleBackupDeletionPolicy.SNAPSHOT_ID;
import static org.neo4j.kernel.impl.store.NeoStore.versionStringToLong;

=======
>>>>>>> 51d11166
/**
 * An {@link XaDataSource} optimized for the {@link LuceneIndexImplementation}.
 * This class is public because the XA framework requires it.
 */
public class LuceneDataSource implements Lifecycle
{
    private final Config config;
    private final FileSystemAbstraction fileSystemAbstraction;

    public static abstract class Configuration
    {
        public static final Setting<Integer> lucene_searcher_cache_size = GraphDatabaseSettings.lucene_searcher_cache_size;
        public static final Setting<Boolean> read_only = GraphDatabaseSettings.read_only;
        public static final Setting<Boolean> allow_store_upgrade = GraphDatabaseSettings.allow_store_upgrade;
        public static final Setting<Boolean> ephemeral = InternalAbstractGraphDatabase.Configuration.ephemeral;
        public static final Setting<File> store_dir = NeoStoreDataSource.Configuration.store_dir;
    }

    public static final Version LUCENE_VERSION = Version.LUCENE_36;
    public static final String DEFAULT_NAME = "lucene-index";
    public static final byte[] DEFAULT_BRANCH_ID = UTF8.encode( "162374" );
    // The reason this is still 3.5 even though the lucene version is 3.6 the format is compatible
    // (both forwards and backwards) with lucene 3.5 and changing this would require an explicit
    // store upgrade which feels unnecessary.
    public static final long INDEX_VERSION = versionStringToLong( "3.5" );
    /**
     * Default {@link Analyzer} for fulltext parsing.
     */
    public static final Analyzer LOWER_CASE_WHITESPACE_ANALYZER = new Analyzer()
    {
        @Override
        public TokenStream tokenStream( String fieldName, Reader reader )
        {
            return new LowerCaseFilter( LUCENE_VERSION, new WhitespaceTokenizer( LUCENE_VERSION, reader ) );
        }

        @Override
        public String toString()
        {
            return "LOWER_CASE_WHITESPACE_ANALYZER";
        }
    };
    public static final Analyzer WHITESPACE_ANALYZER = new Analyzer()
    {
        @Override
        public TokenStream tokenStream( String fieldName, Reader reader )
        {
            return new WhitespaceTokenizer( LUCENE_VERSION, reader );
        }

        @Override
        public String toString()
        {
            return "WHITESPACE_ANALYZER";
        }
    };
    public static final Analyzer KEYWORD_ANALYZER = new KeywordAnalyzer();
    private IndexClockCache indexSearchers;
    private File baseStorePath;
    private final ReentrantReadWriteLock lock = new ReentrantReadWriteLock();
    final IndexConfigStore indexStore;
    private IndexTypeCache typeCache;
    private boolean closed;
    private Cache caching;
    private LuceneFilesystemFacade filesystemFacade;
    // Used for assertion after recovery has been completed.
    private final Set<IndexIdentifier> expectedFutureRecoveryDeletions = new HashSet<>();

    /**
     * Constructs this data source.
     * @throws InstantiationException if the data source couldn't be
     *                                instantiated
     */
    public LuceneDataSource( Config config, IndexConfigStore indexStore, FileSystemAbstraction fileSystemAbstraction )
    {
        this.config = config;
        this.indexStore = indexStore;
        this.typeCache = new IndexTypeCache( indexStore );
        this.fileSystemAbstraction = fileSystemAbstraction;
    }

    @Override
    public void init()
    {
    }

    @Override
    public void start()
    {
        this.filesystemFacade = config.get( Configuration.ephemeral ) ? LuceneFilesystemFacade.MEMORY
                : LuceneFilesystemFacade.FS;
        indexSearchers = new IndexClockCache( config.get( Configuration.lucene_searcher_cache_size ) );
        caching = new Cache();
        File storeDir = config.get( Configuration.store_dir );
        this.baseStorePath = this.filesystemFacade.ensureDirectoryExists( fileSystemAbstraction,
                baseDirectory( storeDir ) );
        this.filesystemFacade.cleanWriteLocks( baseStorePath );
        boolean allowUpgrade = config.get( Configuration.allow_store_upgrade );
        this.typeCache = new IndexTypeCache( indexStore );
        boolean isReadOnly = config.get( Configuration.read_only );
        closed = false;
        if ( !isReadOnly )
        {   // TODO do something special if so?
        }
    }

    private File baseDirectory( File storeDir )
    {
        return new File( storeDir, "index" );
    }

    IndexType getType( IndexIdentifier identifier, boolean recovery )
    {
        return typeCache.getIndexType( identifier, recovery );
    }

    @Override
    public void stop() throws IOException
    {
        synchronized ( this )
        {
            if ( closed )
            {
                return;
            }
            closed = true;
            for ( IndexReference searcher : indexSearchers.values() )
            {
                searcher.dispose( true );
            }
            indexSearchers.clear();
        }
<<<<<<< HEAD
=======

        if ( xaContainer != null )
        {
            xaContainer.close();
            unbindLogicalLog();
        }
        providerStore.close();
>>>>>>> 51d11166
    }

    @Override
    public void shutdown()
    {
    }

    private synchronized IndexReference[] getAllIndexes()
    {
        Collection<IndexReference> indexReferences = indexSearchers.values();
        return indexReferences.toArray( new IndexReference[indexReferences.size()] );
    }

    void force()
    {
        for ( IndexReference index : getAllIndexes() )
        {
            try
            {
                index.getWriter().commit();
            }
            catch ( IOException e )
            {
                throw new RuntimeException( "unable to commit changes to " + index.getIdentifier(), e );
            }
        }
    }

    void getReadLock()
    {
        lock.readLock().lock();
    }

    void releaseReadLock()
    {
        lock.readLock().unlock();
    }

    void getWriteLock()
    {
        lock.writeLock().lock();
    }

    void releaseWriteLock()
    {
        lock.writeLock().unlock();
    }

    /**
     * If nothing has changed underneath (since the searcher was last created
     * or refreshed) {@code searcher} is returned. But if something has changed a
     * refreshed searcher is returned. It makes use if the
     * {@link IndexReader#openIfChanged(IndexReader, IndexWriter, boolean)} which faster than opening an index from
     * scratch.
     *
     * @param searcher the {@link IndexSearcher} to refresh.
     * @return a refreshed version of the searcher or, if nothing has changed,
     *         {@code null}.
     * @throws IOException if there's a problem with the index.
     */
    private IndexReference refreshSearcher( IndexReference searcher )
    {
        try
        {
            IndexReader reader = searcher.getSearcher().getIndexReader();
            IndexWriter writer = searcher.getWriter();
            IndexReader reopened = IndexReader.openIfChanged( reader, writer, true );
            if ( reopened != null )
            {
                IndexSearcher newSearcher = newIndexSearcher( searcher.getIdentifier(), reopened );
                searcher.detachOrClose();
                return new IndexReference( searcher.getIdentifier(), newSearcher, writer );
            }
            return searcher;
        }
        catch ( IOException e )
        {
            throw new RuntimeException( e );
        }
    }

    static File getFileDirectory( File storeDir, IndexEntityType type )
    {
        File path = new File( storeDir, "lucene" );
        String extra = type.name();
        return new File( path, extra );
    }

    static File getFileDirectory( File storeDir, IndexIdentifier identifier )
    {
        return new File( getFileDirectory( storeDir, identifier.entityType ), identifier.indexName );
    }

    static Directory getDirectory( File storeDir, IndexIdentifier identifier ) throws IOException
    {
        return FSDirectory.open( getFileDirectory( storeDir, identifier ) );
    }

    static TopFieldCollector scoringCollector( Sort sorting, int n ) throws IOException
    {
        return TopFieldCollector.create( sorting, n, false, true, false, true );
    }

    IndexReference getIndexSearcher( IndexIdentifier identifier )
    {
        assertNotClosed();
        IndexReference searcher = indexSearchers.get( identifier );
        if ( searcher == null )
        {
            return syncGetIndexSearcher( identifier );
        }
        synchronized ( searcher )
        {
            /*
             * We need to get again a reference to the searcher because it might be so that
             * it was refreshed while we waited. Once in here though no one will mess with
             * our searcher
             */
            searcher = indexSearchers.get( identifier );
            if ( searcher == null || searcher.isClosed() )
            {
                return syncGetIndexSearcher( identifier );
            }
            searcher = refreshSearcherIfNeeded( searcher );
            searcher.incRef();
            return searcher;
        }
    }

    private void assertNotClosed()
    {
        if ( closed )
        {
            throw new IllegalStateException( "Lucene index provider has been shut down" );
        }
    }

    synchronized IndexReference syncGetIndexSearcher( IndexIdentifier identifier )
    {
        try
        {
            IndexReference searcher = indexSearchers.get( identifier );
            if ( searcher == null )
            {
                IndexWriter writer = newIndexWriter( identifier );
                IndexReader reader = IndexReader.open( writer, true );
                IndexSearcher indexSearcher = newIndexSearcher( identifier, reader );
                searcher = new IndexReference( identifier, indexSearcher, writer );
                indexSearchers.put( identifier, searcher );
            }
            else
            {
                synchronized ( searcher )
                {
                    searcher = refreshSearcherIfNeeded( searcher );
                }
            }
            searcher.incRef();
            return searcher;
        }
        catch ( IOException e )
        {
            throw new RuntimeException( e );
        }
    }

    private IndexSearcher newIndexSearcher( IndexIdentifier identifier, IndexReader reader )
    {
        IndexSearcher searcher = new IndexSearcher( reader );
        IndexType type = getType( identifier, false );
        if ( type.getSimilarity() != null )
        {
            searcher.setSimilarity( type.getSimilarity() );
        }
        return searcher;
    }

    private IndexReference refreshSearcherIfNeeded( IndexReference searcher )
    {
        if ( searcher.checkAndClearStale() )
        {
            searcher = refreshSearcher( searcher );
            if ( searcher != null )
            {
                indexSearchers.put( searcher.getIdentifier(), searcher );
            }
        }
        return searcher;
    }

    void invalidateIndexSearcher( IndexIdentifier identifier )
    {
        IndexReference searcher = indexSearchers.get( identifier );
        if ( searcher != null )
        {
            searcher.setStale();
        }
    }

    void deleteIndex( IndexIdentifier identifier, boolean recovery )
    {
        closeIndex( identifier );
        deleteFileOrDirectory( getFileDirectory( baseStorePath, identifier ) );
        invalidateCache( identifier );
        boolean removeFromIndexStore = !recovery
                || (recovery && indexStore.has( identifier.entityType.entityClass(), identifier.indexName ));
        if ( removeFromIndexStore )
        {
            indexStore.remove( identifier.entityType.entityClass(), identifier.indexName );
        }
        typeCache.invalidate( identifier );
    }

    private static void deleteFileOrDirectory( File file )
    {
        if ( file.exists() )
        {
            if ( file.isDirectory() )
            {
                for ( File child : file.listFiles() )
                {
                    deleteFileOrDirectory( child );
                }
            }
            file.delete();
        }
    }

    private/*synchronized elsewhere*/IndexWriter newIndexWriter( IndexIdentifier identifier )
    {
        assertNotClosed();
        try
        {
            Directory dir = filesystemFacade.getDirectory( baseStorePath, identifier ); //getDirectory(
            // baseStorePath, identifier );
            directoryExists( dir );
            IndexType type = getType( identifier, false );
            IndexWriterConfig writerConfig = new IndexWriterConfig( LUCENE_VERSION, type.analyzer );
            writerConfig.setIndexDeletionPolicy( new MultipleBackupDeletionPolicy() );
            Similarity similarity = type.getSimilarity();
            if ( similarity != null )
            {
                writerConfig.setSimilarity( similarity );
            }
            IndexWriter indexWriter = new IndexWriter( dir, writerConfig );
            // TODO We should tamper with this value and see how it affects the
            // general performance. Lucene docs says rather <10 for mixed
            // reads/writes
            //            writer.setMergeFactor( 8 );
            return indexWriter;
        }
        catch ( IOException e )
        {
            throw new RuntimeException( e );
        }
    }

    private boolean directoryExists( Directory dir )
    {
        try
        {
            String[] files = dir.listAll();
            return files != null && files.length > 0;
        }
        catch ( IOException e )
        {
            return false;
        }
    }

    static Document findDocument( IndexType type, IndexSearcher searcher, long entityId )
    {
        try
        {
            TopDocs docs = searcher.search( type.idTermQuery( entityId ), 1 );
            if ( docs.scoreDocs.length > 0 )
            {
                return searcher.doc( docs.scoreDocs[0].doc );
            }
            return null;
        }
        catch ( IOException e )
        {
            throw new RuntimeException( e );
        }
    }

    static boolean documentIsEmpty( Document document )
    {
        List<Fieldable> fields = document.getFields();
        for ( Fieldable field : fields )
        {
            if ( !(LuceneIndex.KEY_DOC_ID.equals( field.name() ) || LuceneIndex.KEY_END_NODE_ID.equals( field.name() ) || LuceneIndex.KEY_START_NODE_ID
                    .equals( field.name() )) )
            {
                return false;
            }
        }
        return true;
    }

    static void remove( IndexWriter writer, Query query )
    {
        try
        {
            // TODO
            writer.deleteDocuments( query );
        }
        catch ( IOException e )
        {
            throw new RuntimeException( "Unable to delete for " + query + " using" + writer, e );
        }
    }

    private synchronized void closeIndex( IndexIdentifier identifier )
    {
        try
        {
            IndexReference searcher = indexSearchers.remove( identifier );
            if ( searcher != null )
            {
                searcher.dispose( true );
            }
        }
        catch ( IOException e )
        {
            throw new RuntimeException( "Unable to close lucene writer " + identifier, e );
        }
    }

    LruCache<String, Collection<Long>> getFromCache( IndexIdentifier identifier, String key )
    {
        return caching.get( identifier, key );
    }

    void setCacheCapacity( IndexIdentifier identifier, String key, int maxNumberOfCachedEntries )
    {
        this.caching.setCapacity( identifier, key, maxNumberOfCachedEntries );
    }

    Integer getCacheCapacity( IndexIdentifier identifier, String key )
    {
        LruCache<String, Collection<Long>> cache = this.caching.get( identifier, key );
        return cache != null ? cache.maxSize() : null;
    }

    void invalidateCache( IndexIdentifier identifier, String key, Object value )
    {
        LruCache<String, Collection<Long>> cache = caching.get( identifier, key );
        if ( cache != null )
        {
            cache.remove( value.toString() );
        }
    }

    void invalidateCache( IndexIdentifier identifier )
    {
        this.caching.disable( identifier );
    }

    public ResourceIterator<File> listStoreFiles( boolean includeLogicalLogs ) throws IOException
    { // Never include logical logs since they are of little importance
        final Collection<File> files = new ArrayList<>();
        final Collection<SnapshotDeletionPolicy> snapshots = new ArrayList<>();
        makeSureAllIndexesAreInstantiated();
        for ( IndexReference writer : getAllIndexes() )
        {
            SnapshotDeletionPolicy deletionPolicy = (SnapshotDeletionPolicy) writer.getWriter().getConfig()
                    .getIndexDeletionPolicy();
            File indexDirectory = getFileDirectory( baseStorePath, writer.getIdentifier() );
            try
            {
                // Throws IllegalStateException if no commits yet
                IndexCommit commit = deletionPolicy.snapshot( SNAPSHOT_ID );
                for ( String fileName : commit.getFileNames() )
                {
                    files.add( new File( indexDirectory, fileName ) );
                }
                snapshots.add( deletionPolicy );
            }
            catch ( IllegalStateException e )
            {
                // TODO Review this
                /*
                 * This is insane but happens if we try to snapshot an existing index
                 * that has no commits. This is a bad API design - it should return null
                 * or something. This is not exceptional.
                 */
            }
        }
        return new PrefetchingResourceIterator<File>()
        {
            private final Iterator<File> filesIterator = files.iterator();

            @Override
            protected File fetchNextOrNull()
            {
                return filesIterator.hasNext() ? filesIterator.next() : null;
            }

            @Override
            public void close()
            {
                for ( SnapshotDeletionPolicy deletionPolicy : snapshots )
                {
                    try
                    {
                        deletionPolicy.release( SNAPSHOT_ID );
                    }
                    catch ( IOException e )
                    {
                        // TODO What to do?
                        e.printStackTrace();
                    }
                }
            }
        };
    }

    public ResourceIterator<File> listStoreFiles() throws IOException
    {
        return listStoreFiles( false );
    }

    public ResourceIterator<File> listLogicalLogs() throws IOException
    {
        return IteratorUtil.emptyIterator();
    }

    private void makeSureAllIndexesAreInstantiated()
    {
        for ( String name : indexStore.getNames( Node.class ) )
        {
            Map<String, String> config = indexStore.get( Node.class, name );
            if ( config.get( IndexManager.PROVIDER ).equals( LuceneIndexImplementation.SERVICE_NAME ) )
            {
                IndexIdentifier identifier = new IndexIdentifier( IndexEntityType.Node, name );
                getIndexSearcher( identifier );
            }
        }
        for ( String name : indexStore.getNames( Relationship.class ) )
        {
            Map<String, String> config = indexStore.get( Relationship.class, name );
            if ( config.get( IndexManager.PROVIDER ).equals( LuceneIndexImplementation.SERVICE_NAME ) )
            {
                IndexIdentifier identifier = new IndexIdentifier( IndexEntityType.Relationship, name );
                getIndexSearcher( identifier );
            }
        }
    }

    private static enum LuceneFilesystemFacade
    {
        FS
        {
            @Override
            Directory getDirectory( File baseStorePath, IndexIdentifier identifier ) throws IOException
            {
                return FSDirectory.open( getFileDirectory( baseStorePath, identifier ) );
            }

            @Override
            void cleanWriteLocks( File dir )
            {
                if ( !dir.isDirectory() )
                {
                    return;
                }
                for ( File file : dir.listFiles() )
                {
                    if ( file.isDirectory() )
                    {
                        cleanWriteLocks( file );
                    }
                    else if ( file.getName().equals( "write.lock" ) )
                    {
                        boolean success = file.delete();
                        assert success;
                    }
                }
            }

            @Override
            File ensureDirectoryExists( FileSystemAbstraction fileSystem, File dir )
            {
                if ( !dir.exists() && !dir.mkdirs() )
                {
                    String message = String.format( "Unable to create directory path[%s] for Neo4j store" + ".",
                            dir.getAbsolutePath() );
                    throw new RuntimeException( message );
                }
                return dir;
            }
        },
        MEMORY
        {
            @Override
            Directory getDirectory( File baseStorePath, IndexIdentifier identifier )
            {
                return new RAMDirectory();
            }

            @Override
            void cleanWriteLocks( File path )
            {
            }

            @Override
            File ensureDirectoryExists( FileSystemAbstraction fileSystem, File path )
            {
                try
                {
                    fileSystem.mkdirs( path );
                }
                catch ( IOException e )
                {
                    throw new RuntimeException( e );
                }
                return path;
            }
        };
        abstract Directory getDirectory( File baseStorePath, IndexIdentifier identifier ) throws IOException;

        abstract File ensureDirectoryExists( FileSystemAbstraction fileSystem, File path );

        abstract void cleanWriteLocks( File path );
    }

    void addExpectedFutureDeletion( IndexIdentifier identifier )
    {
        expectedFutureRecoveryDeletions.add( identifier );
    }

    void removeExpectedFutureDeletion( IndexIdentifier identifier )
    {
        expectedFutureRecoveryDeletions.remove( identifier );
    }
}<|MERGE_RESOLUTION|>--- conflicted
+++ resolved
@@ -20,7 +20,7 @@
 package org.neo4j.index.impl.lucene;
 
 import static org.neo4j.index.impl.lucene.MultipleBackupDeletionPolicy.SNAPSHOT_ID;
-import static org.neo4j.kernel.impl.nioneo.store.NeoStore.versionStringToLong;
+import static org.neo4j.kernel.impl.store.NeoStore.versionStringToLong;
 
 import java.io.File;
 import java.io.IOException;
@@ -56,7 +56,6 @@
 import org.apache.lucene.store.FSDirectory;
 import org.apache.lucene.store.RAMDirectory;
 import org.apache.lucene.util.Version;
-
 import org.neo4j.graphdb.Node;
 import org.neo4j.graphdb.Relationship;
 import org.neo4j.graphdb.ResourceIterator;
@@ -75,12 +74,6 @@
 import org.neo4j.kernel.impl.index.IndexEntityType;
 import org.neo4j.kernel.lifecycle.Lifecycle;
 
-<<<<<<< HEAD
-import static org.neo4j.index.impl.lucene.MultipleBackupDeletionPolicy.SNAPSHOT_ID;
-import static org.neo4j.kernel.impl.store.NeoStore.versionStringToLong;
-
-=======
->>>>>>> 51d11166
 /**
  * An {@link XaDataSource} optimized for the {@link LuceneIndexImplementation}.
  * This class is public because the XA framework requires it.
@@ -213,16 +206,6 @@
             }
             indexSearchers.clear();
         }
-<<<<<<< HEAD
-=======
-
-        if ( xaContainer != null )
-        {
-            xaContainer.close();
-            unbindLogicalLog();
-        }
-        providerStore.close();
->>>>>>> 51d11166
     }
 
     @Override
