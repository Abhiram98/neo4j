/*
 * Copyright (c) 2002-2015 "Neo Technology,"
 * Network Engine for Objects in Lund AB [http://neotechnology.com]
 *
 * This file is part of Neo4j.
 *
 * Neo4j is free software: you can redistribute it and/or modify
 * it under the terms of the GNU General Public License as published by
 * the Free Software Foundation, either version 3 of the License, or
 * (at your option) any later version.
 *
 * This program is distributed in the hope that it will be useful,
 * but WITHOUT ANY WARRANTY; without even the implied warranty of
 * MERCHANTABILITY or FITNESS FOR A PARTICULAR PURPOSE.  See the
 * GNU General Public License for more details.
 *
 * You should have received a copy of the GNU General Public License
 * along with this program.  If not, see <http://www.gnu.org/licenses/>.
 */
package org.neo4j.kernel.api.impl.index;

import java.io.Closeable;
import java.io.File;
import java.io.IOException;

import org.apache.lucene.search.IndexSearcher;

import org.neo4j.collection.primitive.PrimitiveLongSet;
import org.neo4j.helpers.CancellationRequest;
import org.neo4j.kernel.api.exceptions.index.IndexCapacityExceededException;
import org.neo4j.kernel.api.index.IndexEntryConflictException;
import org.neo4j.kernel.api.index.IndexReader;
import org.neo4j.kernel.api.index.IndexUpdater;
import org.neo4j.kernel.api.index.NodePropertyUpdate;
import org.neo4j.kernel.api.index.Reservation;
import org.neo4j.kernel.impl.api.index.IndexUpdateMode;
import org.neo4j.kernel.impl.api.index.UniquePropertyIndexUpdater;

/**
 * Variant of {@link LuceneIndexAccessor} that also verifies uniqueness constraints.
 */
class UniqueLuceneIndexAccessor extends LuceneIndexAccessor
{
    public UniqueLuceneIndexAccessor( LuceneDocumentStructure documentStructure,
                                      IndexWriterFactory<ReservingLuceneIndexWriter> indexWriterFactory,
                                      DirectoryFactory dirFactory, File dirFile ) throws IOException
    {
        super( documentStructure, indexWriterFactory, dirFactory, dirFile, -1 /* unused */ );
    }

    @Override
    public IndexUpdater newUpdater( final IndexUpdateMode mode )
    {
        if ( mode != IndexUpdateMode.RECOVERY )
        {
            return new LuceneUniquePropertyIndexUpdater( super.newUpdater( mode ) );
        }
        else
        {
            /* If we are in recovery, don't handle the business logic of validating uniqueness. */
            return super.newUpdater( mode );
        }
    }

    @Override
    protected IndexReader makeNewReader( IndexSearcher searcher, Closeable closeable, CancellationRequest cancellation )
    {
        return new LuceneUniqueIndexAccessorReader( searcher, documentStructure, closeable, cancellation );
    }

<<<<<<< HEAD
    @Override
    public Long currentlyIndexedNode( Object value ) throws IOException
    {
        IndexSearcher searcher = searcherManager.acquire();
        try
        {
            TopDocs docs = searcher.search( documentStructure.newSeekQuery( value ), 1 );
            if ( docs.scoreDocs.length > 0 )
            {
                Document doc = searcher.getIndexReader().document( docs.scoreDocs[0].doc );
                return documentStructure.getNodeId( doc );
            }
        }
        finally
        {
            searcherManager.release( searcher );
        }
        return null;
    }

=======
>>>>>>> 9dbd8067
    /* The fact that this is here is a sign of a design error, and we should revisit and
         * remove this later on. Specifically, this is here because the unique indexes do validation
         * of uniqueness, which they really shouldn't be doing. In fact, they shouldn't exist, the unique
         * indexes are just indexes, and the logic of how they are used is not the responsibility of the
         * storage system to handle, that should go in the kernel layer.
         *
         * Anyway, where was I.. right: The kernel depends on the unique indexes to handle the business
         * logic of verifying domain uniqueness, and if they did not do that, race conditions appear for
         * index creation (not online operations, note) where concurrent violation of a currently created
         * index may break uniqueness.
         *
         * Phew. So, unique indexes currently have to pick up the slack here. The problem is that while
         * they serve the role of business logic execution, they also happen to be indexes, which is part
         * of the storage layer. There is one golden rule in the storage layer, which must never ever be
         * violated: Operations are idempotent. All operations against the storage layer have to be
         * executable over and over and have the same result, this is the basis of data recovery and
         * system consistency.
         *
         * Clearly, the uniqueness indexes don't do this, and so they fail in fulfilling their primary
         * contract in order to pick up the slack for the kernel not fulfilling it's contract. We hack
         * around this issue by tracking state - we know that probably the only time the idempotent
         * requirement will be invoked is during recovery, and we know that by happenstance, recovery is
         * single-threaded. As such, when we are in recovery, we turn off the business logic part and
         * correctly fulfill our actual contract. As soon as the database is online, we flip back to
         * running business logic in the storage layer and incorrectly implementing the storage layer
         * contract.
         *
         * One day, we should fix this.
         */
    private class LuceneUniquePropertyIndexUpdater extends UniquePropertyIndexUpdater
    {
        final IndexUpdater delegate;

        public LuceneUniquePropertyIndexUpdater( IndexUpdater delegate )
        {
            this.delegate = delegate;
        }

        @Override
        protected void flushUpdates( Iterable<NodePropertyUpdate> updates )
                throws IOException, IndexEntryConflictException, IndexCapacityExceededException
        {
            for ( NodePropertyUpdate update : updates )
            {
                delegate.process( update );
            }
            delegate.close();
        }

        @Override
        public Reservation validate( Iterable<NodePropertyUpdate> updates )
                throws IOException, IndexCapacityExceededException
        {
            return delegate.validate( updates );
        }

        @Override
        public void remove( PrimitiveLongSet nodeIds ) throws IOException
        {
            delegate.remove( nodeIds );
        }
    }
}<|MERGE_RESOLUTION|>--- conflicted
+++ resolved
@@ -19,11 +19,11 @@
  */
 package org.neo4j.kernel.api.impl.index;
 
+import org.apache.lucene.search.IndexSearcher;
+
 import java.io.Closeable;
 import java.io.File;
 import java.io.IOException;
-
-import org.apache.lucene.search.IndexSearcher;
 
 import org.neo4j.collection.primitive.PrimitiveLongSet;
 import org.neo4j.helpers.CancellationRequest;
@@ -68,29 +68,6 @@
         return new LuceneUniqueIndexAccessorReader( searcher, documentStructure, closeable, cancellation );
     }
 
-<<<<<<< HEAD
-    @Override
-    public Long currentlyIndexedNode( Object value ) throws IOException
-    {
-        IndexSearcher searcher = searcherManager.acquire();
-        try
-        {
-            TopDocs docs = searcher.search( documentStructure.newSeekQuery( value ), 1 );
-            if ( docs.scoreDocs.length > 0 )
-            {
-                Document doc = searcher.getIndexReader().document( docs.scoreDocs[0].doc );
-                return documentStructure.getNodeId( doc );
-            }
-        }
-        finally
-        {
-            searcherManager.release( searcher );
-        }
-        return null;
-    }
-
-=======
->>>>>>> 9dbd8067
     /* The fact that this is here is a sign of a design error, and we should revisit and
          * remove this later on. Specifically, this is here because the unique indexes do validation
          * of uniqueness, which they really shouldn't be doing. In fact, they shouldn't exist, the unique
