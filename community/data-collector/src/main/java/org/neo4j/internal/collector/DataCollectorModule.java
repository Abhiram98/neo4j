/*
 * Copyright (c) 2002-2018 "Neo4j,"
 * Neo4j Sweden AB [http://neo4j.com]
 *
 * This file is part of Neo4j.
 *
 * Neo4j is free software: you can redistribute it and/or modify
 * it under the terms of the GNU General Public License as published by
 * the Free Software Foundation, either version 3 of the License, or
 * (at your option) any later version.
 *
 * This program is distributed in the hope that it will be useful,
 * but WITHOUT ANY WARRANTY; without even the implied warranty of
 * MERCHANTABILITY or FITNESS FOR A PARTICULAR PURPOSE.  See the
 * GNU General Public License for more details.
 *
 * You should have received a copy of the GNU General Public License
 * along with this program.  If not, see <http://www.gnu.org/licenses/>.
 */
package org.neo4j.internal.collector;

import org.neo4j.dbms.database.DatabaseManager;
import org.neo4j.exceptions.KernelException;
import org.neo4j.kernel.configuration.Config;
import org.neo4j.kernel.impl.proc.Procedures;
<<<<<<< HEAD

import static java.util.Objects.requireNonNull;
=======
import org.neo4j.kernel.monitoring.Monitors;
import org.neo4j.scheduler.JobScheduler;
import org.neo4j.util.Preconditions;
import org.neo4j.values.ValueMapper;
>>>>>>> fb5dd69f

public class DataCollectorModule
{
    private DataCollectorModule()
    {
    }

<<<<<<< HEAD
    public static AutoCloseable setupDataCollector( Procedures procedures, DatabaseManager databaseManager, Config config )
            throws KernelException
    {
        requireNonNull( databaseManager );
        requireNonNull( config );
        DataCollector dataCollector = new DataCollector( databaseManager,  config );
=======
    public static AutoCloseable setupDataCollector( Procedures procedures,
                                                    JobScheduler jobScheduler,
                                                    Kernel kernel,
                                                    Monitors monitors,
                                                    ValueMapper.JavaMapper valueMapper ) throws KernelException
    {
        Preconditions.checkState( kernel != null, "Kernel was null" );
        DataCollector dataCollector = new DataCollector( kernel, jobScheduler, monitors, valueMapper );
>>>>>>> fb5dd69f
        procedures.registerComponent( DataCollector.class, ctx -> dataCollector, false );
        procedures.registerProcedure( DataCollectorProcedures.class );
        return dataCollector;
    }
}<|MERGE_RESOLUTION|>--- conflicted
+++ resolved
@@ -23,15 +23,10 @@
 import org.neo4j.exceptions.KernelException;
 import org.neo4j.kernel.configuration.Config;
 import org.neo4j.kernel.impl.proc.Procedures;
-<<<<<<< HEAD
+import org.neo4j.kernel.monitoring.Monitors;
+import org.neo4j.scheduler.JobScheduler;
 
 import static java.util.Objects.requireNonNull;
-=======
-import org.neo4j.kernel.monitoring.Monitors;
-import org.neo4j.scheduler.JobScheduler;
-import org.neo4j.util.Preconditions;
-import org.neo4j.values.ValueMapper;
->>>>>>> fb5dd69f
 
 public class DataCollectorModule
 {
@@ -39,23 +34,15 @@
     {
     }
 
-<<<<<<< HEAD
-    public static AutoCloseable setupDataCollector( Procedures procedures, DatabaseManager databaseManager, Config config )
-            throws KernelException
+    public static AutoCloseable setupDataCollector( Procedures procedures,
+                                                    JobScheduler jobScheduler,
+                                                    DatabaseManager databaseManager,
+                                                    Config config,
+                                                    Monitors monitors ) throws KernelException
     {
         requireNonNull( databaseManager );
         requireNonNull( config );
-        DataCollector dataCollector = new DataCollector( databaseManager,  config );
-=======
-    public static AutoCloseable setupDataCollector( Procedures procedures,
-                                                    JobScheduler jobScheduler,
-                                                    Kernel kernel,
-                                                    Monitors monitors,
-                                                    ValueMapper.JavaMapper valueMapper ) throws KernelException
-    {
-        Preconditions.checkState( kernel != null, "Kernel was null" );
-        DataCollector dataCollector = new DataCollector( kernel, jobScheduler, monitors, valueMapper );
->>>>>>> fb5dd69f
+        DataCollector dataCollector = new DataCollector( databaseManager, config, jobScheduler, monitors );
         procedures.registerComponent( DataCollector.class, ctx -> dataCollector, false );
         procedures.registerProcedure( DataCollectorProcedures.class );
         return dataCollector;
