/**
 * Copyright (c) 2002-2013 "Neo Technology,"
 * Network Engine for Objects in Lund AB [http://neotechnology.com]
 *
 * This file is part of Neo4j.
 *
 * Neo4j is free software: you can redistribute it and/or modify
 * it under the terms of the GNU General Public License as published by
 * the Free Software Foundation, either version 3 of the License, or
 * (at your option) any later version.
 *
 * This program is distributed in the hope that it will be useful,
 * but WITHOUT ANY WARRANTY; without even the implied warranty of
 * MERCHANTABILITY or FITNESS FOR A PARTICULAR PURPOSE.  See the
 * GNU General Public License for more details.
 *
 * You should have received a copy of the GNU General Public License
 * along with this program.  If not, see <http://www.gnu.org/licenses/>.
 */
package org.neo4j.shell;

import static java.util.concurrent.TimeUnit.SECONDS;
import static org.junit.Assert.assertEquals;
import static org.junit.Assert.assertFalse;
import static org.junit.Assert.assertNull;
import static org.junit.Assert.assertTrue;
import static org.junit.Assert.fail;
import static org.neo4j.graphdb.Direction.OUTGOING;
import static org.neo4j.graphdb.DynamicRelationshipType.withName;

import java.io.Serializable;
import java.util.Arrays;
import java.util.Map;
import java.util.regex.Pattern;

import org.junit.Ignore;
import org.junit.Test;
import org.neo4j.cypher.NodeStillHasRelationshipsException;
import org.neo4j.graphdb.Direction;
import org.neo4j.graphdb.DynamicLabel;
import org.neo4j.graphdb.DynamicRelationshipType;
import org.neo4j.graphdb.Node;
import org.neo4j.graphdb.Relationship;
import org.neo4j.graphdb.RelationshipType;
import org.neo4j.graphdb.Transaction;
import org.neo4j.graphdb.schema.IndexDefinition;
import org.neo4j.helpers.collection.MapUtil;
import org.neo4j.shell.impl.CollectingOutput;
import org.neo4j.shell.impl.SameJvmClient;
import org.neo4j.shell.kernel.GraphDatabaseShellServer;

public class TestApps extends AbstractShellTest
{
    @Test
    public void variationsOfCdAndPws() throws Exception
    {
        Relationship[] relationships = createRelationshipChain( 3 );
        executeCommand( "cd" );
        executeCommand( "pwd", pwdOutputFor( relationships[0].getStartNode() ) );
        executeCommandExpectingException( "cd " + relationships[0].getStartNode().getId(), "stand" );
        executeCommand( "pwd", pwdOutputFor( relationships[0].getStartNode() ) );
        executeCommand( "cd " + relationships[0].getEndNode().getId() );
        executeCommand( "pwd", pwdOutputFor( relationships[0].getStartNode(), relationships[0].getEndNode() ) );
        executeCommandExpectingException( "cd " + relationships[2].getEndNode().getId(), "connected" );
        executeCommand( "pwd", pwdOutputFor( relationships[0].getStartNode(), relationships[0].getEndNode() ) );
        executeCommand( "cd -a " + relationships[2].getEndNode().getId() );
        executeCommand( "pwd", pwdOutputFor( relationships[0].getStartNode(), relationships[0].getEndNode(), relationships[2].getEndNode() ) );
        executeCommand( "cd .." );
        executeCommand( "pwd", pwdOutputFor( relationships[0].getStartNode(), relationships[0].getEndNode() ) );
        executeCommand( "cd " + relationships[1].getEndNode().getId() );
        executeCommand( "pwd", pwdOutputFor( relationships[0].getStartNode(), relationships[0].getEndNode(), relationships[1].getEndNode() ) );
    }

    @Test
    public void canSetPropertiesAndLsWithFilters() throws Exception
    {
        RelationshipType type1 = DynamicRelationshipType.withName( "KNOWS" );
        RelationshipType type2 = DynamicRelationshipType.withName( "LOVES" );
        Relationship[] relationships = createRelationshipChain( type1, 2 );
        Node node = relationships[0].getEndNode();
        createRelationshipChain( node, type2, 1 );
        executeCommand( "cd " + node.getId() );
        executeCommand( "ls", "<-", "->" );
        executeCommand( "ls -p", "!Neo" );
        setProperty( node, "name", "Neo" );
        executeCommand( "ls -p", "Neo" );
        executeCommand( "ls", "<-", "->", "Neo", type1.name(), type2.name() );
        executeCommand( "ls -r", "<-", "->", "!Neo" );
        executeCommand( "ls -rf .*:out", "!<-", "->", "!Neo", type1.name(), type2.name() );
        executeCommand( "ls -rf .*:in", "<-", "!->", "!Neo", type1.name(), "!" + type2.name() );
        executeCommand( "ls -rf KN.*:in", "<-", "!->", type1.name(), "!" + type2.name() );
        executeCommand( "ls -rf LOVES:in", "!<-", "!->", "!" + type1.name(), "!" + type2.name() );
        executeCommand( "ls -pf something", "!<-", "!->", "!Neo" );
        executeCommand( "ls -pf name", "!<-", "!->", "Neo" );
        executeCommand( "ls -pf name:Something", "!<-", "!->", "!Neo" );
        executeCommand( "ls -pf name:Neo", "!<-", "!->", "Neo" );
    }

    @Test
    public void canSetAndRemoveProperties() throws Exception
    {
        Relationship[] relationships = createRelationshipChain( 2 );
        Node node = relationships[0].getEndNode();
        executeCommand( "cd " + node.getId() );
        String name = "Mattias";
        executeCommand( "set name " + name );
        int age = 31;
        executeCommand( "set age -t int " + age );
        executeCommand( "set \"some property\" -t long[] \"[1234,5678]" );
        assertEquals( name, node.getProperty( "name" ) );
        assertEquals( age, node.getProperty( "age" ) );
        long[] value = (long[]) node.getProperty( "some property" );
        assertTrue( Arrays.equals( new long[]{1234L, 5678L}, value ) );

        executeCommand( "rm age" );
        assertNull( node.getProperty( "age", null ) );
        assertEquals( name, node.getProperty( "name" ) );
    }

    @Test
    public void canCreateRelationshipsAndNodes() throws Exception
    {
        RelationshipType type1 = withName( "type1" );
        RelationshipType type2 = withName( "type2" );
        RelationshipType type3 = withName( "type3" );

        // No type supplied
        executeCommandExpectingException( "mkrel -c", "type" );

        executeCommand( "mkrel -ct " + type1.name() );
        Relationship relationship = db.getReferenceNode().getSingleRelationship( type1, Direction.OUTGOING );
        Node node = relationship.getEndNode();
        executeCommand( "mkrel -t " + type2.name() + " " + node.getId() );
        Relationship otherRelationship = db.getReferenceNode().getSingleRelationship( type2, Direction.OUTGOING );
        assertEquals( node, otherRelationship.getEndNode() );

        // With properties
        executeCommand( "mkrel -ct " + type3.name() + " --np \"{'name':'Neo','destiny':'The one'}\" --rp \"{'number':11}\"" );
        Relationship thirdRelationship = db.getReferenceNode().getSingleRelationship( type3, Direction.OUTGOING );
        assertEquals( 11, thirdRelationship.getProperty( "number" ) );
        Node thirdNode = thirdRelationship.getEndNode();
        assertEquals( "Neo", thirdNode.getProperty( "name" ) );
        assertEquals( "The one", thirdNode.getProperty( "destiny" ) );
        executeCommand( "cd -r " + thirdRelationship.getId() );
        executeCommand( "mv number other-number" );
        assertNull( thirdRelationship.getProperty( "number", null ) );
        assertEquals( 11, thirdRelationship.getProperty( "other-number" ) );
        
        // Create and go to
        executeCommand( "cd end" );
        executeCommand( "mkrel -ct " + type1.name() + " --np \"{'name':'new'}\" --cd" );
        executeCommand( "ls -p", "name", "new" );
    }

    @Test
    public void rmrelCanLeaveStrandedIslands() throws Exception
    {
        Relationship[] relationships = createRelationshipChain( 4 );
        executeCommand( "cd -a " + relationships[1].getEndNode().getId() );

        Relationship relToDelete = relationships[2];
        executeCommandExpectingException( "rmrel " + relToDelete.getId(), "decoupled" );
        assertRelationshipExists( relToDelete );

        Node otherNode = relToDelete.getEndNode();
        executeCommand( "rmrel -fd " + relToDelete.getId() );
        assertRelationshipDoesntExist( relToDelete );
        assertNodeExists( otherNode );
    }

    @Test
    public void rmrelCanLeaveStrandedNodes() throws Exception
    {
        Relationship[] relationships = createRelationshipChain( 1 );
        Node otherNode = relationships[0].getEndNode();

        executeCommandExpectingException( "rmrel " + relationships[0].getId(), "decoupled" );
        assertRelationshipExists( relationships[0] );
        assertNodeExists( otherNode );

        executeCommand( "rmrel -f " + relationships[0].getId() );
        assertRelationshipDoesntExist( relationships[0] );
        assertNodeExists( otherNode );
    }

    @Test
    public void rmrelCanDeleteStrandedNodes() throws Exception
    {
        Relationship[] relationships = createRelationshipChain( 1 );
        Node otherNode = relationships[0].getEndNode();

        executeCommand( "rmrel -fd " + relationships[0].getId(), "not having any relationships" );
        assertRelationshipDoesntExist( relationships[0] );
        assertNodeDoesntExist( otherNode );
    }

    @Test
    public void rmrelCanDeleteRelationshipSoThatCurrentNodeGetsStranded() throws Exception
    {
        Relationship[] relationships = createRelationshipChain( 2 );
        executeCommand( "cd " + relationships[0].getEndNode().getId() );
        deleteRelationship( relationships[0] );
        Node currentNode = relationships[1].getStartNode();
        executeCommand( "rmrel -fd " + relationships[1].getId(), "not having any relationships" );
        assertNodeExists( currentNode );
        assertFalse( currentNode.hasRelationship() );
        executeCommand( "pwd" );
        executeCommand( "cd -a " + db.getReferenceNode().getId() );
        executeCommand( "pwd" );
    }

    @Test
    public void rmnodeCanDeleteStrandedNodes() throws Exception
    {
        Relationship[] relationships = createRelationshipChain( 1 );
        Node strandedNode = relationships[0].getEndNode();
        deleteRelationship( relationships[0] );
        executeCommand( "rmnode " + strandedNode.getId() );
        assertNodeDoesntExist( strandedNode );
    }

    @Test
    public void rmnodeCanDeleteConnectedNodes() throws Exception
    {
        Relationship[] relationships = createRelationshipChain( 2 );
        Node middleNode = relationships[0].getEndNode();
        executeCommandExpectingException( "rmnode " + middleNode.getId(), "still has relationships" );
        assertNodeExists( middleNode );
        Node endNode = relationships[1].getEndNode();
        executeCommand( "rmnode -f " + middleNode.getId(), "deleted" );
        assertNodeDoesntExist( middleNode );
        assertRelationshipDoesntExist( relationships[0] );
        assertRelationshipDoesntExist( relationships[1] );

        assertNodeExists( endNode );
        executeCommand( "cd -a " + endNode.getId() );
        executeCommand( "rmnode " + endNode.getId() );
        executeCommand( "pwd", Pattern.quote( "(?)" ) );
    }

    @Test
    public void pwdWorksOnDeletedNode() throws Exception
    {
        Relationship[] relationships = createRelationshipChain( 1 );
        executeCommand( "cd " + relationships[0].getEndNode().getId() );

        // Delete the relationship and node we're standing on
        beginTx();
        relationships[0].getEndNode().delete();
        relationships[0].delete();
        finishTx();

        Relationship[] otherRelationships = createRelationshipChain( 1 );
        executeCommand( "pwd", "\\(0\\)-->\\(\\?\\)" );
        executeCommand( "cd -a " + otherRelationships[0].getEndNode().getId() );
        executeCommand( "ls" );
    }

    @Test
    public void startEvenIfReferenceNodeHasBeenDeleted() throws Exception
    {
        Transaction tx = db.beginTx();
        db.getReferenceNode().delete();
        Node node = db.createNode();
        String name = "Test";
        node.setProperty( "name", name );
        tx.success();
        tx.finish();

        GraphDatabaseShellServer server = new GraphDatabaseShellServer( db );
        ShellClient client = ShellLobby.newClient( server );
        executeCommand( client, "pwd", Pattern.quote( "(?)" ) );
        executeCommand( client, "ls " + node.getId(), "Test" );
        executeCommand( client, "cd -a " + node.getId() );
        executeCommand( client, "ls", "Test" );
    }
    
    @Test
    public void cypherWithSelfParameter() throws Exception
    {
        String nodeOneName = "Node ONE";
        String name = "name";
        String nodeTwoName = "Node TWO";
        String relationshipName = "The relationship";
        
        beginTx();
        Node node = db.createNode();
        node.setProperty( name, nodeOneName );
        Node otherNode = db.createNode();
        otherNode.setProperty( name, nodeTwoName );
        Relationship relationship = node.createRelationshipTo( otherNode, RELATIONSHIP_TYPE );
        relationship.setProperty( name, relationshipName );
        Node strayNode = db.createNode();
        finishTx();
        
        executeCommand( "cd -a " + node.getId() );
        executeCommand( "START n = node({self}) RETURN n.name;", nodeOneName );
        executeCommand( "cd -r " + relationship.getId() );
        executeCommand( "START r = relationship({self}) RETURN r.name;", relationshipName );
        executeCommand( "cd " + otherNode.getId() );
        executeCommand( "START n = node({self}) RETURN n.name;", nodeTwoName );
        
        executeCommand( "cd -a " + strayNode.getId() );
        beginTx();
        strayNode.delete();
        finishTx();
        executeCommand( "START n = node(" + node.getId() + ") RETURN n.name;", nodeOneName );
    }
    
    @Test
    public void filterProperties() throws Exception
    {
        beginTx();
        Node node = db.createNode();
        node.setProperty( "name", "Mattias" );
        node.setProperty( "blame", "Someone else" );
        finishTx();
        
        executeCommand( "cd -a " + node.getId() );
        executeCommand( "ls", "Mattias" );
        executeCommand( "ls -pf name", "Mattias", "!Someone else" );
        executeCommand( "ls -f name", "Mattias", "!Someone else" );
        executeCommand( "ls -f blame", "!Mattias", "Someone else" );
        executeCommand( "ls -pf .*ame", "Mattias", "Someone else" );
        executeCommand( "ls -f .*ame", "Mattias", "Someone else" );
    }
    
    @Test
    public void createNewNode() throws Exception
    {
        executeCommand( "mknode --np \"{'name':'test'}\" --cd" );
        executeCommand( "ls", "name", "test", "!-" /*no relationship*/ );
        executeCommand( "mkrel -t KNOWS 0" );
        executeCommand( "ls", "name", "test", "-", "KNOWS" );
    }
    
    @Test
    public void createNodeWithArrayProperty() throws Exception
    {
        executeCommand( "mknode --np \"{'values':[1,2,3,4]}\" --cd" );
        assertTrue( Arrays.equals( new int[] {1,2,3,4}, (int[]) getCurrentNode().getProperty( "values" ) ) );
    }
    
    @Test
    public void createRelationshipWithArrayProperty() throws Exception
    {
        String type = "ARRAY";
        executeCommand( "mkrel -ct " + type + " --rp \"{'values':[1,2,3,4]}\"" );
        assertTrue( Arrays.equals( new int[] {1,2,3,4},
                (int[]) getCurrentNode().getSingleRelationship( withName( type ), OUTGOING ).getProperty( "values" ) ) );
    }
    
    @Test
    public void getDbinfo() throws Exception
    {
        // It's JSON coming back from dbinfo command
        executeCommand( "dbinfo -g Kernel", "\\{", "\\}", "StoreId" );
    }
    
    @Ignore( "Setting a new reference node isn't persistent" )
    @Test
    public void setNewReferenceNode() throws Exception
    {
        executeCommandExpectingException( "mknode -r", "exists" );
        executeCommand( "rmnode" ); // Delete the reference node
        executeCommand( "mknode -r --cd --np \"{'name':'test'}\"" );
        executeCommand( "cd" );
        executeCommand( "ls -p", "name", "test" );
    }
    
    @Test
    public void evalOneLinerExecutesImmediately() throws Exception
    {
        executeCommand( "eval db.createNode()", "Node\\[" );
    }
    
    @Test
    public void evalMultiLineExecutesAfterAllLines() throws Exception
    {
        executeCommand(
                "eval\n" +
                "node = db.createNode()\n" +
                "node.setProperty( \"name\", \"Mattias\" )\n" +
                "node.getProperty( \"name\" )\n", "Mattias" );
    }

    @Test
    public void canReassignShellVariables() throws Exception
    {
        executeCommand( "export a=10" );
        executeCommand( "export b=a" );
        executeCommand( "env", "a=10", "b=10" );
    }

    @Test
    public void canSetVariableToMap() throws Exception
    {
        executeCommand( "export a={a:10}" );
        executeCommand( "export b={\"b\":\"foo\"}" );
        executeCommand( "env", "a=\\{a=10\\}", "b=\\{b=foo\\}" );
    }

    @Test
    public void canSetVariableToScalars() throws Exception
    {
        executeCommand( "export a=true" );
        executeCommand( "export b=100" );
        executeCommand( "export c=\"foo\"" );
        executeCommand( "env", "a=true", "b=100", "c=\"foo\"" );
    }

    @Test
    public void canSetVariableToArray() throws Exception
    {
        executeCommand( "export a=[1,true,\"foo\"]" );
        executeCommand( "env", "a=\\[1, true, foo\\]" );
    }

    @Test
    public void canRemoveShellVariables() throws Exception
    {
        executeCommand( "export a=10" );
        executeCommand( "export a=null" );
        executeCommand( "env", "!a=10", "!a=null" );
    }

    @Test
    public void canUseAlias() throws Exception
    {
        executeCommand( "alias x=pwd" );
        executeCommand( "x", "Current is \\(0\\)" );
    }

    @Test
    public void cypherNodeStillHasRelationshipsException() throws Exception
    {
        try
        {
            executeCommand("create a,b,a-[:x]->b;");
            executeCommand("start n=node(*) delete n;");
            fail( "Should have failed with " + NodeStillHasRelationshipsException.class.getName() + " exception" );
        }
        catch ( ShellException e )
        {
            System.out.println(e);
            assertTrue( "Expected notice about cause not found in " + e.getMessage(),
                    e.getMessage().contains( NodeStillHasRelationshipsException.class.getSimpleName() ) );
        }
    }

    @Ignore
    @Test
    public void run_query_with_planrebuilding() throws Exception
    {
        executeCommand( "create (:Person {name:'Andres'});" );
        executeCommand( "create (:Person {name:'Stefan'});" );
        executeCommand( "profile match n:Person-[?]-() where n.name = 'Andres' return n;" );
        Transaction tx = db.beginTx();
        IndexDefinition index = db.schema().indexCreator( DynamicLabel.label( "Person" ) ).on( "name" ).create();
        tx.success();
        tx.finish();
        db.schema().awaitIndexOnline( index, 10, SECONDS );
        executeCommand( "profile match n:Person-[?]-() where n.name = 'Andres' return n;" );
    }
    
    @Test
    public void canSetInitialSessionVariables() throws Exception
    {
        Map<String, Serializable> values = MapUtil.<String,Serializable>genericMap( "mykey", "myvalue",
                "my_other_key", "My other value" );
        ShellClient client = ShellLobby.newClient( shellServer, values );
        String[] allStrings = new String[values.size()*2];
        int i = 0;
        for ( Map.Entry<String, Serializable> entry : values.entrySet() )
        {
            allStrings[i++] = entry.getKey();
            allStrings[i++] = entry.getValue().toString();
        }
        executeCommand( client, "env", allStrings );
    }

    @Test
<<<<<<< HEAD
    public void canDisableWelcomeMessage() throws Exception
    {
        Map<String, Serializable> values = MapUtil.<String, Serializable>genericMap( "quiet", "true" );
        final CollectingOutput out = new CollectingOutput();
        ShellClient client = new SameJvmClient( values, shellServer, out );
        client.shutdown();
        final String outString = out.asString();
        assertEquals( "Shows welcome message: " + outString, false, outString.contains( "Welcome to the Neo4j Shell! Enter 'help' for a list of commands" ) );
    }

    @Test
    public void doesShowWelcomeMessage() throws Exception
    {
        Map<String, Serializable> values = MapUtil.<String, Serializable>genericMap();
        final CollectingOutput out = new CollectingOutput();
        ShellClient client = new SameJvmClient( values, shellServer, out );
        client.shutdown();
        final String outString = out.asString();
        assertEquals( "Shows welcome message: " + outString, true, outString.contains( "Welcome to the Neo4j Shell! Enter 'help' for a list of commands" ) );
    }

    @Test
    public void canExecuteCypherWithShellVariables() throws Exception
    {
        Map<String, Serializable> variables = MapUtil.<String, Serializable>genericMap( "id", 0 );
        ShellClient client = ShellLobby.newClient( shellServer, variables );
        executeCommand( client, "start n=node({id}) return n;", "1 row" );
    }

    @Test
    public void canDumpSubgraphWithCypher() throws Exception
    {
        final DynamicRelationshipType type = DynamicRelationshipType.withName( "KNOWS" );
        createRelationshipChain( db.getReferenceNode(), type, 1 );
        executeCommand( "dump start n=node(0) match n-[r]->m return n,r,m;",
                "begin",
                "start _0 = node\\(0\\) with _0 ",
                "create \\(_1\\)",
                "_0-\\[:`KNOWS`\\]->_1",
                "commit" );
    }

    @Test
    public void canDumpGraph() throws Exception
    {
        final DynamicRelationshipType type = DynamicRelationshipType.withName( "KNOWS" );
        final Relationship rel = createRelationshipChain( db.getReferenceNode(), type, 1 )[0];
        db.beginTx();
        rel.getStartNode().setProperty( "f o o", "bar" );
        rel.setProperty( "since", 2010 );
        rel.getEndNode().setProperty( "flags", new Boolean[]{true, false, true} );
        executeCommand( "dump ",
                "begin",
                "start _0 = node\\(0\\) with _0 ",
                "set _0.`f o o`=\"bar\"",
                "create \\(_1 \\{`flags`:\\[true,false,true\\]\\}\\)",
                "_0-\\[:`KNOWS` \\{`since`:2010\\}\\]->_1",
                "commit"
        );
=======
    public void commentsAreIgnored() throws Exception
    {
        executeCommand(
                "eval\n" +
                "// This comment should be ignored\n" +
                "node = db.createNode()\n" +
                "node.setProperty( \"name\", \"Mattias\" )\n" +
                "node.getProperty( \"name\" )\n", "Mattias" );

>>>>>>> e99f5aff
    }
}<|MERGE_RESOLUTION|>--- conflicted
+++ resolved
@@ -480,7 +480,6 @@
     }
 
     @Test
-<<<<<<< HEAD
     public void canDisableWelcomeMessage() throws Exception
     {
         Map<String, Serializable> values = MapUtil.<String, Serializable>genericMap( "quiet", "true" );
@@ -540,7 +539,9 @@
                 "_0-\\[:`KNOWS` \\{`since`:2010\\}\\]->_1",
                 "commit"
         );
-=======
+    }
+
+    @Test
     public void commentsAreIgnored() throws Exception
     {
         executeCommand(
@@ -549,7 +550,5 @@
                 "node = db.createNode()\n" +
                 "node.setProperty( \"name\", \"Mattias\" )\n" +
                 "node.getProperty( \"name\" )\n", "Mattias" );
-
->>>>>>> e99f5aff
     }
 }