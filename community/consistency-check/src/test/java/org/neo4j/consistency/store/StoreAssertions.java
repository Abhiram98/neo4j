--- conflicted
+++ resolved
@@ -21,7 +21,6 @@
 
 import java.io.File;
 import java.io.IOException;
-import java.util.Map;
 
 import org.neo4j.consistency.ConsistencyCheckService;
 import org.neo4j.consistency.ConsistencyCheckSettings;
@@ -43,16 +42,11 @@
 
     public static void assertConsistentStore( File storeDir ) throws ConsistencyCheckIncompleteException, IOException
     {
-<<<<<<< HEAD
-        Map<String,String> params = stringMap( GraphDatabaseSettings.pagecache_memory.name(), "8m" );
-        final Config configuration = new Config( params, GraphDatabaseSettings.class, ConsistencyCheckSettings.class );
-=======
         Config configuration = new Config( stringMap( GraphDatabaseSettings.pagecache_memory.name(), "8m" ),
                 GraphDatabaseSettings.class, ConsistencyCheckSettings.class );
         AssertableLogProvider logger = new AssertableLogProvider();
         ConsistencyCheckService.Result result = new ConsistencyCheckService().runFullConsistencyCheck(
                 storeDir, configuration, ProgressMonitorFactory.NONE, NullLogProvider.getInstance(), false );
->>>>>>> 485ab85a
 
         assertTrue( "Consistency check for " + storeDir + " found inconsistencies:\n\n" + logger.serialize(),
                 result.isSuccessful() );
