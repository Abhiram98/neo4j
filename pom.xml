<project xmlns="http://maven.apache.org/POM/4.0.0" xmlns:xsi="http://www.w3.org/2001/XMLSchema-instance"
         xsi:schemaLocation="http://maven.apache.org/POM/4.0.0
                      http://maven.apache.org/xsd/maven-4.0.0.xsd">
  <modelVersion>4.0.0</modelVersion>
  <parent>
    <groupId>org.neo4j.build</groupId>
    <artifactId>parent-central</artifactId>
    <version>42</version>
    <relativePath/>
  </parent>

  <groupId>org.neo4j</groupId>
  <artifactId>parent</artifactId>
  <version>3.0.0-SNAPSHOT</version>

  <packaging>pom</packaging>
  <name>Neo4j</name>
  <description>Neo4j Graph Database</description>

  <properties>
    <project.build.sourceEncoding>UTF-8</project.build.sourceEncoding>
    <jta.groupId>org.apache.geronimo.specs</jta.groupId>
    <jta.artifactId>geronimo-jta_1.1_spec</jta.artifactId>
    <jta.version>1.1.1</jta.version>
    <pico.version>2.14.3</pico.version>
    <licensing.prepend.text>notice-agpl-prefix.txt</licensing.prepend.text>
    <licensing.phase>compile</licensing.phase>
    <lucene.version>5.3.1</lucene.version>
    <logback-classic.version>1.1.2</logback-classic.version>
    <bouncycastle.version>1.53</bouncycastle.version>
    <generate-config-docs-phase>prepare-package</generate-config-docs-phase>
    <hsqldb.version>2.3.2</hsqldb.version>
    <test.runner.jvm.settings>-Xmx1G -XX:+HeapDumpOnOutOfMemoryError -XX:HeapDumpPath=target/test-data -Dorg.neo4j.unsafe.impl.internal.dragons.UnsafeUtil.DIRTY_MEMORY=true</test.runner.jvm.settings>
    <doclint-groups>reference</doclint-groups>
    <neo4j.java.version>1.8</neo4j.java.version>
    <jetty.version>9.2.4.v20141103</jetty.version>
  </properties>

  <modules>
    <module>community</module>
    <module>advanced</module>
    <module>enterprise</module>
    <module>integrationtests</module>
    <module>stresstests</module>
    <module>tools</module>
  </modules>

  <build>
    <plugins>
      <plugin>
        <artifactId>maven-surefire-plugin</artifactId>
        <configuration>
          <argLine>${test.runner.jvm.settings}</argLine>
        </configuration>
      </plugin>
      <plugin>
        <artifactId>maven-failsafe-plugin</artifactId>
        <configuration>
          <argLine>${test.runner.jvm.settings}</argLine>
        </configuration>
      </plugin>
      <plugin>
        <groupId>org.codehaus.mojo</groupId>
        <artifactId>build-helper-maven-plugin</artifactId>
        <executions>
          <execution>
            <phase>generate-sources</phase>
            <goals><goal>add-source</goal></goals>
            <configuration>
              <sources>
                <source>target/generated-sources/version</source>
              </sources>
            </configuration>
          </execution>
        </executions>
      </plugin>
    </plugins>
    <pluginManagement>
      <plugins>
        <plugin>
          <groupId>org.codehaus.mojo</groupId>
          <artifactId>clirr-maven-plugin</artifactId>
          <version>2.4</version>
        </plugin>
        <plugin>
          <groupId>org.neo4j.build.plugins</groupId>
          <artifactId>clirr-maven-plugin</artifactId>
          <version>1.0.1</version>
        </plugin>
        <plugin>
          <groupId>org.apache.maven.plugins</groupId>
          <artifactId>maven-dependency-plugin</artifactId>
          <version>2.10</version>
        </plugin>
        <plugin>
          <groupId>org.codehaus.mojo</groupId>
          <artifactId>exec-maven-plugin</artifactId>
          <version>1.4.0</version>
        </plugin>
        <plugin>
          <groupId>org.codehaus.mojo</groupId>
          <artifactId>findbugs-maven-plugin</artifactId>
          <version>2.5.2</version>
        </plugin>
        <plugin>
          <groupId>org.apache.maven.plugins</groupId>
          <artifactId>maven-shade-plugin</artifactId>
          <version>2.1</version>
          <!-- 2.1 ? Yes, 2.0 has maven3 issues -->
        </plugin>
        <plugin>
          <groupId>org.apache.maven.plugins</groupId>
          <artifactId>maven-assembly-plugin</artifactId>
          <version>2.5.4</version>
        </plugin>
        <plugin>
          <groupId>org.apache.maven.plugins</groupId>
          <artifactId>maven-javadoc-plugin</artifactId>
          <version>2.10.3</version>
        </plugin>
        <plugin>
          <groupId>com.voltvoodoo</groupId>
          <artifactId>brew</artifactId>
          <version>0.2.10</version>
        </plugin>
        <plugin>
          <groupId>com.github.searls</groupId>
          <artifactId>jasmine-maven-plugin</artifactId>
          <version>1.2.0.0</version>
        </plugin>
        <plugin>
          <groupId>org.neo4j.build.plugins</groupId>
          <artifactId>licensing-maven-plugin</artifactId>
          <version>1.7.5</version>
          <configuration>
            <failIfDisliked>true</failIfDisliked>
            <failIfMissing>true</failIfMissing>
            <plainTextReport>true</plainTextReport>
            <prependText>${licensing.prepend.text}</prependText>
            <excludedGroups>
              ^((org.neo4j){1}|(org.neo4j.app){1}|(org.neo4j.doc){1}|(org.neo4j.server.plugin){1}|(org.neo4j.assembly){1}|(org.neo4j.bolt){1}|(org.neo4j.build){1}|(org.neo4j.examples){1}|(org.neo4j.test){1})$
            </excludedGroups>
            <includedScopes>compile</includedScopes>
          </configuration>
          <executions>
            <execution>
              <id>enforce-licensing-oss</id>
              <phase>${licensing.phase}</phase>
              <goals>
                <goal>check</goal>
              </goals>
              <configuration>
                <licensingRequirementFiles>
                  <licensingRequirementFile>licensing-requirements-base.xml</licensingRequirementFile>
                  <licensingRequirementFile>licensing-requirements-oss.xml</licensingRequirementFile>
                </licensingRequirementFiles>
                <thirdPartyLicensingFilename>${project.artifactId}-${project.version}-oss.txt
                </thirdPartyLicensingFilename>
              </configuration>
            </execution>
            <execution>
              <id>enforce-licensing-com</id>
              <phase>${licensing.phase}</phase>
              <goals>
                <goal>check</goal>
              </goals>
              <configuration>
                <licensingRequirementFiles>
                  <licensingRequirementFile>licensing-requirements-base.xml</licensingRequirementFile>
                  <licensingRequirementFile>licensing-requirements-com.xml</licensingRequirementFile>
                </licensingRequirementFiles>
                <thirdPartyLicensingFilename>${project.artifactId}-${project.version}.txt</thirdPartyLicensingFilename>
              </configuration>
            </execution>
            <execution>
              <id>list-all-licenses</id>
              <phase>${licensing.phase}</phase>
              <goals>
                <goal>check</goal>
              </goals>
              <configuration>
                <licensingRequirementFiles>
                  <licensingRequirementFile>licensing-requirements-base.xml</licensingRequirementFile>
                </licensingRequirementFiles>
                <thirdPartyLicensingFilename>${project.artifactId}-${project.version}-NOTICE.txt
                </thirdPartyLicensingFilename>
                <checkExistingNoticeFile>${project.build.directory}/../NOTICE.txt</checkExistingNoticeFile>
                <listPrependText>list-prefix.txt</listPrependText>
                <listReport>${project.artifactId}-${project.version}-LICENSES.txt</listReport>
                <checkExistingLicensesFile>${project.build.directory}/../LICENSES.txt</checkExistingLicensesFile>
              </configuration>
            </execution>
          </executions>
          <dependencies>
            <dependency>
              <groupId>org.neo4j.build</groupId>
              <artifactId>licensecheck-config</artifactId>
              <version>${project.version}</version>
            </dependency>
          </dependencies>
        </plugin>
        <plugin>
          <groupId>org.eclipse.m2e</groupId>
          <artifactId>lifecycle-mapping</artifactId>
          <version>1.0.0</version>
          <configuration>
            <lifecycleMappingMetadata>
              <pluginExecutions>
                <pluginExecution>
                  <pluginExecutionFilter>
                    <groupId>net.alchim31.maven</groupId>
                    <artifactId>scala-maven-plugin</artifactId>
                    <versionRange>[3.1.0,)</versionRange>
                    <goals>
                      <goal>add-source</goal>
                      <goal>compile</goal>
                      <goal>testCompile</goal>
                      <goal>doc</goal>
                      <goal>doc-jar</goal>
                    </goals>
                  </pluginExecutionFilter>
                  <action>
                    <ignore />
                  </action>
                </pluginExecution>
              </pluginExecutions>
            </lifecycleMappingMetadata>
          </configuration>
        </plugin>
      </plugins>
    </pluginManagement>
  </build>

  <profiles>
    <!--
     Git information extraction profiles.
     Activate by adding the required Git information to the environment, e.g. on *nix:

     export GIT_BRANCH
     export GIT_COMMIT
     GIT_BRANCH=$(git rev-parse - -abbrev-ref HEAD)
     GIT_COMMIT=$(git rev-parse - -short HEAD)
    -->
    <profile>
      <id>attach-git-info-branch</id>
      <activation>
        <activeByDefault>false</activeByDefault>
        <property>
          <name>env.GIT_BRANCH</name>
        </property>
      </activation>
      <properties>
        <git.commit.id.describe>${env.GIT_BRANCH}</git.commit.id.describe>
      </properties>
    </profile>
    <profile>
      <id>attach-git-info-commit</id>
      <activation>
        <activeByDefault>false</activeByDefault>
        <property>
          <name>env.GIT_COMMIT</name>
        </property>
      </activation>
      <properties>
        <git.commit.id.describe>${env.GIT_COMMIT}</git.commit.id.describe>
      </properties>
    </profile>

    <!-- Build configuration profiles -->
    <profile>
      <id>neo-full-build</id>
      <activation>
        <activeByDefault>false</activeByDefault>
        <property>
          <name>fullBuild</name>
        </property>
      </activation>
      <modules>
        <module>manual</module>
        <module>packaging</module>
        <module>packaging/installer-linux</module>
      </modules>
      <properties>
        <attach-docs-phase>verify</attach-docs-phase>
      </properties>
    </profile>
    <profile>
      <id>neodev</id>
      <activation>
        <activeByDefault>false</activeByDefault>
      </activation>
      <properties>
        <attach-test-jar-phase>package</attach-test-jar-phase>
      </properties>
      <build>
        <plugins>
          <plugin>
            <groupId>org.neo4j.build.plugins</groupId>
            <artifactId>license-maven-plugin</artifactId>
            <!-- inserting licenses is better than checking for them -->
            <executions>
              <execution>
                <id>check-licenses</id>
                <phase>none</phase>
              </execution>
              <execution>
                <id>insert-licenses</id>
                <phase>initialize</phase>
                <goals>
                  <goal>format</goal>
                </goals>
              </execution>
            </executions>
          </plugin>
          <plugin>
            <groupId>org.codehaus.mojo</groupId>
            <artifactId>findbugs-maven-plugin</artifactId>
            <configuration>
              <xmlOutput>true</xmlOutput>
              <findbugsXmlOutput>true</findbugsXmlOutput>
              <!-- For jenkins to pick stuff up -->
            </configuration>
          </plugin>
        </plugins>
      </build>
    </profile>
    <profile>
      <id>neo-docs-build</id>
      <activation>
        <activeByDefault>false</activeByDefault>
        <property>
          <name>docsBuild</name>
        </property>
      </activation>
      <modules>
        <module>manual</module>
      </modules>
      <properties>
        <attach-java-sources-phase>package</attach-java-sources-phase>
        <attach-java-test-sources-phase>package</attach-java-test-sources-phase>
        <attach-test-jar-phase>package</attach-test-jar-phase>
        <attach-docs-phase>verify</attach-docs-phase>
        <integration-test-phase>integration-test</integration-test-phase>
      </properties>
      <build>
        <pluginManagement>
          <plugins>
            <plugin>
              <groupId>org.apache.maven.plugins</groupId>
              <artifactId>maven-surefire-plugin</artifactId>
              <configuration>
                <includes>
                  <include>**/DocTest*.java</include>
                  <include>**/*DocTest.java</include>
                  <include>**/*DocTests.java</include>
                  <include>**/*DocTestCase.java</include>
                </includes>
              </configuration>
            </plugin>
            <plugin>
              <groupId>org.apache.maven.plugins</groupId>
              <artifactId>maven-failsafe-plugin</artifactId>
              <configuration>
                <includes>
                  <include>**/DocIT*.java</include>
                  <include>**/*DocIT.java</include>
                  <include>**/*DocITCase.java</include>
                </includes>
              </configuration>
            </plugin>
          </plugins>
        </pluginManagement>
      </build>
    </profile>
    <profile>
      <id>neo-minimal-build</id>
      <activation>
        <activeByDefault>false</activeByDefault>
        <property>
          <name>minimalBuild</name>
        </property>
      </activation>
      <properties>
        <test-resources-phase>none</test-resources-phase>
        <test-compile-phase>none</test-compile-phase>
        <test-phase>none</test-phase>
        <attach-test-jar-phase>none</attach-test-jar-phase>
        <scala-test-compile-phase>none</scala-test-compile-phase>
      </properties>
    </profile>
    <profile>
      <id>has-sources</id>
      <activation>
        <activeByDefault>false</activeByDefault>
        <file>
          <exists>src/main</exists>
        </file>
      </activation>
      <build>
        <plugins>
          <plugin>
            <groupId>org.neo4j.build.plugins</groupId>
            <artifactId>licensing-maven-plugin</artifactId>
          </plugin>
        </plugins>
      </build>
    </profile>
    <profile>
      <id>core-edge-tests-only</id>
      <properties>
        <test-phase>none</test-phase>
      </properties>
    </profile>
    <profile>
      <id>java8-set-javadoc-doclint</id>
      <activation>
        <jdk>[1.8,)</jdk>
      </activation>
      <build>
        <plugins>
          <plugin>
            <artifactId>maven-javadoc-plugin</artifactId>
            <configuration>
              <additionalparam>-Xdoclint:${doclint-groups}</additionalparam>
            </configuration>
          </plugin>
        </plugins>
      </build>
    </profile>
  </profiles>

  <dependencyManagement>
    <dependencies>
      <dependency>
        <groupId>org.apache.lucene</groupId>
        <artifactId>lucene-analyzers-common</artifactId>
        <version>${lucene.version}</version>
      </dependency>
      <dependency>
        <groupId>org.apache.lucene</groupId>
        <artifactId>lucene-core</artifactId>
        <version>${lucene.version}</version>
      </dependency>
      <dependency>
        <groupId>org.apache.lucene</groupId>
        <artifactId>lucene-queryparser</artifactId>
        <version>${lucene.version}</version>
        <exclusions>
          <exclusion>
            <groupId>org.apache.lucene</groupId>
            <artifactId>lucene-queries</artifactId>
          </exclusion>
          <exclusion>
            <groupId>org.apache.lucene</groupId>
            <artifactId>lucene-sandbox</artifactId>
          </exclusion>
        </exclusions>
      </dependency>
      <!-- special -->
      <dependency>
        <groupId>${jta.groupId}</groupId>
        <artifactId>${jta.artifactId}</artifactId>
        <version>${jta.version}</version>
      </dependency>
      <!-- testing -->
      <dependency>
        <groupId>org.apache.httpcomponents</groupId>
        <artifactId>httpclient</artifactId>
        <version>4.3.4</version>
        <scope>test</scope>
      </dependency>
      <dependency>
        <groupId>org.apache.httpcomponents</groupId>
        <artifactId>httpcore</artifactId>
        <version>4.3.2</version>
        <scope>test</scope>
      </dependency>
      <dependency>
        <groupId>org.apache.httpcomponents</groupId>
        <artifactId>httpclient</artifactId>
        <version>4.3.4</version>
        <classifier>tests</classifier>
        <scope>test</scope>
      </dependency>
      <dependency>
        <groupId>org.picocontainer</groupId>
        <artifactId>picocontainer</artifactId>
        <version>${pico.version}</version>
        <scope>test</scope>
      </dependency>

      <!-- The JUnit-Hamcrest-Mockito combo -->
      <dependency>
        <groupId>junit</groupId>
        <artifactId>junit</artifactId>
        <version>4.11</version>
        <scope>test</scope>
      </dependency>
      <dependency>
          <groupId>org.hamcrest</groupId>
          <artifactId>hamcrest-core</artifactId>
          <version>1.3</version>
          <scope>test</scope>
      </dependency>
      <dependency>
          <groupId>org.hamcrest</groupId>
          <artifactId>hamcrest-library</artifactId>
          <version>1.3</version>
          <scope>test</scope>
      </dependency>

      <dependency>
        <groupId>org.mockito</groupId>
        <artifactId>mockito-core</artifactId>
        <version>1.10.19</version>
        <scope>test</scope>
      </dependency>

      <dependency>
          <groupId>org.objenesis</groupId>
          <artifactId>objenesis</artifactId>
          <version>2.2</version>
          <scope>test</scope>
      </dependency>

      <dependency>
<<<<<<< HEAD
=======
        <groupId>org.powermock</groupId>
        <artifactId>powermock-module-junit4</artifactId>
        <version>${powermock.version}</version>
        <scope>test</scope>
      </dependency>
      <dependency>
        <groupId>org.powermock</groupId>
        <artifactId>powermock-api-mockito</artifactId>
        <version>${powermock.version}</version>
        <scope>test</scope>
        <exclusions>
          <exclusion>
            <groupId>org.mockito</groupId>
            <artifactId>mockito-all</artifactId>
          </exclusion>
        </exclusions>
      </dependency>
      <dependency>
>>>>>>> 425b6b70
        <groupId>geronimo-spec</groupId>
        <artifactId>geronimo-spec-j2ee</artifactId>
        <version>1.4-rc4</version>
        <scope>test</scope>
      </dependency>
      <dependency>
        <groupId>org.hsqldb</groupId>
        <artifactId>hsqldb</artifactId>
        <version>${hsqldb.version}</version>
      </dependency>
      <dependency>
        <groupId>commons-codec</groupId>
        <artifactId>commons-codec</artifactId>
        <version>1.9</version>
        <scope>test</scope>
      </dependency>

      <!-- other -->
      <dependency>
        <groupId>com.google.code.gson</groupId>
        <artifactId>gson</artifactId>
        <version>2.2.4</version>
      </dependency>
      <dependency>
        <groupId>commons-io</groupId>
        <artifactId>commons-io</artifactId>
        <version>2.4</version>
      </dependency>
      <dependency>
        <groupId>commons-configuration</groupId>
        <artifactId>commons-configuration</artifactId>
        <version>1.10</version>
        <type>jar</type>
        <scope>compile</scope>
        <exclusions>
          <exclusion>
            <artifactId>commons-digester</artifactId>
            <groupId>commons-digester</groupId>
          </exclusion>
        </exclusions>
      </dependency>
      <!-- Added (directly) to avoid version clash in commons-configuration. -->
      <dependency>
        <groupId>commons-digester</groupId>
        <artifactId>commons-digester</artifactId>
        <version>2.1</version>
        <type>jar</type>
        <scope>compile</scope>
      </dependency>
      <dependency>
        <groupId>org.apache.commons</groupId>
        <artifactId>commons-lang3</artifactId>
        <version>3.3.2</version>
      </dependency>

      <!-- Netty is used by three components: Com, Cluster and Bolt Socket Transport.
           Netty 4 is a significant improvement over Netty 3, in that it introduces
           buffer pooling (among lots of other improvements), and thus we want to move
           to Netty 4 to reduce GC overhead. Netty 4 (io.netty:netty-all) can co-exist
           with Netty 3 (io.netty:netty) because they have different modules and different
           package structure. As such, the two netty dependencies represents the in-between
           state while we move all remaining Netty 3 uses over to Netty 4 -->
      <dependency>
        <groupId>io.netty</groupId>
        <artifactId>netty</artifactId>
        <version>3.6.3.Final</version>
      </dependency>
      <dependency>
        <groupId>io.netty</groupId>
        <artifactId>netty-all</artifactId>
        <version>4.0.28.Final</version>
      </dependency>

      <dependency>
        <groupId>log4j</groupId>
        <artifactId>log4j</artifactId>
        <version>1.2.17</version>
      </dependency>
      <dependency>
        <groupId>ch.qos.logback</groupId>
        <artifactId>logback-classic</artifactId>
        <version>${logback-classic.version}</version>
      </dependency>
      <dependency>
        <groupId>ch.qos.logback</groupId>
        <artifactId>logback-core</artifactId>
        <version>${logback-classic.version}</version>
      </dependency>
      <dependency>
        <groupId>ch.qos.logback</groupId>
        <artifactId>logback-access</artifactId>
        <version>${logback-classic.version}</version>
      </dependency>
      <dependency>
        <groupId>org.codehaus.janino</groupId>
        <artifactId>janino</artifactId>
        <version>2.6.1</version>
      </dependency>
      <dependency>
        <groupId>com.googlecode.concurrentlinkedhashmap</groupId>
        <artifactId>concurrentlinkedhashmap-lru</artifactId>
        <version>1.4.2</version>
      </dependency>
      <dependency>
        <groupId>net.sf.opencsv</groupId>
        <artifactId>opencsv</artifactId>
        <version>2.3</version>
      </dependency>
      <dependency>
        <groupId>com.sun.jersey</groupId>
        <artifactId>jersey-client</artifactId>
        <version>1.19</version>
        <exclusions>
          <exclusion>
            <groupId>javax.ws.rs</groupId>
            <artifactId>jsr311-api</artifactId>
          </exclusion>
        </exclusions>
      </dependency>
      <dependency>
        <groupId>com.sun.jersey</groupId>
        <artifactId>jersey-server</artifactId>
        <version>1.19</version>
        <exclusions>
          <exclusion>
            <groupId>javax.ws.rs</groupId>
            <artifactId>jsr311-api</artifactId>
          </exclusion>
        </exclusions>
      </dependency>
      <dependency>
        <groupId>com.sun.jersey</groupId>
        <artifactId>jersey-servlet</artifactId>
        <version>1.19</version>
        <exclusions>
          <exclusion>
            <groupId>javax.ws.rs</groupId>
            <artifactId>jsr311-api</artifactId>
          </exclusion>
        </exclusions>
      </dependency>
      <dependency>
        <groupId>com.sun.jersey.contribs</groupId>
        <artifactId>jersey-multipart</artifactId>
        <version>1.19</version>
      </dependency>
      <dependency>
        <groupId>org.codehaus.jackson</groupId>
        <artifactId>jackson-core-asl</artifactId>
        <version>1.9.13</version>
      </dependency>
      <dependency>
        <groupId>org.codehaus.jackson</groupId>
        <artifactId>jackson-jaxrs</artifactId>
        <version>1.9.13</version>
      </dependency>
      <dependency>
        <groupId>org.codehaus.jackson</groupId>
        <artifactId>jackson-mapper-asl</artifactId>
        <version>1.9.13</version>
      </dependency>
      <dependency>
        <groupId>org.eclipse.jetty</groupId>
        <artifactId>jetty-server</artifactId>
        <version>${jetty.version}</version>
      </dependency>
      <dependency>
        <groupId>org.eclipse.jetty</groupId>
        <artifactId>jetty-webapp</artifactId>
        <version>${jetty.version}</version>
      </dependency>
      <dependency>
        <groupId>org.eclipse.jetty</groupId>
        <artifactId>jetty-servlet</artifactId>
        <version>${jetty.version}</version>
      </dependency>
      <dependency>
        <groupId>org.eclipse.jetty.websocket</groupId>
        <artifactId>websocket-client</artifactId>
        <version>9.2.10.v20150310</version>
      </dependency>
      <dependency>
        <groupId>org.mozilla</groupId>
        <artifactId>rhino</artifactId>
        <version>1.7R4</version>
      </dependency>
      <dependency>
        <groupId>org.bouncycastle</groupId>
        <artifactId>bcprov-jdk15on</artifactId>
        <version>${bouncycastle.version}</version>
      </dependency>
      <dependency>
        <groupId>org.bouncycastle</groupId>
        <artifactId>bcpkix-jdk15on</artifactId>
        <version>${bouncycastle.version}</version>
      </dependency>
      <dependency>
        <groupId>org.neo4j.3rdparty.javax.ws.rs</groupId>
        <artifactId>jsr311-api</artifactId>
        <version>1.1.2.r612</version>
      </dependency>
      <dependency>
        <groupId>org.asciidoctor</groupId>
        <artifactId>asciidoctorj</artifactId>
        <version>1.5.2</version>
        <scope>test</scope>
      </dependency>
      <dependency>
        <groupId>org.jruby</groupId>
        <artifactId>jruby-complete</artifactId>
        <version>1.7.20</version>
        <scope>test</scope>
      </dependency>
      <dependency>
        <groupId>org.jsoup</groupId>
        <artifactId>jsoup</artifactId>
        <version>1.8.1</version>
        <scope>test</scope>
      </dependency>
      <dependency>
        <groupId>io.dropwizard.metrics</groupId>
        <artifactId>metrics-core</artifactId>
        <version>3.1.2</version>
      </dependency>
      <dependency>
        <groupId>io.dropwizard.metrics</groupId>
        <artifactId>metrics-graphite</artifactId>
        <version>3.1.2</version>
      </dependency>
    </dependencies>
  </dependencyManagement>
</project><|MERGE_RESOLUTION|>--- conflicted
+++ resolved
@@ -524,27 +524,6 @@
       </dependency>
 
       <dependency>
-<<<<<<< HEAD
-=======
-        <groupId>org.powermock</groupId>
-        <artifactId>powermock-module-junit4</artifactId>
-        <version>${powermock.version}</version>
-        <scope>test</scope>
-      </dependency>
-      <dependency>
-        <groupId>org.powermock</groupId>
-        <artifactId>powermock-api-mockito</artifactId>
-        <version>${powermock.version}</version>
-        <scope>test</scope>
-        <exclusions>
-          <exclusion>
-            <groupId>org.mockito</groupId>
-            <artifactId>mockito-all</artifactId>
-          </exclusion>
-        </exclusions>
-      </dependency>
-      <dependency>
->>>>>>> 425b6b70
         <groupId>geronimo-spec</groupId>
         <artifactId>geronimo-spec-j2ee</artifactId>
         <version>1.4-rc4</version>
