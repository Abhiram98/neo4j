--- conflicted
+++ resolved
@@ -20,11 +20,7 @@
 For live graph models using Cypher check out <a href="http://gist.neo4j.org" target="_blank">GraphGist</a>.</p></div>
 ++++
 
-<<<<<<< HEAD
-The Cypher Refcard is also link:{docs-home}/pdf/neo4j-cypher-refcard-{neo4j-version}.pdf[available as a PDF].
-=======
 The Cypher Refcard is also link:{docs-home}/pdf/neo4j-cypher-refcard-{neo4j-version}.pdf[available in PDF format].
->>>>>>> 425b7b48
 
 Note: `{value}` denotes either literals, for ad hoc Cypher queries; or parameters, which is the best practice for applications.
 Neo4j properties can be strings, numbers, booleans or arrays thereof.
