<<<<<<< HEAD
Neo4j

Copyright (c) 2002-2014 "Neo Technology," Network Engine for Objects in Lund AB
   [http://neotechnology.com]

This product includes software developed by "Neo Technology,"
Network Engine for Objects in Lund AB (http://neotechnology.com).

For licensing information, see COPYRIGHT.txt and LICENSE.txt.
=======
Neo4j

Copyright (c) 2002-2015 "Neo Technology," Network Engine for Objects in Lund AB
   [http://neotechnology.com]

This product includes software developed by "Neo Technology,"
Network Engine for Objects in Lund AB (http://neotechnology.com).

For licensing information, see COPYRIGHT.txt and LICENSE.txt.
>>>>>>> 28b44f3d
<|MERGE_RESOLUTION|>--- conflicted
+++ resolved
@@ -1,14 +1,3 @@
-<<<<<<< HEAD
-Neo4j
-
-Copyright (c) 2002-2014 "Neo Technology," Network Engine for Objects in Lund AB
-   [http://neotechnology.com]
-
-This product includes software developed by "Neo Technology,"
-Network Engine for Objects in Lund AB (http://neotechnology.com).
-
-For licensing information, see COPYRIGHT.txt and LICENSE.txt.
-=======
 Neo4j
 
 Copyright (c) 2002-2015 "Neo Technology," Network Engine for Objects in Lund AB
@@ -17,5 +6,4 @@
 This product includes software developed by "Neo Technology,"
 Network Engine for Objects in Lund AB (http://neotechnology.com).
 
-For licensing information, see COPYRIGHT.txt and LICENSE.txt.
->>>>>>> 28b44f3d
+For licensing information, see COPYRIGHT.txt and LICENSE.txt.