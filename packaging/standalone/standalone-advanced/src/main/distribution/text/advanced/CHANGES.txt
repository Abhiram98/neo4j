--- conflicted
+++ resolved
@@ -1,6 +1,5 @@
 For Release Notes, see http://neo4j.org/release-notes#neo4j-${project.version}
 
-<<<<<<< HEAD
 2.0.2
 -----
 Cypher:
@@ -15,15 +14,6 @@
 o Fixes an issue with tx log reading in severely damaged log files.
 o Fixes a JVM deadlock issue between committing and a reading thread
 o Can now handle more gracefully a larger set of failed index states
-
-Server:
-o Fixes github issues #1872, #961 that deal with Content-Encoding headers
-
-2.0.1 (2014-01-04)
-=======
-1.9.7         
------
-Kernel:
 o Logical logs are now kept, by default, for 7 days to make backup more likely to choose incremental.
 o Fixes issue where store migration forgets about legacy indexes
 o Fixes memory leak in XaResourceManager that could lead recovered
@@ -31,11 +21,11 @@
 o Datasource specific transaction application now respects global TM state
 
 Server:
+o Fixes github issues #1872, #961 that deal with Content-Encoding headers
 o Server log and messages.log now share common formatting. Achieved
   through the use of the same logging framework
 
-1.9.6 (2014-01-31)
->>>>>>> 16b3ad05
+2.0.1 (2014-01-04)
 ------------------
 Kernel:
 o Improve speed of verifying unique constraints on constraint creation.
